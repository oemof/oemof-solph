--- conflicted
+++ resolved
@@ -38,11 +38,7 @@
 
 setup(
     name="oemof.solph",
-<<<<<<< HEAD
-    version="0.4.2",
-=======
-    version="0.4.2.dev0",
->>>>>>> da6fc612
+    version="0.4.3.dev0",
     license="MIT",
     description=(
         "A model generator for energy system modelling and optimisation."
