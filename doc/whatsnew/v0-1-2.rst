v0.1.2 ()
++++++++++++++++++++++++++

New features
############

* Revise examples - clearer naming, cleaner code, all examples work with cbc solver (`issue #238 <https://github.com/oemof/oemof_base/issues/238>`_, `issue #247 <https://github.com/oemof/oemof_base/issues/247>`_).
* Add option to choose solver when executing the examples (`issue #247 <https://github.com/oemof/oemof_base/issues/247>`_).
* New transformer class added: VariableFractionTransformer (child class of LinearTransformer). This class will represent transformers with a variable fraction between its output flows. In contrast to the LinearTransformer by now it is restricted to two output flows.(`issue #248 <https://github.com/oemof/oemof/pull/248>`_)
* Allow to set addtional flow attributes inside NodesFromCSV in solph inputlib
* Add economics module to calculate investment annuities (more to come in future  versions)
* Add module to store input data in multiple csv files and merge by preprocessing
* Allow to slice all information around busses via a new method of the ResultsDataFrame
* Add the option to save formatted balances around busses as single csv files via a new method of the ResultsDataFrame

Documentation
#############




Testing
#######



Bug fixes
#########

* Allow conversion factors as a sequence in the CSV reader


Other changes
#############

<<<<<<< HEAD
* Clean up the code according to pep8 and pylint
=======
* speed up constraint-building process by removing unnecessary method call

>>>>>>> e47bf566


Contributors
############
 
 * Cord Kaldemeyer
 * Guido Plessmann
 * Uwe Krien
 * Simon Hilpert
<|MERGE_RESOLUTION|>--- conflicted
+++ resolved
@@ -33,12 +33,8 @@
 Other changes
 #############
 
-<<<<<<< HEAD
+* speed up constraint-building process by removing unnecessary method call
 * Clean up the code according to pep8 and pylint
-=======
-* speed up constraint-building process by removing unnecessary method call
-
->>>>>>> e47bf566
 
 
 Contributors
