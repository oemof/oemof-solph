v0.3.2 (September ??, 2019)
+++++++++++++++++++++++++++


API changes
###########

* something

New features
############

* Allow generic limits for integral over weighted flows.
  (This is a generalised version of <solph.constraints.emission_limit>.)
* Allow time-dependent weights for integrated weighted limit.

New components
##############

* something

Documentation
#############

* something

Known issues
############

* something

Bug fixes
#########

* something

Testing
#######

* something

Other changes
#############

* The BaseModel has been revised (test, docstring, warnings, internal naming)
  (`PR #605 <https://github.com/oemof/oemof/issues/605>`_)

Contributors
############

<<<<<<< HEAD
* Uwe Krien
=======
* Johannes Röder
* Patrik Schönfeldt
>>>>>>> 784eabb4
<|MERGE_RESOLUTION|>--- conflicted
+++ resolved
@@ -48,9 +48,6 @@
 Contributors
 ############
 
-<<<<<<< HEAD
-* Uwe Krien
-=======
 * Johannes Röder
 * Patrik Schönfeldt
->>>>>>> 784eabb4
+* Uwe Krien