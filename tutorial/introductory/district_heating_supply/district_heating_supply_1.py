# %%[sec_1_start]
import pandas as pd

data = pd.read_csv('input_data.csv', sep=';', index_col=0, parse_dates=True)
# %%[sec_1_end]

# %%[sec_2_start]
import oemof.solph as solph

district_heating_system = solph.EnergySystem(
<<<<<<< HEAD
    timeindex=data.index, infer_last_interval=False
=======
    timeindex=data.index,
    infer_last_interval=False
>>>>>>> 4864064e
)
# %%[sec_2_end]

# %%[sec_3_start]
heat_bus = solph.Bus(label='heat network')
gas_bus = solph.Bus(label='gas network')

district_heating_system.add(heat_bus, gas_bus)
# %%[sec_3_end]

# %%[sec_4_start]
gas_source = solph.components.Source(
    label='gas source',
    outputs={gas_bus: solph.flows.Flow(variable_costs=data['gas price'])}
)

# nominal_value -> nominal_capacity
heat_sink = solph.components.Sink(
    label='heat sink',
    inputs={
        heat_bus: solph.flows.Flow(
            nominal_value=data['heat demand'].max(),
            fix=data['heat demand']/data['heat demand'].max()
        )
    }
)

district_heating_system.add(heat_sink, gas_source)
# %%[sec_4_end]

# %%[sec_5_start]
gas_boiler = solph.components.Converter(
    label='gas boiler',
    inputs={gas_bus: solph.flows.Flow()},
    outputs={
        heat_bus: solph.flows.Flow(
            nominal_value=data['heat demand'].max(),
            variable_costs=0.50
        )
    },
    conversion_factors={gas_bus: 0.95}
)

district_heating_system.add(gas_boiler)
# %%[sec_5_end]

# %%[sec_6_start]
model = solph.Model(district_heating_system)
model.solve(solver='cbc', solve_kwargs={'tee': True})
# %%[sec_6_end]

# %%[sec_7_start]
results = solph.processing.results(model)
# breakpoint()
data_gas_bus = solph.views.node(results, 'gas network')['sequences']
data_heat_bus = solph.views.node(results, 'heat network')['sequences']
# %%[sec_7_end]

# %%[sec_8_start]
import matplotlib.pyplot as plt

# plt.style.use('dark_background')

fig, ax = plt.subplots(figsize=[10, 6])

ax.bar(
    data_heat_bus.index,
    data_heat_bus[(('gas boiler', 'heat network'), 'flow')],
    label='gas boiler',
    color='#EC6707'
)

ax.legend(loc='upper right')
ax.grid(axis='y')
ax.set_ylabel('Hourly heat production in MWh')

# plt.tight_layout()
# plt.savefig('intro_tut_dhs_1_hourly_heat_production.svg')
plt.show()
# %%[sec_8_end]

# %%[sec_9_start]
def LCOH(invest_cost, operation_cost, heat_produced, revenue=0, i=0.05, n=20):
    pvf = ((1 + i)**n - 1)/((1 + i)**n * i)

    return (invest_cost + pvf * (operation_cost - revenue))/(pvf * heat_produced)
# %%[sec_9_end]

# %%[sec_10_start]
spec_inv_gas_boiler = 50000
cap_gas_boiler = 20
var_cost_gas_boiler = 0.50

invest_cost = spec_inv_gas_boiler * cap_gas_boiler
operation_cost = (
    var_cost_gas_boiler * data_heat_bus[(('gas boiler', 'heat network'), 'flow')].sum()
    + (data['gas price'] * data_gas_bus[(('gas network', 'gas boiler'), 'flow')]).sum()
)
heat_produced = data_heat_bus[(('heat network', 'heat sink'), 'flow')].sum()

lcoh = LCOH(invest_cost, operation_cost, heat_produced)
print(f'LCOH: {lcoh:.2f} €/MWh')
# %%[sec_10_end]<|MERGE_RESOLUTION|>--- conflicted
+++ resolved
@@ -8,12 +8,7 @@
 import oemof.solph as solph
 
 district_heating_system = solph.EnergySystem(
-<<<<<<< HEAD
     timeindex=data.index, infer_last_interval=False
-=======
-    timeindex=data.index,
-    infer_last_interval=False
->>>>>>> 4864064e
 )
 # %%[sec_2_end]
 
