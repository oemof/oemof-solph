--- conflicted
+++ resolved
@@ -52,11 +52,7 @@
 release = oemof.solph.__version__
 
 # The suffix of source filenames.
-<<<<<<< HEAD
-source_suffix = ".rst"
-=======
 source_suffix = {".rst": 'restructuredtext'}
->>>>>>> b2d8a4b2
 # folder for templates
 templates_path = ["_templates"]
 
@@ -91,17 +87,10 @@
 # "<project> v<release> documentation".
 html_title = f"v{version}"
 
-<<<<<<< HEAD
 
 # A shorter title for the navigation bar.  Default is the same as html_title.
 html_short_title = "%s-%s" % (project, version)
 
-=======
-
-# A shorter title for the navigation bar.  Default is the same as html_title.
-html_short_title = "%s-%s" % (project, version)
-
->>>>>>> b2d8a4b2
 # Some more stuff
 html_use_smartypants = True
 html_last_updated_fmt = "%b %d, %Y"
