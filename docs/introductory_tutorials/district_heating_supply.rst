.. _district_heating_portfolio_optimization_label:

District heating portfolio optimization
~~~~~~~~~~~~~~~~~~~~~~~~~~~~~~~~~~~~~~~

In this tutorial, we will optimize the portfolio of a district heating supply system.

The tutorial is set up in three main steps:

1. Modeling the existing system delivering heat with a gas boiler
2. Adding a heat pump utilizing waste heat from datacenter and a thermal storage
3. Introducing a minimal load constraint to the heat production units

Each section contains a step by step explanation of how the district heating supply
system is build using oemof.solph. Additionally, the repository contains a fully
functional Python file of all three main steps for you to execute yourself or
modify and play around with.

.. figure:: /_files/example_network.svg
    :align: center
    :alt: Structure of the heating supplier's portfolio
    :figclass: only-light

    Structure of the heating supplier's portfolio

.. figure:: /_files/example_network_darkmode.svg
    :align: center
    :alt: Structure of the heating supplier's portfolio
    :figclass: only-dark

    Structure of the heating supplier's portfolio

Step 1: Status-Quo system
-------------------------

As described above, we want to start by building the existing district heating
supply systems, which in our simple example only contains a single gas boiler.
But before we start modeling the energy system, we should give some thought about
what kind of input data we need for the simulation.

Maybe the first that comes to mind is the heat demand our system should supply.
As the demand varies throughout the seasons, it makes sense to simulate a full
year. Typically, this is done with an hourly time resolution. Furthermore, we have
to know the technical specifications of our gas boiler. This includes the existing
capacity (i.e. the nominal heat output of the unit), its efficiency as well as
variable cost arising with its operation. For simplicity and in good approximation
of the real behavior of gas boilers, we make the assumption that the efficiency is
constant. Finally, we need the price of the natural gas we burn inside the boiler.
This could be a constant value if the price is contractually fixed or a time series
of differing values if the gas is bought at an auction. For this tutorial, we assume
the latter case.

To get started with our model, we first import the pandas package to read in a
CSV file containing our time series input data. In this case, it includes the hourly
heat demand and gas prices. The first column however contains the time index we make
sure to be properly parsed. Generally, it is also recommended to use a parameter
file (e.g. in the JSON format) for the constant input data, but in a small example
like this, we opt to writing those values directly into the code.

.. literalinclude:: /../tutorial/introductory/district_heating_supply/district_heating_supply_1.py
    :language: python
    :start-after: [sec_1_start]
    :end-before: [sec_1_end]

Now we can begin the modeling process of our district heating supply system. Every
oemof.solph model starts be creating (also called "initializing") the ``EnergySystem``.
To create an instance of the :py:class:`solph.EnergySystem` class, we have to import the solph
package at first. To enforce our simulation time period and resolution, we set its
:py:attr:`timeindex` keyword argument to the index of the input DataFrame.

.. literalinclude:: /../tutorial/introductory/district_heating_supply/district_heating_supply_1.py
    :language: python
    :start-after: [sec_2_start]
    :end-before: [sec_2_end]

After that, we need to set up the two energy carrying buses, i.e. the heat and gas
network. We make sure to set a label for the two to reference them later when we
analyze the results. After initialization, we add them to the ``district_heating_system``
object.

.. literalinclude:: /../tutorial/introductory/district_heating_supply/district_heating_supply_1.py
    :language: python
    :start-after: [sec_3_start]
    :end-before: [sec_3_end]

Now we add a gas source for our boiler. We initialize a :py:class:`solph.components.Source`
instance, give it a label and set the output to be the gas network, by setting it
to a dictionary with the ``gnw`` variable as key and the value to be a new :py:class:`solph.flows.Flow`
instance. To define the cost for using the gas source, we set the :py:attr:`variable_cost`
keyword argument to the 'gas price' column of our input data time series.

Defining the heat sink works very similar, but we use a :py:class:`solph.components.Sink`
and set its :py:attr:`inputs` argument instead. Also, we do not impose any costs
(even though we could set the :py:attr:`variable_cost` to a negative value to imply
a revenue). In order to enforce the heat demand to be covered at any point in time,
we use the :py:attr:`fix` argument. It takes a normalized time series that gets
multiplied with the :py:attr:`nominal_value`. Therefore, we set the latter to be
the maximum value of the time series and divide the whole time series by it when
setting the :py:attr:`fix` parameter.

Finally, both components get added to the energy system.

.. literalinclude:: /../tutorial/introductory/district_heating_supply/district_heating_supply_1.py
    :language: python
    :start-after: [sec_4_start]
    :end-before: [sec_4_end]

Last, but not least, we will depict the gas boiler itself, using a simple linear
model with the :py:class:`solph.components.Converter` class. In contrast to the
components before, we have to define at least one input *and* one output, which in
case of the gas boiler is the natural gas burnt and the heat produced from it.
The connection from the gas network does not need any parametrization. We set the
:py:attr:`nominal_value` of the heat output to 20 MW (see note on units below) and
add :py:attr:`variable_cost` of 0.50 €/MWh. To depict energy losses due to thermodynamic
inefficiencies, we can set the :py:attr:`conversion_factors` keyword argument of
the :py:class:`solph.components.Converter`. It expects a dictionary, with a key
corresponding to the bus to which the value (scalar or iterable) is applied. So,
to model a constant efficiency of 95 %, we set it to 0.95. Do not forget to add
the gas boiler to the district heating supply system.

.. literalinclude:: /../tutorial/introductory/district_heating_supply/district_heating_supply_1.py
    :language: python
    :start-after: [sec_5_start]
    :end-before: [sec_5_end]

.. note::
    Keep in mind that the units used in your energy system model are only implicit
    and that you have to check their consistency yourself.

FLOWCHART ENERGY SYSTEM

As our system is complete for this step, its time to start the unit commitment
optimization. For that, we first have to create a :py:class:`solph.Model` instance
from our ``district_heating_system``. Then we can use its :py:func:`solve` method
to run the optimization. We decide to use the open source solver
`CBC <https://projects.coin-or.org/Cbc>`_ and add the additional :py:attr:`solve_kwargs`
parameter ``'tee'`` to ``True``, in order to get a more verbose solver logging
output in the console.

.. literalinclude:: /../tutorial/introductory/district_heating_supply/district_heating_supply_1.py
    :language: python
    :start-after: [sec_6_start]
    :end-before: [sec_6_end]

<<<<<<< HEAD
7. Some results, LCOH (how to calculate and resulting numbers),
   dispatch plot. Include the plots in the page here!!
=======
To receive the results, we pass the ``model`` into the ``results`` method
of the ``solph.processing`` submodule. We then use the ``node`` method of the
``solph.views`` submodule to access the results of the two buses ``'gas network'``
and ``'heat network'``. Specifically, we need the optimized unit commitment time
series, so we access the ``'sequences'`` key.
>>>>>>> 764916ab

.. literalinclude:: /../tutorial/introductory/district_heating_supply/district_heating_supply_1.py
    :language: python
    :start-after: [sec_7_start]
    :end-before: [sec_7_end]

7. Some results, LCOH, CO2 emissions (how to calculate and resulting numbers),
   dispatch plot(s). Include the plots in the page here!!

.. literalinclude:: /../tutorial/introductory/district_heating_supply/district_heating_supply_1.py
    :language: python
    :start-after: [sec_8_start]
    :end-before: [sec_8_end]

.. literalinclude:: /../tutorial/introductory/district_heating_supply/district_heating_supply_1.py
    :language: python
    :start-after: [sec_9_start]
    :end-before: [sec_9_end]

.. literalinclude:: /../tutorial/introductory/district_heating_supply/district_heating_supply_1.py
    :language: python
    :start-after: [sec_10_start]
    :end-before: [sec_10_end]

.. figure:: /_files/example_network.svg
    :align: center
    :alt: System dispatch of heating system with gas boiler
    :figclass: only-light

    System dispatch

.. figure:: /_files/example_network_darkmode.svg
    :align: center
    :alt: System dispatch of heating system with gas boiler
    :figclass: only-dark

    System dispatch

.. admonition:: Learning
    :class: important

    After the first step of this tutorial you should be able to do the following:

    * Reading csv.files

    * Initialize a energy system

    * Create simple components

    * Optimize the dispatch of district heating system

    * Visulize results and generate key parameter


Step 2: Plan capacity of heat pump and heat storage
---------------------------------------------------

1. What information is required on the new components? (data, no code, include waste heat time series)

.. literalinclude:: /../tutorial/introductory/district_heating_supply/district_heating_supply_2.py
    :language: python
    :start-after: [sec_1_start]
    :end-before: [sec_1_end]

2. Add new buses (electricity, waste heat)

.. literalinclude:: /../tutorial/introductory/district_heating_supply/district_heating_supply_2.py
    :language: python
    :start-after: [sec_2_start]
    :end-before: [sec_2_end]

3. Add waste heat source and electricity source

.. literalinclude:: /../tutorial/introductory/district_heating_supply/district_heating_supply_2.py
    :language: python
    :start-after: [sec_3_start]
    :end-before: [sec_3_end]

4. Add heat storage

.. literalinclude:: /../tutorial/introductory/district_heating_supply/district_heating_supply_2.py
    :language: python
    :start-after: [sec_4_start]
    :end-before: [sec_4_end]

5. Add heat pump

.. literalinclude:: /../tutorial/introductory/district_heating_supply/district_heating_supply_2.py
    :language: python
    :start-after: [sec_5_start]
    :end-before: [sec_5_end]

6. Run model and analyze results

.. literalinclude:: /../tutorial/introductory/district_heating_supply/district_heating_supply_2.py
    :language: python
    :start-after: [sec_6_start]
    :end-before: [sec_6_end]

.. admonition:: Learning
    :class: important

    After the second step of this tutorial you should be able to do the following:

    * Expand the district heating system

    * Create first complex components

    * Use functions for recurring tasks

    * Optimize the design and dispatch of district heating system

Step 3: Introduce a minimal load for the converters
---------------------------------------------------

1. Modify the converters, remaining parts are identical.

.. tip::

    What if minimum demand cannot be supplied? Add a slack source for the heat
    demand.

2. Run optimization, get results, what is the difference to before?<|MERGE_RESOLUTION|>--- conflicted
+++ resolved
@@ -142,16 +142,11 @@
     :start-after: [sec_6_start]
     :end-before: [sec_6_end]
 
-<<<<<<< HEAD
-7. Some results, LCOH (how to calculate and resulting numbers),
-   dispatch plot. Include the plots in the page here!!
-=======
 To receive the results, we pass the ``model`` into the ``results`` method
 of the ``solph.processing`` submodule. We then use the ``node`` method of the
 ``solph.views`` submodule to access the results of the two buses ``'gas network'``
 and ``'heat network'``. Specifically, we need the optimized unit commitment time
 series, so we access the ``'sequences'`` key.
->>>>>>> 764916ab
 
 .. literalinclude:: /../tutorial/introductory/district_heating_supply/district_heating_supply_1.py
     :language: python
