--- conflicted
+++ resolved
@@ -86,9 +86,6 @@
 See :ref:`oemof_outputlib_label` to learn how to process, plot and analyse the results.
 
 
-<<<<<<< HEAD
-
-=======
 .. _oemof_solph_components_label:
 
 Solph components
@@ -1324,7 +1321,6 @@
  * Generic investment limit -> :func:`~.oemof.solph.constraints.additional_investment_flow_limit`
  * Limit active flow count -> :func:`~.oemof.solph.constraints.limit_active_flow_count`
  * Limit active flow count by keyword -> :func:`~.oemof.solph.constraints.limit_active_flow_count_by_keyword`
->>>>>>> 8ae5fbdb
 
 
 The Grouping module (Sets)
