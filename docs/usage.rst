--- conflicted
+++ resolved
@@ -44,132 +44,6 @@
 information.
 
 
-<<<<<<< HEAD
-Set up an energy system
-^^^^^^^^^^^^^^^^^^^^^^^
-
-In most cases an EnergySystem object is defined when we start to build up an energy system model. The EnergySystem object will be the main container for the model's elements.
-
-The model time is defined by the number of intervals and the length of intervals. The length of each interval does not have to be the same. This can be defined in two ways:
-
-1. Define the length of each interval in an array/Series where the number of the elements is the number of intervals.
-2. Define a `pandas.DatetimeIndex` with all time steps that encloses an interval. Be aware that you have to define n+1 time points to get n intervals. For non-leap year with hourly values that means 8761 time points to get 8760 interval e.g. 2018-01-01 00:00 to 2019-01-01 00:00.
-
-The index will also be used for the results. For a numeric index the resulting time series will indexed with a numeric index starting with 0.
-
-One can use the function
-:py:func:`create_time_index` to create an equidistant datetime index. By default the function creates an hourly index for one year, so online the year has to be passed to the function. But it is also possible to change the length of the interval to quarter hours etc. The default number of intervals is the number needed to cover the given year but the value can be overwritten by the user.
-
-It is also possible to define the datetime index using pandas. See `pandas date_range guide <https://pandas.pydata.org/pandas-docs/stable/generated/pandas.date_range.html>`_ for more information.
-
-Both code blocks will create an hourly datetime index for 2011:
-
-.. code-block:: python
-
-    from oemof.solph import create_time_index
-    my_index = create_time_index(2011)
-
-.. code-block:: python
-
-    import pandas as pd
-    my_index = pd.date_range('1/1/2011', periods=8761, freq='h')
-
-This index can be used to define the EnergySystem:
-
-.. code-block:: python
-
-    import oemof.solph as solph
-    my_energysystem = solph.EnergySystem(timeindex=my_index)
-
-Now you can start to add the components of the network.
-
-
-Add components to the energy system
-^^^^^^^^^^^^^^^^^^^^^^^^^^^^^^^^^^^^^^^^
-
-After defining an instance of the EnergySystem class, in the following you have to add all nodes you define  to your EnergySystem.
-
-Basically, there are two types of *nodes* - *components* and *buses*. Every Component has to be connected with one or more *buses*. The connection between a *component* and a *bus* is the *flow*.
-
-All solph *components* can be used to set up an energy system model but you should read the documentation of each *component* to learn about usage and restrictions. For example it is not possible to combine every *component* with every *flow*. Furthermore, you can add your own *components* in your application (see below) but we would be pleased to integrate them into solph if they are of general interest (see :ref:`feature_requests_and_feedback`).
-
-An example of a simple energy system shows the usage of the nodes for
-real world representations:
-
-.. 	figure:: /_files/oemof_solph_example_darkmode.svg
-   :alt: oemof_solph_example_darkmode.svgt
-   :align: center
-   :figclass: only-dark
-
-.. 	figure:: /_files/oemof_solph_example.svg
-   :alt: oemof_solph_example.svg
-   :align: center
-   :figclass: only-light
-
-The figure shows a simple energy system using the four basic network classes and the Bus class.
-If you remove the transmission line (transport 1 and transport 2) you get two systems but they are still one energy system in terms of solph and will be optimised at once.
-
-There are different ways to add components to an *energy system*. The following line adds a *bus* object to the *energy system* defined above.
-
-.. code-block:: python
-
-    my_energysystem.add(solph.buses.Bus())
-
-It is also possible to assign the bus to a variable and add it afterwards. In that case it is easy to add as many objects as you like.
-
-.. code-block:: python
-
-    my_bus1 = solph.buses.Bus()
-    my_bus2 = solph.buses.Bus()
-    my_energysystem.add(my_bus1, my_bus2)
-
-Therefore it is also possible to add lists or dictionaries with components but you have to dissolve them.
-
-.. code-block:: python
-
-    # add a list
-    my_energysystem.add(*my_list)
-
-    # add a dictionary
-    my_energysystem.add(*my_dictionary.values())
-
-
-Bus
-+++
-
-All flows into and out of a *bus* are balanced (by default). Therefore an instance of the Bus class represents a grid or network without losses. To define an instance of a Bus only a unique label is necessary. If you do not set a label a random label is used but this makes it difficult to get the results later on.
-
-To make it easier to connect the bus to a component you can optionally assign a variable for later use.
-
-.. code-block:: python
-
-    solph.buses.Bus(label='natural_gas')
-    electricity_bus = solph.buses.Bus(label='electricity')
-
-.. note:: See the :py:class:`~oemof.solph.buses._bus.Bus` class for all parameters and the mathematical background.
-
-
-Flow
-++++
-
-The flow class has to be used to connect nodes and buses. An instance of the Flow class is normally used in combination with the definition of a component.
-A Flow can be limited by upper and lower bounds (constant or time-dependent) or by summarised limits.
-For all parameters see the API documentation of the :py:class:`~oemof.solph.flows._flow.Flow` class or the examples of the nodes below. A basic flow can be defined without any parameter.
-
-.. code-block:: python
-
-    solph.flows.Flow()
-
-oemof.solph has different types of *flows* but you should be aware that you cannot connect every *flow* type with every *component*.
-
-.. note:: See the :py:class:`~oemof.solph.flows._flow.Flow` class for all parameters and the mathematical background.
-
-Components
-++++++++++
-
-Components are divided in two categories. Well-tested components (solph.components) and experimental components (solph.components.experimental). The experimental section was created to lower the entry barrier for new components. Be aware that these components might not be properly documented or even sometimes do not even work as intended. Let us know if you have successfully used and tested these components. This is the first step to move them to the regular components section.
-=======
->>>>>>> 410ba4fc
 
 
 
@@ -212,1324 +86,7 @@
 See :ref:`oemof_outputlib_label` to learn how to process, plot and analyse the results.
 
 
-<<<<<<< HEAD
-.. _oemof_solph_components_label:
 
-Solph components
-----------------
-
- * :ref:`oemof_solph_components_sink_label`
- * :ref:`oemof_solph_components_source_label`
- * :ref:`oemof_solph_components_converter_label`
- * :ref:`oemof_solph_components_extraction_turbine_chp_label`
- * :ref:`oemof_solph_components_generic_caes_label`
- * :ref:`oemof_solph_components_generic_chp_label`
- * :ref:`oemof_solph_components_generic_storage_label`
- * :ref:`oemof_solph_custom_electrical_line_label`
- * :ref:`oemof_solph_custom_link_label`
- * :ref:`oemof_solph_custom_sinkdsm_label`
-
-
-.. _oemof_solph_components_sink_label:
-
-Sink (basic)
-^^^^^^^^^^^^
-
-A sink is normally used to define the demand within an energy model but it can also be used to detect excesses.
-
-The example shows the electricity demand of the electricity_bus defined above.
-The *'my_demand_series'* should be sequence of normalised valueswhile the *'nominal_capacity'* is the maximum demand the normalised sequence is multiplied with.
-Giving *'my_demand_series'* as parameter *'fix'* means that the demand cannot be changed by the solver.
-
-.. code-block:: python
-
-    solph.components.Sink(label='electricity_demand', inputs={electricity_bus: solph.flows.Flow(
-        fix=my_demand_series, nominal_capacity=nominal_demand)})
-
-In contrast to the demand sink the excess sink has normally less restrictions but is open to take the whole excess.
-
-.. code-block:: python
-
-    solph.components.Sink(label='electricity_excess', inputs={electricity_bus: solph.flows.Flow()})
-
-.. note:: The Sink class is only a plug and provides no additional constraints or variables.
-
-
-.. _oemof_solph_components_source_label:
-
-Source (basic)
-^^^^^^^^^^^^^^
-
-A source can represent a pv-system, a wind power plant, an import of natural gas or a slack variable to avoid creating an in-feasible model.
-
-While a wind power plant will have as feed-in depending on the weather conditions the natural_gas import might be restricted by maximum value (*nominal_capacity*) and an annual limit (*full_load_time_max*).
-As we do have to pay for imported gas we should set variable costs.
-Comparable to the demand series an *fix* is used to define a fixed the normalised output of a wind power plant.
-Alternatively, you might use *max* to allow for easy curtailment.
-The *nominal_capacity* sets the installed capacity.
-
-.. code-block:: python
-
-    solph.components.Source(
-        label='import_natural_gas',
-        outputs={my_energysystem.groups['natural_gas']: solph.flows.Flow(
-            nominal_capacity=1000, full_load_time_max=1000000, variable_costs=50)})
-
-    solph.components.Source(label='wind', outputs={electricity_bus: solph.flows.Flow(
-        fix=wind_power_feedin_series, nominal_capacity=1000000)})
-
-.. note:: The Source class is only a plug and provides no additional constraints or variables.
-
-.. _oemof_solph_components_converter_label:
-
-Converter (basic)
-^^^^^^^^^^^^^^^^^
-
-An instance of the Converter class can represent a node with multiple input and output flows such as a power plant, a transport line or any kind of a transforming process as electrolysis, a cooling device or a heat pump.
-The efficiency has to be constant within one time step to get a linear transformation.
-You can define a different efficiency for every time step (e.g. the thermal powerplant efficiency according to the ambient temperature) but this series has to be predefined and cannot be changed within the optimisation.
-
-A condensing power plant can be defined by a converter with one input (fuel) and one output (electricity).
-
-.. code-block:: python
-
-    b_gas = solph.buses.Bus(label='natural_gas')
-    b_el = solph.buses.Bus(label='electricity')
-
-    solph.components.Converter(
-        label="pp_gas",
-        inputs={bgas: solph.flows.Flow()},
-        outputs={b_el: solph.flows.Flow(nominal_capacity=10e10)},
-        conversion_factors={electricity_bus: 0.58})
-
-A CHP power plant would be defined in the same manner but with two outputs:
-
-.. code-block:: python
-
-    b_gas = solph.buses.Bus(label='natural_gas')
-    b_el = solph.buses.Bus(label='electricity')
-    b_th = solph.buses.Bus(label='heat')
-
-    solph.components.Converter(
-        label='pp_chp',
-        inputs={b_gas: Flow()},
-        outputs={b_el: Flow(nominal_capacity=30),
-                 b_th: Flow(nominal_capacity=40)},
-        conversion_factors={b_el: 0.3, b_th: 0.4})
-
-A CHP power plant with 70% coal and 30% natural gas can be defined with two inputs and two outputs:
-
-.. code-block:: python
-
-    b_gas = solph.buses.Bus(label='natural_gas')
-    b_coal = solph.buses.Bus(label='hard_coal')
-    b_el = solph.buses.Bus(label='electricity')
-    b_th = solph.buses.Bus(label='heat')
-
-    solph.components.Converter(
-        label='pp_chp',
-        inputs={b_gas: Flow(), b_coal: Flow()},
-        outputs={b_el: Flow(nominal_capacity=30),
-                 b_th: Flow(nominal_capacity=40)},
-        conversion_factors={b_el: 0.3, b_th: 0.4,
-                            b_coal: 0.7, b_gas: 0.3})
-
-A heat pump would be defined in the same manner. New buses are defined to make the code cleaner:
-
-.. code-block:: python
-
-    b_el = solph.buses.Bus(label='electricity')
-    b_th_low = solph.buses.Bus(label='low_temp_heat')
-    b_th_high = solph.buses.Bus(label='high_temp_heat')
-
-    # The cop (coefficient of performance) of the heat pump can be defined as
-    # a scalar or a sequence.
-    cop = 3
-
-    solph.components.Converter(
-        label='heat_pump',
-        inputs={b_el: Flow(), b_th_low: Flow()},
-        outputs={b_th_high: Flow()},
-        conversion_factors={b_el: 1/cop,
-                            b_th_low: (cop-1)/cop})
-
-If the low-temperature reservoir is nearly infinite (ambient air heat pump) the
-low temperature bus is not needed and, therefore, a Converter with one input
-is sufficient.
-
-.. note:: See the :py:class:`~oemof.solph.components.converter.Converter` class for all parameters and the mathematical background.
-
-.. _oemof_solph_components_extraction_turbine_chp_label:
-
-ExtractionTurbineCHP (component)
-^^^^^^^^^^^^^^^^^^^^^^^^^^^^^^^^
-
-The :py:class:`~oemof.solph.components._extraction_turbine_chp.ExtractionTurbineCHP`
-inherits from the :ref:`oemof_solph_components_converter_label` class. Like the name indicates,
-the application example for the component is a flexible combined heat and power
-(chp) plant. Of course, an instance of this class can represent also another
-component with one input and two output flows and a flexible ratio between
-these flows, with the following constraints:
-
-.. include:: ../src/oemof/solph/components/_extraction_turbine_chp.py
-  :start-after: _ETCHP-equations:
-  :end-before: """
-
-These constraints are applied in addition to those of a standard
-:class:`~oemof.solph.components.Converter`. The constraints limit the range of
-the possible operation points, like the following picture shows. For a certain
-flow of fuel, there is a line of operation points, whose slope is defined by
-the power loss factor :math:`\beta` (in some contexts also referred to as
-:math:`C_v`). The second constraint limits the decrease of electrical power and
-incorporates the backpressure coefficient :math:`C_b`.
-
-.. 	figure:: /_files/ExtractionTurbine_range_of_operation.svg
-   :alt: variable_chp_plot.svg
-   :align: center
-   :figclass: only-light
-
-.. 	figure:: /_files/ExtractionTurbine_range_of_operation_darkmode.svg
-   :alt: variable_chp_plot_darkmode.svg
-   :align: center
-   :figclass: only-dark
-
-For now, :py:class:`~oemof.solph.components._extraction_turbine_chp.ExtractionTurbineCHP` instances must
-have one input and two output flows. The class allows the definition
-of a different efficiency for every time step that can be passed as a series
-of parameters that are fixed before the optimisation. In contrast to the
-:py:class:`~oemof.solph.components.Converter`, a main flow and a tapped flow is
-defined. For the main flow you can define a separate conversion factor that
-applies when the second flow is zero (*`conversion_factor_full_condensation`*).
-
-.. code-block:: python
-
-    solph.components._extractionTurbineCHP(
-        label='variable_chp_gas',
-        inputs={b_gas: solph.flows.Flow(nominal_capacity=10e10)},
-        outputs={b_el: solph.flows.Flow(), b_th: solph.flows.Flow()},
-        conversion_factors={b_el: 0.3, b_th: 0.5},
-        conversion_factor_full_condensation={b_el: 0.5})
-
-The key of the parameter *'conversion_factor_full_condensation'* defines which
-of the two flows is the main flow. In the example above, the flow to the Bus
-*'b_el'* is the main flow and the flow to the Bus *'b_th'* is the tapped flow.
-The following plot shows how the variable chp (right) schedules it's electrical
-and thermal power production in contrast to a fixed chp (left). The plot is the
-output of an example in the `example directory
-<https://github.com/oemof/oemof-solph/tree/dev/examples>`_.
-
-.. 	figure:: /_files/variable_chp_plot.svg
-   :scale: 10%
-   :alt: variable_chp_plot.svg
-   :align: center
-   :figclass: only-light
-
-.. 	figure:: /_files/variable_chp_plot_darkmode.svg
-   :scale: 10%
-   :alt: variable_chp_plot_darkmode.svg
-   :align: center
-   :figclass: only-dark
-
-.. note:: See the :py:class:`~oemof.solph.components._extraction_turbine_chp.ExtractionTurbineCHP` class for all parameters and the mathematical background.
-
-
-.. _oemof_solph_components_generic_chp_label:
-
-GenericCHP (component)
-^^^^^^^^^^^^^^^^^^^^^^
-
-With the GenericCHP class it is possible to model different types of CHP plants (combined cycle extraction turbines,
-back pressure turbines and motoric CHP), which use different ranges of operation, as shown in the figure below.
-
-.. 	figure:: /_files/GenericCHP.svg
-   :scale: 70 %
-   :alt: scheme of GenericCHP operation range
-   :align: center
-   :figclass: only-light
-
-.. 	figure:: /_files/GenericCHP_darkmode.svg
-   :scale: 70 %
-   :alt: scheme of GenericCHP operation range
-   :align: center
-   :figclass: only-dark
-
-Combined cycle extraction turbines: The minimal and maximal electric power without district heating
-(red dots in the figure) define maximum load and minimum load of the plant. Beta defines electrical power loss through
-heat extraction. The minimal thermal condenser load to cooling water and the share of flue gas losses
-at maximal heat extraction determine the right boundary of the operation range.
-
-.. code-block:: python
-
-    solph.components.GenericCHP(
-        label='combined_cycle_extraction_turbine',
-        fuel_input={bgas: solph.flows.Flow(
-            H_L_FG_share_max=[0.19 for p in range(0, periods)])},
-        electrical_output={bel: solph.flows.Flow(
-            P_max_woDH=[200 for p in range(0, periods)],
-            P_min_woDH=[80 for p in range(0, periods)],
-            Eta_el_max_woDH=[0.53 for p in range(0, periods)],
-            Eta_el_min_woDH=[0.43 for p in range(0, periods)])},
-        heat_output={bth: solph.flows.Flow(
-            Q_CW_min=[30 for p in range(0, periods)])},
-        Beta=[0.19 for p in range(0, periods)],
-        back_pressure=False)
-
-For modeling a back pressure CHP, the attribute `back_pressure` has to be set to True.
-The ratio of power and heat production in a back pressure plant is fixed, therefore the operation range
-is just a line (see figure). Again, the `P_min_woDH`  and `P_max_woDH`, the efficiencies at these points and the share of flue
-gas losses at maximal heat extraction have to be specified. In this case “without district heating” is not to be taken
-literally since an operation without heat production is not possible. It is advised to set `Beta` to zero, so the minimal and
-maximal electric power without district heating are the same as in the operation point (see figure). The minimal
-thermal condenser load to cooling water has to be zero, because there is no condenser besides the district heating unit.
-
-
-.. code-block:: python
-
-    solph.components.GenericCHP(
-        label='back_pressure_turbine',
-        fuel_input={bgas: solph.flows.Flow(
-            H_L_FG_share_max=[0.19 for p in range(0, periods)])},
-        electrical_output={bel: solph.flows.Flow(
-            P_max_woDH=[200 for p in range(0, periods)],
-            P_min_woDH=[80 for p in range(0, periods)],
-            Eta_el_max_woDH=[0.53 for p in range(0, periods)],
-            Eta_el_min_woDH=[0.43 for p in range(0, periods)])},
-        heat_output={bth: solph.flows.Flow(
-            Q_CW_min=[0 for p in range(0, periods)])},
-        Beta=[0 for p in range(0, periods)],
-        back_pressure=True)
-
-A motoric chp has no condenser, so `Q_CW_min` is zero. Electrical power does not depend on the amount of heat used
-so `Beta` is zero. The minimal and maximal electric power (without district heating) and the efficiencies at these
-points are needed, whereas the use of electrical power without using thermal energy is not possible.
-With `Beta=0` there is no difference between these points and the electrical output in the operation range.
-As a consequence of the functionality of a motoric CHP, share of flue gas losses at maximal heat extraction but also
-at minimal heat extraction have to be specified.
-
-
-.. code-block:: python
-
-    solph.components.GenericCHP(
-        label='motoric_chp',
-        fuel_input={bgas: solph.flows.Flow(
-            H_L_FG_share_max=[0.18 for p in range(0, periods)],
-            H_L_FG_share_min=[0.41 for p in range(0, periods)])},
-        electrical_output={bel: solph.flows.Flow(
-            P_max_woDH=[200 for p in range(0, periods)],
-            P_min_woDH=[100 for p in range(0, periods)],
-            Eta_el_max_woDH=[0.44 for p in range(0, periods)],
-            Eta_el_min_woDH=[0.40 for p in range(0, periods)])},
-        heat_output={bth: solph.flows.Flow(
-            Q_CW_min=[0 for p in range(0, periods)])},
-        Beta=[0 for p in range(0, periods)],
-        back_pressure=False)
-
-Modeling different types of plants means telling the component to use different constraints. Constraint 1 to 9
-are active in all three cases. Constraint 10 depends on the attribute back_pressure. If true, the constraint is
-an equality, if not it is a less or equal. Constraint 11 is only needed for modeling motoric CHP which is done by
-setting the attribute `H_L_FG_share_min`.
-
-.. include:: ../src/oemof/solph/components/_generic_chp.py
-  :start-after: _GenericCHP-equations1-10:
-  :end-before: **For the attribute**
-
-If :math:`\dot{H}_{L,FG,min}` is given, e.g. for a motoric CHP:
-
-.. include:: ../src/oemof/solph/components/_generic_chp.py
-  :start-after: _GenericCHP-equations11:
-  :end-before: """
-
-.. note:: See the :py:class:`~oemof.solph.components._generic_chp.GenericCHP` class for all parameters and the mathematical background.
-
-
-.. _oemof_solph_components_generic_storage_label:
-
-GenericStorage (component)
-^^^^^^^^^^^^^^^^^^^^^^^^^^
-
-A component to model a storage with its basic characteristics. The
-GenericStorage is designed for one input and one output.
-The ``nominal_storage_capacity`` of the storage signifies the storage capacity. You can either set it to the net capacity or to the gross capacity and limit it using the min/max attribute.
-To limit the input and output flows, you can define the ``nominal_capacity`` in the Flow objects.
-Furthermore, an efficiency for loading, unloading and a loss rate can be defined.
-
-.. code-block:: python
-
-    solph.components.GenericStorage(
-        label='storage',
-        inputs={b_el: solph.flows.Flow(nominal_capacity=9, variable_costs=10)},
-        outputs={b_el: solph.flows.Flow(nominal_capacity=25, variable_costs=10)},
-        loss_rate=0.001, nominal_capacity=50,
-        inflow_conversion_factor=0.98, outflow_conversion_factor=0.8)
-
-For initialising the state of charge before the first time step (time step zero) the parameter ``initial_storage_level`` (default value: ``None``) can be set by a numeric value as fraction of the storage capacity.
-Additionally the parameter ``balanced`` (default value: ``True``) sets the relation of the state of charge of time step zero and the last time step.
-If ``balanced=True``, the state of charge in the last time step is equal to initial value in time step zero.
-Use ``balanced=False`` with caution as energy might be added to or taken from the energy system due to different states of charge in time step zero and the last time step.
-Generally, with these two parameters four configurations are possible, which might result in different solutions of the same optimization model:
-
-    *	``initial_storage_level=None``, ``balanced=True`` (default setting): The state of charge in time step zero is a result of the optimization. The state of charge of the last time step is equal to time step zero. Thus, the storage is not violating the energy conservation by adding or taking energy from the system due to different states of charge at the beginning and at the end of the optimization period.
-    *	``initial_storage_level=0.5``, ``balanced=True``: The state of charge in time step zero is fixed to 0.5 (50 % charged). The state of charge in the last time step is also constrained by 0.5 due to the coupling parameter ``balanced`` set to ``True``.
-    *	``initial_storage_level=None``, ``balanced=False``: Both, the state of charge in time step zero and the last time step are a result of the optimization and not coupled.
-    *	``initial_storage_level=0.5``, ``balanced=False``: The state of charge in time step zero is constrained by a given value. The state of charge of the last time step is a result of the optimization.
-
-The following code block shows an example of the storage parametrization for the second configuration:
-
-.. code-block:: python
-
-    solph.components.GenericStorage(
-        label='storage',
-        inputs={b_el: solph.flows.Flow(nominal_capacity=9, variable_costs=10)},
-        outputs={b_el: solph.flows.Flow(nominal_capacity=25, variable_costs=10)},
-        loss_rate=0.001, nominal_capacity=50,
-        initial_storage_level=0.5, balanced=True,
-        inflow_conversion_factor=0.98, outflow_conversion_factor=0.8)
-
-If you want to view the temporal course of the state of charge of your storage
-after the optimisation, you need to check the ``storage_content`` in the results:
-
-.. code-block:: python
-
-    from oemof.solph import processing, views
-    results = processing.results(om)
-    column_name = (('your_storage_label', 'None'), 'storage_content')
-    SC = views.node(results, 'your_storage_label')['sequences'][column_name]
-
-The ``storage_content`` is the absolute value of the current stored energy.
-By calling:
-
-.. code-block:: python
-
-    views.node(results, 'your_storage_label')['scalars']
-
-you get the results of the scalar values of your storage, e.g. the initial
-storage content before time step zero (``init_content``).
-
-For more information see the definition of the  :py:class:`~oemof.solph.components._generic_storage.GenericStorage` class or check the :ref:`examples_label`.
-
-
-Using an investment object with the GenericStorage component
-+++++++++++++++++++++++++++++++++++++++++++++++++++++++++++++
-
-Based on the `GenericStorage` object the `GenericInvestmentStorageBlock` adds two main investment possibilities.
-
-    *	Invest into the flow parameters e.g. a turbine or a pump
-    *	Invest into capacity of the storage  e.g. a basin or a battery cell
-
-Investment in this context refers to the value of the variable for the 'nominal_capacity' (installed capacity) in the investment mode.
-
-As an addition to other flow-investments, the storage class implements the possibility to couple or decouple the flows
-with the capacity of the storage.
-Three parameters are responsible for connecting the flows and the capacity of the storage:
-
-    *	``invest_relation_input_capacity`` fixes the input flow investment to the capacity investment. A ratio of 1 means that the storage can be filled within one time-period.
-    *	``invest_relation_output_capacity`` fixes the output flow investment to the capacity investment. A ratio of 1 means that the storage can be emptied within one period.
-    *	``invest_relation_input_output`` fixes the input flow investment to the output flow investment. For values <1, the input will be smaller and for values >1 the input flow will be larger.
-
-You should not set all 3 parameters at the same time, since it will lead to overdetermination.
-
-The following example pictures a Pumped Hydroelectric Energy Storage (PHES). Both flows and the storage itself (representing: pump, turbine, basin) are free in their investment. You can set the parameters to `None` or delete them as `None` is the default value.
-
-.. code-block:: python
-
-    solph.components.GenericStorage(
-        label='PHES',
-        inputs={b_el: solph.flows.Flow(nominal_capacity=solph.Investment(ep_costs=500))},
-        outputs={b_el: solph.flows.Flow(nominal_capacity=solph.Investment(ep_costs=500)},
-        loss_rate=0.001,
-        inflow_conversion_factor=0.98, outflow_conversion_factor=0.8),
-        investment = solph.Investment(ep_costs=40))
-
-The following example describes a battery with flows coupled to the capacity of the storage.
-
-.. code-block:: python
-
-    solph.components.GenericStorage(
-        label='battery',
-        inputs={b_el: solph.flows.Flow()},
-        outputs={b_el: solph.flows.Flow()},
-        loss_rate=0.001,
-        inflow_conversion_factor=0.98,
-         outflow_conversion_factor=0.8,
-        invest_relation_input_capacity = 1/6,
-        invest_relation_output_capacity = 1/6,
-        investment = solph.Investment(ep_costs=400))
-
-
-.. note:: See the :py:class:`~oemof.solph.components._generic_storage.GenericStorage` class for all parameters and the mathematical background.
-
-
-.. _oemof_solph_custom_link_label:
-
-Link
-^^^^
-
-The `Link` allows to model connections between two busses, e.g. modeling the transshipment of electric energy between two regions.
-
-.. note:: See the :py:class:`~oemof.solph.components.experimental._link.Link` class for all parameters and the mathematical background.
-
-
-
-OffsetConverter (component)
-^^^^^^^^^^^^^^^^^^^^^^^^^^^
-
-The `OffsetConverter` object makes it possible to create a Converter with efficiencies depending on the part load condition.
-For this it is necessary to define one flow as a nonconvex flow and to set a minimum load.
-The following example illustrates how to define an OffsetConverter for given
-information for an output, i.e. a combined heat and power plant. The plant
-generates up to 100 kW electric energy at an efficiency of 40 %. In minimal
-load the electric efficiency is at 30 %, and the minimum possible load is 50 %
-of the nominal load. At the same time, heat is produced with a constant
-efficiency. By using the `OffsetConverter` a linear relation of in- and output
-power with a power dependent efficiency is generated.
-
-.. code-block:: python
-
-    >>> from oemof import solph
-
-    >>> eta_el_min = 0.3                  # electrical efficiency at minimal operation point
-    >>> eta_el_max = 0.4                  # electrical efficiency at nominal operation point
-    >>> eta_th_min = 0.5                  # thermal efficiency at minimal operation point
-    >>> eta_th_max = 0.5                  # thermal efficiency at nominal operation point
-    >>> P_out_min = 20                    # absolute minimal output power
-    >>> P_out_max = 100                   # absolute nominal output power
-
-As reference for our system we use the input and will mark that flow as
-nonconvex respectively. The efficiencies for electricity and heat output have
-therefore to be defined with respect to the input flow. The same is true for
-the minimal and maximal load. Therefore, we first calculate the minimum and
-maximum input of fuel and then derive the slope and offset for both outputs.
-
-.. code-block:: python
-
-    >>> P_in_max = P_out_max / eta_el_max
-    >>> P_in_min = P_out_min / eta_el_min
-    >>> P_in_max
-    250.0
-    >>> round(P_in_min, 2)
-    66.67
-
-With that information, we can derive the normed minimal and maximal load of the
-nonconvex flow, and calculate the slope and the offset for both outputs. Note,
-that the offset for the heat output is 0, because the thermal heat output
-efficiency is constant.
-
-.. code-block:: python
-
-    >>> l_max = 1
-    >>> l_min = P_in_min / P_in_max
-    >>> slope_el, offset_el = solph.components.slope_offset_from_nonconvex_input(
-    ...     l_max, l_min, eta_el_max, eta_el_min
-    ... )
-    >>> slope_th, offset_th = solph.components.slope_offset_from_nonconvex_input(
-    ...     l_max, l_min, eta_th_max, eta_th_min
-    ... )
-    >>> round(slope_el, 3)
-    0.436
-    >>> round(offset_el, 3)
-    -0.036
-    >>> round(slope_th, 3)
-    0.5
-    >>> round(offset_th, 3)
-    0.0
-
-Then we can create our component with the buses attached to it.
-
-.. code-block:: python
-
-    >>> bfuel = solph.Bus("fuel")
-    >>> bel = solph.Bus("electricity")
-    >>> bth = solph.Bus("heat")
-
-    # define OffsetConverter
-    >>> diesel_genset = solph.components.OffsetConverter(
-    ...     label='boiler',
-    ...     inputs={
-    ...         bfuel: solph.flows.Flow(
-    ...             nominal_capacity=P_out_max,
-    ...             max=l_max,
-    ...             min=l_min,
-    ...             nonconvex=solph.NonConvex()
-    ...         )
-    ...     },
-    ...     outputs={
-    ...         bel: solph.flows.Flow(),
-    ...         bth: solph.flows.Flow(),
-    ...     },
-    ...     conversion_factors={bel: slope_el, bth: slope_th},
-    ...     normed_offsets={bel: offset_el, bth: offset_th},
-    ... )
-
-.. note::
-
-    One of the inputs and outputs has to be a `NonConvex` flow and this flow
-    will serve as the reference for the `conversion_factors` and the
-    `normed_offsets`. The `NonConvex` flow also holds
-
-    - the `nominal_capacity` (can be `Investment` in case of investment optimization),
-    - the `min` and
-    - the `max` attributes.
-
-    The `conversion_factors` and `normed_offsets` are specified similar to the
-    `Converter` API with dictionaries referencing the respective input and
-    output buses. Note, that you cannot have the `conversion_factors` or
-    `normed_offsets` point to the `NonConvex` flow.
-
-The following figures show the power at the electrical and the thermal output
-and the resepctive ratios to the nonconvex flow (normalized). The efficiency
-becomes non-linear.
-
-.. 	figure:: /_files/OffsetConverter_relations_1.svg
-   :width: 70 %
-   :alt: OffsetConverter_relations_1.svg
-   :align: center
-   :figclass: only-light
-
-.. 	figure:: /_files/OffsetConverter_relations_1_darkmode.svg
-   :width: 70 %
-   :alt: OffsetConverter_relations_1_darkmode.svg
-   :align: center
-   :figclass: only-dark
-
-
-
-
-.. 	figure:: /_files/OffsetConverter_relations_2.svg
-   :width: 70 %
-   :alt: OffsetConverter_relations_2.svg
-   :align: center
-   :figclass: only-light
-
-.. 	figure:: /_files/OffsetConverter_relations_2_darkmode.svg
-   :width: 70 %
-   :alt: OffsetConverter_relations_2_darkmode.svg
-   :align: center
-   :figclass: only-dark
-
-.. math::
-
-    \eta = P(t) / P_\text{ref}(t)
-
-It also becomes clear, why the component has been named `OffsetConverter`. The
-linear equation of inflow to electrical outflow does not hit the origin, but is
-offset. By multiplying the offset :math:`y_\text{0,normed}` with the binary
-status variable of the `NonConvex` flow, the origin (0, 0) becomes part of the
-solution space and the boiler is allowed to switch off.
-
-.. include:: ../src/oemof/solph/components/_offset_converter.py
-  :start-after: _OffsetConverter-equations:
-  :end-before: """
-
-The parameters :math:`y_\text{0,normed}` and :math:`m` can be given by scalars or by series in order to define a different efficiency equation for every timestep.
-It is also possible to define multiple outputs.
-
-.. note:: See the :py:class:`~oemof.solph.components._offset_converter.OffsetConverter` class for all parameters and the mathematical background.
-
-
-.. _oemof_solph_custom_electrical_line_label:
-
-ElectricalLine (experimental)
-^^^^^^^^^^^^^^^^^^^^^^^^^^^^^
-
-Electrical line.
-
-.. note:: See the :py:class:`~oemof.solph.flows.experimental._electrical_line.ElectricalLine` class for all parameters and the mathematical background.
-
-
-.. _oemof_solph_components_generic_caes_label:
-
-GenericCAES (experimental)
-^^^^^^^^^^^^^^^^^^^^^^^^^^
-
-Compressed Air Energy Storage (CAES).
-The following constraints describe the CAES:
-
-.. include:: ../src/oemof/solph/components/experimental/_generic_caes.py
-  :start-after: _GenericCAES-equations:
-  :end-before: """
-
-.. note:: See the :py:class:`~oemof.solph.components.experimental._generic_caes.GenericCAES` class for all parameters and the mathematical background.
-
-
-.. _oemof_solph_custom_sinkdsm_label:
-
-SinkDSM (experimental)
-^^^^^^^^^^^^^^^^^^^^^^
-
-:class:`~oemof.solph.custom.sink_dsm.SinkDSM` can used to represent flexibility in a demand time series.
-It can represent both, load shifting or load shedding.
-For load shifting, elasticity of the demand is described by upper (`~oemof.solph.custom.sink_dsm.SinkDSM.capacity_up`) and lower (`~oemof.solph.custom.SinkDSM.capacity_down`) bounds where within the demand is allowed to vary.
-Upwards shifted demand is then balanced with downwards shifted demand.
-For load shedding, shedding capability is described by `~oemof.solph.custom.SinkDSM.capacity_down`.
-It both, load shifting and load shedding are allowed, `~oemof.solph.custom.SinkDSM.capacity_down` limits the sum of both downshift categories.
-
-:class:`~oemof.solph.custom.sink_dsm.SinkDSM` provides three approaches how the Demand-Side Management (DSM) flexibility is represented in constraints
-It can be used for both, dispatch and investments modeling.
-
-* "DLR": Implementation of the DSM modeling approach from by Gils (2015): `Balancing of Intermittent Renewable Power Generation by Demand Response and Thermal Energy Storage, Stuttgart, <http://dx.doi.org/10.18419/opus-6888>`_,
-  Details: :class:`~oemof.solph.custom.sink_dsm.SinkDSMDLRBlock` and :class:`~oemof.solph.custom.sink_dsm.SinkDSMDLRInvestmentBlock`
-* "DIW": Implementation of the DSM modeling approach by Zerrahn & Schill (2015): `On the representation of demand-side management in power system models <https://www.sciencedirect.com/science/article/abs/pii/S036054421500331X>`_,
-  in: Energy (84), pp. 840-845, 10.1016/j.energy.2015.03.037. Details: :class:`~oemof.solph.custom.sink_dsm.SinkDSMDIWBlock` and :class:`~oemof.solph.custom.sink_dsm.SinkDSMDIWInvestmentBlock`
-* "oemof": Is a fairly simple approach. Within a defined windows of time steps, demand can be shifted within the defined bounds of elasticity.
-  The window sequentially moves forwards. Details: :class:`~oemof.solph.custom.sink_dsm.SinkDSMOemofBlock` and :class:`~oemof.solph.custom.sink_dsm.SinkDSMOemofInvestmentBlock`
-
-Cost can be associated to either demand up shifts or demand down shifts or both.
-
-This small example of PV, grid and SinkDSM shows how to use the component
-
-.. code-block:: python
-
-    # Create some data
-    pv_day = [(-(1 / 6 * x ** 2) + 6) / 6 for x in range(-6, 7)]
-    pv_ts = [0] * 6 + pv_day + [0] * 6
-    data_dict = {"demand_el": [3] * len(pv_ts),
-                 "pv": pv_ts,
-                 "Cap_up": [0.5] * len(pv_ts),
-                 "Cap_do": [0.5] * len(pv_ts)}
-    data = pd.DataFrame.from_dict(data_dict)
-
-    # Do timestamp stuff
-    datetimeindex = pd.date_range(start='1/1/2013', periods=len(data.index), freq='h')
-    data['timestamp'] = datetimeindex
-    data.set_index('timestamp', inplace=True)
-
-    # Create Energy System
-    es = solph.EnergySystem(timeindex=datetimeindex)
-
-    # Create bus representing electricity grid
-    b_elec = solph.buses.Bus(label='Electricity bus')
-    es.add(b_elec)
-
-    # Create a back supply
-    grid = solph.components.Source(label='Grid',
-                        outputs={
-                            b_elec: solph.flows.Flow(
-                                nominal_capacity=10000,
-                                variable_costs=50)}
-                        )
-    es.add(grid)
-
-    # PV supply from time series
-    s_wind = solph.components.Source(label='wind',
-                          outputs={
-                              b_elec: solph.flows.Flow(
-                                  fix=data['pv'],
-                                  nominal_capacity=3.5)}
-                          )
-    es.add(s_wind)
-
-    # Create DSM Sink
-    demand_dsm = solph.custom.SinkDSM(label="DSM",
-                                      inputs={b_elec: solph.flows.Flow()},
-                                      demand=data['demand_el'],
-                                      capacity_up=data["Cap_up"],
-                                      capacity_down=data["Cap_do"],
-                                      delay_time=6,
-                                      max_demand=1,
-                                      max_capacity_up=1,
-                                      max_capacity_down=1,
-                                      approach="DIW",
-                                      cost_dsm_down=5)
-    es.add(demand_dsm)
-
-Yielding the following results
-
-..  figure:: /_files/Plot_delay_2013-01-01.svg
-   :width: 85 %
-   :alt: Plot_delay_2013-01-01.svg
-   :align: center
-   :figclass: only-light
-
-..  figure:: /_files/Plot_delay_2013-01-01_darkmode.svg
-   :width: 85 %
-   :alt: Plot_delay_2013-01-01_darkmode.svg
-   :align: center
-   :figclass: only-dark
-
-
-.. note::
-    * Keyword argument `method` from v0.4.1 has been renamed to `approach` in v0.4.2 and methods have been renamed.
-    * The parameters `demand`, `capacity_up` and `capacity_down` have been normalized to allow investments modeling. To retreive the original dispatch behaviour from v0.4.1, set `max_demand=1`, `max_capacity_up=1`, `max_capacity_down=1`.
-    * This component is a candidate component. It's implemented as a custom component for users that like to use and test the component at early stage. Please report issues to improve the component.
-    * See the :py:class:`~oemof.solph.custom.sink_dsm.SinkDSM` class for all parameters and the mathematical background.
-
-
-.. _investment_mode_label:
-
-Investment optimisation
--------------------------
-
-As described in :ref:`oemof_solph_optimise_es_label` the typical way to optimise an energy system is the dispatch optimisation based on marginal costs. Solph also provides a combined dispatch and investment optimisation.
-This standard investment mode is limited to one period where all investments happen at the start of the optimization time frame. If you want to optimize longer-term horizons and allow investments at the beginning
-of each of multiple periods, also taking into account units lifetimes, you can try the :ref:`multi_period_mode_label`. Please be aware that the multi-period feature is experimental. If you experience any bugs or unexpected
-behaviour, please report them.
-
-In the standard investment mode, based on investment costs you can compare the usage of existing components against building up new capacity.
-The annual savings by building up new capacity must therefore compensate the annuity of the investment costs (the time period does not have to be one year, but depends on your Datetime index).
-
-See the API of the :py:class:`~oemof.solph.options.Investment` class to see all possible parameters.
-
-Basically, an instance of the Investment class can be added to a Flow, a
-Storage or a DSM Sink. All parameters that usually refer to the *nominal_capacity* will
-now refer to the investment variables and existing capacity. It is also
-possible to set a maximum limit for the capacity that can be build.
-If existing capacity is considered for a component with investment mode enabled,
-the *ep_costs* still apply only to the newly built capacity, i.e. the existing capacity
-comes at no costs.
-
-The investment object can be used in Flows and some components. See the
-:ref:`oemof_solph_components_label` section for detailed information of each
-component. Besides the flows, it can be invested into
-
-* :ref:`oemof_solph_components_generic_storage_label` and
-* :ref:`oemof_solph_custom_sinkdsm_label`
-
-For example if you want to find out what would be the optimal capacity of a wind
-power plant to decrease the costs of an existing energy system, you can define
-this model and add an investment source.
-The *wind_power_time_series* has to be a normalised feed-in time series of you
-wind power plant. The maximum value might be caused by limited space for wind
-turbines.
-
-.. code-block:: python
-
-    solph.components.Source(label='new_wind_pp', outputs={electricity: solph.flows.Flow(
-        fix=wind_power_time_series,
-	nominal_capacity=solph.Investment(ep_costs=epc, maximum=50000))})
-
-Let's slightly alter the case and consider for already existing wind power
-capacity of 20,000 kW. We're still expecting the total wind power capacity, thus we
-allow for 30,000 kW of new installations and formulate as follows.
-
-.. code-block:: python
-
-    solph.components.Source(label='new_wind_pp', outputs={electricity: solph.flows.Flow(
-        fix=wind_power_time_series,
-	    nominal_capacity=solph.Investment(ep_costs=epc,
-	                                maximum=30000,
-	                                existing=20000))})
-
-The periodical costs (*ep_costs*) are typically calculated as annuities, i.e. as follows:
-
-.. code-block:: python
-
-    capex = 1000  # investment cost
-    lifetime = 20  # life expectancy
-    wacc = 0.05  # weighted average of capital cost
-    epc = capex * (wacc * (1 + wacc) ** lifetime) / ((1 + wacc) ** lifetime - 1)
-
-This also implemented in the annuity function of the economics module in the oemof.tools package. The code above would look like this:
-
-.. code-block:: python
-
-    from oemof.tools import economics
-    epc = economics.annuity(1000, 20, 0.05)
-
-So far, the investment costs and the installed capacity are mathematically a
-line through origin. But what if there is a minimum threshold for doing an
-investment, e.g. you cannot buy gas turbines lower than a certain
-nominal power, or, the marginal costs of bigger plants
-decrease.
-Therefore, you can use the parameter *nonconvex* and *offset* of the
-investment class. Both, work with investment in flows and storages. Here is an
-example of a converter:
-
-.. code-block:: python
-
-    trafo = solph.components.Converter(
-        label='converter_nonconvex',
-        inputs={bus_0: solph.flows.Flow()},
-        outputs={bus_1: solph.flows.Flow(
-            nominal_capacity=solph.Investment(
-                ep_costs=4,
-                maximum=100,
-                minimum=20,
-                nonconvex=True,
-                offset=400))},
-        conversion_factors={bus_1: 0.9})
-
-In this examples, it is assumed, that independent of the size of the
-converter, there are always fix investment costs of 400 (€).
-The minimum investment size is 20 (kW)
-and the costs per installed unit are 4 (€/kW). With this
-option, you could theoretically approximate every cost function you want. But
-be aware that for every nonconvex investment flow or storage you are using,
-an additional binary variable is created. This might boost your computing time
-into the limitless.
-
-The following figures illustrates the use of the nonconvex investment flow.
-Here, :math:`c_{invest,fix}` is the *offset* value and :math:`c_{invest,var}` is
-the *ep_costs* value:
-
-.. 	figure:: /_files/nonconvex_invest_investcosts_power.svg
-   :width: 70 %
-   :alt: nonconvex_invest_investcosts_power.svg
-   :align: center
-   :figclass: only-light
-
-.. 	figure:: /_files/nonconvex_invest_investcosts_power_darkmode.svg
-   :width: 70 %
-   :alt: nonconvex_invest_investcosts_power_darkmode.svg
-   :align: center
-   :figclass: only-dark
-
-In case of a convex investment (which is the default setting
-`nonconvex=False`), the *minimum* attribute leads to a forced investment,
-whereas in the nonconvex case, the investment can become zero as well.
-
-The calculation of the specific costs per kilowatt installed capacity results
-in the following relation for convex and nonconvex investments:
-
-.. 	figure:: /_files/nonconvex_invest_specific_costs.svg
-   :width: 70 %
-   :alt: nonconvex_invest_specific_costs.svg
-   :align: center
-   :figclass: only-light
-
-.. 	figure:: /_files/nonconvex_invest_specific_costs_darkmode.svg
-   :width: 70 %
-   :alt: nonconvex_invest_specific_costs_darkmode.svg
-   :align: center
-   :figclass: only-dark
-
-See :py:class:`~oemof.solph.blocks.investment_flow.InvestmentFlow` and
-:py:class:`~oemof.solph.components._generic_storage.GenericInvestmentStorageBlock` for all the
-mathematical background, like variables and constraints, which are used.
-
-.. note:: At the moment the investment class is not compatible with the MIP classes :py:class:`~oemof.solph.options.NonConvex`.
-
-
-.. _multi_period_mode_label:
-
-Multi-period (investment) mode (experimental)
----------------------------------------------
-Sometimes you might be interested in how energy systems could evolve in the longer-term, e.g. until 2045 or 2050 to meet some
-carbon neutrality and climate protection or RES and energy efficiency targets.
-
-While in principle, you could try to model this in oemof.solph using the standard investment mode described above (see :ref:`investment_mode_label`),
-you would make the implicit assumption that your entire system is built at the start of your optimization and doesn't change over time.
-To address this shortcoming, the multi-period (investment) feature has been introduced. Be aware that it is still experimental.
-So feel free to report any bugs or unexpected behaviour if you come across them.
-
-While in principle, you can define a dispatch-only multi-period system, this doesn't make much sense. The power of the multi-period feature
-only unfolds if you look at long-term investments. Let's see how.
-
-First, you start by defining your energy system as you might have done before, but you
-
-* choose a longer-term time horizon (spanning multiple years, i.e. multiple periods) and
-* explicitly define the `periods` attribute of your energy system which lists the time steps for each period.
-
-.. code-block:: python
-
-    import pandas as pd
-    import oemof.solph as solph
-
-    my_index = pd.date_range('1/1/2013', periods=17520, freq='h')
-    periods = [
-        pd.date_range('1/1/2013', periods=8760, freq='h'),
-        pd.date_range('1/1/2014', periods=8760, freq='h'),
-    ]
-    my_energysystem = solph.EnergySystem(timeindex=my_index, periods=periods)
-
-If you want to use a multi-period model you have define periods of your energy system explicitly. This way,
-you are forced to critically think, e.g. about handling leap years, and take some design decisions. It is possible to
-define periods with different lengths, but remember that decommissioning of components is possible only at the
-beginning of each period. This means that if the life of a component is just a little longer, it will remain for the
-entire next period. This can have a particularly large impact the longer your periods are.
-
-To assist you, here is a plain python snippet that includes leap years which you can just copy
-and adjust to your needs:
-
-.. code-block:: python
-
-    def determine_periods(datetimeindex):
-        """Explicitly define and return periods of the energy system
-
-        Leap years have 8784 hourly time steps, regular years 8760.
-
-        Parameters
-        ----------
-        datetimeindex : pd.date_range
-            DatetimeIndex of the model comprising all time steps
-
-        Returns
-        -------
-        periods : list
-            periods for the optimization run
-        """
-        years = sorted(list(set(getattr(datetimeindex, "year"))))
-        periods = []
-        filter_series = datetimeindex.to_series()
-        for number, year in enumerate(years):
-            start = filter_series.loc[filter_series.index.year == year].min()
-            end = filter_series.loc[filter_series.index.year == year].max()
-            periods.append(pd.date_range(start, end, freq=datetimeindex.freq))
-
-        return periods
-
-So if you want to use this, the above would simplify to:
-
-.. code-block:: python
-
-    import pandas as pd
-    import oemof.solph as solph
-
-    # Define your method (or import it from somewhere else)
-    def determine_periods(datetimeindex):
-        ...
-
-    my_index = pd.date_range('1/1/2013', periods=17520, freq='h')
-    periods = determine_periods(my_index)  # Make use of method
-    my_energysystem = solph.EnergySystem(timeindex=my_index, periods=periods)
-
-
-Then you add all the *components* and *buses* to your energy system, just as you are used to with, but with few additions.
-
-.. code-block:: python
-
-    hydrogen_bus = solph.buses.Bus(label="hydrogen")
-    coal_bus = solph.buses.Bus(label="coal")
-    electricity_bus = solph.buses.Bus(label="electricity")
-
-    hydrogen_source = solph.components.Source(
-        label="green_hydrogen",
-        outputs={
-            hydrogen_bus: solph.flows.Flow(
-                variable_costs=[25] * 8760 + [30] * 8760
-            )
-        },
-    )
-
-    coal_source = solph.components.Source(
-        label="hardcoal",
-        outputs={
-            coal_bus: solph.flows.Flow(variable_costs=[20] * 8760 + [24] * 8760)
-        },
-    )
-
-    electrical_sink = solph.components.Sink(
-        label="electricity_demand",
-        inputs={
-            electricity_bus: solph.flows.Flow(
-                nominal_capacity=1000, fix=[0.8] * len(my_index)
-            )
-        },
-    )
-
-So defining buses is the same as for standard models. Also defining components that do not have any investments associated with
-them or any lifetime limitations is the same.
-
-Now if you want to have components that can be invested into, you use the investment option, just as in :ref:`investment_mode_label`,
-but with a few minor additions and modifications in the investment object itself which you specify by additional attributes:
-
-* You have to specify a `lifetime` attribute. This is the components assumed technical lifetime in years. If it is 20 years,
-  the model invests into it and your simulation has a 30 years horizon, the plant will be decommissioned. Now the model is
-  free to reinvest or choose another option to fill up the missing capacity.
-* You can define an initial `age` if you have `existing` capacity. If you do not specify anything, the default value 0 will be used,
-  meaning your `existing` capacity has just been newly invested.
-* You also can define `fixed_costs`, i.e. costs that occur every period independent of the plants usage.
-
-Here is an example
-
-.. code-block:: python
-
-    hydrogen_power_plant = solph.components.Converter(
-        label="hydrogen_pp",
-        inputs={hydrogen_bus: solph.flows.Flow()},
-        outputs={
-            electricity_bus: solph.flows.Flow(
-                nominal_capacity=solph.Investment(
-                    maximum=1000,
-                    ep_costs=1e6,
-                    lifetime=30,
-                    fixed_costs=100,
-                ),
-                variable_costs=3,
-            )
-        },
-        conversion_factors={electricity_bus: 0.6},
-    )
-
-.. warning::
-
-    The `ep_costs` attribute for investments is used in a different way in a multi-period model. Instead
-    of periodical costs, it depicts (nominal or real) investment expenses, so actual Euros you have to pay per kW or MW
-    (or whatever power or energy unit) installed. Also, you can depict a change in investment expenses over time,
-    so instead of providing a scalar value, you could define a list with investment expenses with one value for each period modelled.
-
-    Annuities are calculated within the model. You do not have to do that.
-    Also the model takes care of discounting future expenses / cashflows.
-
-Below is what it would look like if you altered `ep_costs` and `fixed_costs` per period. This can be done by simply
-providing a list. Note that the length of the list must equal the number of periods of your model.
-This would mean that for investments in the particular period, these values would be the one that are applied over their lifetime.
-
-.. code-block:: python
-
-    hydrogen_power_plant = solph.components.Converter(
-        label="hydrogen_pp",
-        inputs={hydrogen_bus: solph.flows.Flow()},
-        outputs={
-            electricity_bus: solph.flows.Flow(
-                nominal_capacity=solph.Investment(
-                    maximum=1000,
-                    ep_costs=[1e6, 1.1e6],
-                    lifetime=30,
-                    fixed_costs=[100, 110],
-                ),
-                variable_costs=3,
-            )
-        },
-        conversion_factors={electricity_bus: 0.6},
-    )
-
-For components that is not invested into, you also can specify some additional attributes for their inflows and outflows:
-
-* You can specify a `lifetime` attribute. This can be used to depict existing plants going offline when reaching their lifetime.
-* You can define an initial `age`. Also, this can be used for existing plants.
-* You also can define `fixed_costs`, i.e. costs that occur every period independent of the plants usage. How they are handled
-  depends on whether the flow has a limited or an unlimited lifetime.
-
-.. code-block:: python
-
-    coal_power_plant = solph.components.Converter(
-        label="existing_coal_pp",
-        inputs={coal_bus: solph.flows.Flow()},
-        outputs={
-            electricity_bus: solph.flows.Flow(
-                nominal_capacity=600,
-                max=1,
-                min=0.4,
-                lifetime=50,
-                age=46,
-                fixed_costs=100,
-                variable_costs=3,
-            )
-        },
-        conversion_factors={electricity_bus: 0.36},
-    )
-
-To solve our model and retrieve results, you basically perform the same operations as for standard models.
-So it works like this:
-
-.. code-block:: python
-
-    my_energysystem.add(
-        hydrogen_bus,
-        coal_bus,
-        electricity_bus,
-        hydrogen_source,
-        coal_source,
-        electrical_sink,
-        hydrogen_power_plant,
-        coal_power_plant,
-    )
-
-    om = solph.Model(my_energysystem)
-    om.solve(solver="cbc", solve_kwargs={"tee": True})
-
-    # Obtain results
-    results = solph.processing.results(om)
-    hydrogen_results = solph.views.node(results, "hydrogen_pp")
-
-    # Show investment plan for hydrogen power plants
-    print(hydrogen_results["period_scalars"])
-
-The keys in the results dict in a multi-period model are "sequences" and "period_scalars".
-So for sequences, it is all the same, while for scalar values, we now have values for each period.
-
-Besides the `invest` variable, new variables are introduced as well. These are:
-
-* `total`: The total capacity installed, i.e. how much is actually there in a given period.
-* `old`: (Overall) capacity to be decommissioned in a given period.
-* `old_end`: Endogenous capacity to be decommissioned in a given period. This is capacity that has been invested into
-  in the model itself.
-* `old_exo`: Exogenous capacity to be decommissioned in a given period. This is capacity that was already existing and
-  given by the `existing` attribute.
-
-.. note::
-
-    * For storage units, the `initial_content` is not allowed combined with multi-period investments.
-      The storage inflow and outflow are forced to zero until the storage unit is invested into.
-    * You can specify periods of different lengths, but the frequency of your timeindex needs to be consistent. Also,
-      you could use the `timeincrement` attribute of the energy system to model different weightings. Be aware that this
-      has not yet been tested.
-    * For now, both, the `timeindex` as well as the `timeincrement` of an energy system have to be defined since they
-      have to be of the same length for a multi-period model.
-    * You can choose whether to re-evaluate assets at the end of the optimization horizon. If you set attribute
-      `use_remaining_value` of the energy system to True (defaults to False), this leads to the model evaluating the
-      difference in the asset value at the end of the optimization horizon vs. at the time the investment was made.
-      The difference in value is added to or subtracted from the respective investment costs increment,
-      assuming assets are to be liquidated / re-evaluated at the end of the optimization horizon.
-    * Also please be aware, that periods correspond to years by default. You could also choose
-      monthly periods, but you would need to be very careful in parameterizing your energy system and your model and also,
-      this would mean monthly discounting (if applicable) as well as specifying your plants lifetimes in months.
-
-
-Mixed Integer (Linear) Problems
--------------------------------
-
-Solph also allows you to model components with respect to more technical details,
-such as minimum power production. This can be done in both possible combinations,
-as dispatch optimization with fixed capacities or combined dispatch and investment optimization.
-
-Dispatch Optimization
-^^^^^^^^^^^^^^^^^^^^^
-In dispatch optimization, it is assumed that the capacities of the assets are already known,
-but the optimal dispatch strategy must be obtained.
-For this purpose, the class :py:class:`~oemof.solph._options.NonConvex` should be used, as seen in the following example.
-
-Note that this flow class's usage is incompatible with the :py:mod:`~oemof.solph.options.Investment` option. This means that,
-as stated before, the optimal capacity of the converter cannot be obtained using the :py:class:`~oemof.solph.flows.NonConvexFlow`
-class, and only the optimal dispatch strategy of an existing asset with a given capacity can be optimized here.
-
-.. code-block:: python
-
-    b_gas = solph.buses.Bus(label='natural_gas')
-    b_el = solph.buses.Bus(label='electricity')
-    b_th = solph.buses.Bus(label='heat')
-
-    solph.components.Converter(
-        label='pp_chp',
-        inputs={b_gas: solph.flows.Flow()},
-        outputs={b_el: solph.flows.Flow(
-            nonconvex=solph.NonConvex(),
-            nominal_capacity=30,
-            min=0.5),
-        b_th: solph.flows.Flow(nominal_capacity=40)},
-        conversion_factors={b_el: 0.3, b_th: 0.4})
-
-The class :py:class:`~oemof.solph.options.NonConvex` for the electrical output of the created Converter (i.e., CHP)
-will create a 'status' variable for the flow.
-This will be used to model, for example, minimal/maximal power production constraints if the
-attributes `min`/`max` of the flow are set. It will also be used to include start-up constraints and costs
-if corresponding attributes of the class are provided. For more information, see the API of the
-:py:class:`~oemof.solph.flows.NonConvexFlow` class.
-
-.. note:: The usage of this class can sometimes be tricky as there are many interdenpendencies. So
-          check out the examples and do not hesitate to ask the developers if your model does
-          not work as expected.
-
-Combination of Dispatch and Investment Optimisation
-^^^^^^^^^^^^^^^^^^^^^^^^^^^^^^^^^^^^^^^^^^^^^^^^^^^
-Since version 'v0.5', it is also possilbe to combine the investment and nonconvex option.
-Therefore, a new constraint block for flows, called :py:class:`~oemof.solph.flows._invest_non_convex_flow_block.InvestNonConvexFlowBlock` has been developed,
-which combines both :py:class:`~oemof.solph._options.Investment` and :py:class:`~oemof.solph._options.NonConvex` classes.
-The new class offers the possibility to perform the investment optimization of an asset considering `min`/`max` values of the flow
-as fractions of the optimal capacity. Moreover, it obtains the optimal 'status' of the flow during the simulation period.
-
-It must be noted that in a straighforward implementation, a binary variable
-representing the 'status' of the flow at each time is multiplied by the 'invest' parameter,
-which is a continuous variable representing the capacity of the asset being optimized (i.e., :math:`status \times invest`).
-This nonlinearity is linearised in the
-:py:class:`~oemof.solph.flows._invest_non_convex_flow_block.InvestNonConvexFlowBlock`
-
-.. code-block:: python
-
-    b_diesel = solph.buses.Bus(label='diesel')
-    b_el = solph.buses.Bus(label='electricity')
-
-    solph.components.Converter(
-        label='diesel_genset',
-        inputs={b_diesel: solph.flows.Flow()},
-        outputs={
-            b_el: solph.flows.Flow(
-                variable_costs=0.04,
-                min=0.2,
-                max=1,
-                nonconvex=solph.NonConvex(),
-                nominal_capacity=solph.Investment(
-                    ep_costs=90,
-                    maximum=150, # required for the linearization
-                ),
-            )
-        },
-        conversion_factors={b_el: 0.3})
-
-The following diagram shows the duration curve of a typical diesel genset in a hybrid mini-grid system consisting of a diesel genset,
-PV cells, battery, inverter, and rectifier. By using the :py:class:`~oemof.solph.flows._invest_non_convex_flow_block.InvestNonConvexFlowBlock` class,
-it is possible to obtain the optimal capacity of this component and simultaneously limit its operation between `min` and `max` loads.
-
-.. 	figure:: /_files/diesel_genset_nonconvex_invest_flow.svg
-   :width: 100 %
-   :alt: diesel_genset_nonconvex_invest_flow.svg
-   :align: center
-   :figclass: only-light
-
-.. 	figure:: /_files/diesel_genset_nonconvex_invest_flow_darkmode.svg
-   :width: 100 %
-   :alt: diesel_genset_nonconvex_invest_flow_darkmode.svg
-   :align: center
-   :figclass: only-dark
-
-Without using the new :py:class:`~oemof.solph.flows._invest_non_convex_flow_block.InvestNonConvexFlowBlock` class, if the same system is optimized again, but this
-time using the :py:class:`~oemof.solph.flows._investment_flow_block.InvestmentFlowBlock`, the corresponding duration curve would be similar to the following
-figure. However, assuming that the diesel genset has a minimum operation load of 20% (as seen in the figure), the
-:py:class:`~oemof.solph.flows._investment_flow_block.InvestmentFlowBlock` cannot prevent operations at lower loads than 20%, and it would result in
-an infeasible operation of this device for around 50% of its annual operation.
-
-Moreover, using the :py:class:`~oemof.solph.flows._investment_flow_block.InvestmentFlowBlock` class in the given case study would result in a significantly
-oversized diesel genset, which has a 30% larger capacity compared with the optimal capacity obtained from the
-:py:class:`~oemof.solph.flows._invest_non_convex_flow_block.InvestNonConvexFlowBlock` class.
-
-.. 	figure:: /_files/diesel_genset_investment_flow.svg
-   :width: 100 %
-   :alt: diesel_genset_investment_flow.svg
-   :align: center
-   :figclass: only-light
-
-.. 	figure:: /_files/diesel_genset_investment_flow_darkmode.svg
-   :width: 100 %
-   :alt: diesel_genset_investment_flow_darkmode.svg
-   :align: center
-   :figclass: only-dark
-
-
-Solving such an optimisation problem considering `min`/`max` loads without the :py:class:`~oemof.solph.flows._invest_non_convex_flow_block.InvestNonConvexFlowBlock` class, the only possibility is first to obtain the optimal capacity using the
-:py:class:`~oemof.solph.flows._investment_flow_block.InvestmentFlowBlock` and then implement the `min`/`max` loads using the
-:py:class:`~oemof.solph.flows._non_convex_flow_block.NonConvexFlowBlock` class. The following duration curve would be obtained by applying
-this method to the same diesel genset.
-
-.. 	figure:: /_files/diesel_genset_nonconvex_flow.svg
-   :width: 100 %
-   :alt: diesel_genset_nonconvex_flow.svg
-   :align: center
-   :figclass: only-light
-
-.. 	figure:: /_files/diesel_genset_nonconvex_flow_darkmode.svg
-   :width: 100 %
-   :alt: diesel_genset_nonconvex_flow_darkmode.svg
-   :align: center
-   :figclass: only-dark
-
-Because of the oversized diesel genset obtained from this approach, the capacity of the PV and battery in the given case study
-would be 13% and 43% smaller than the capacities obtained using the :py:class:`~oemof.solph.flows.NonConvexInvestmentFlow` class.
-This results in a 15% reduction in the share of renewable energy sources to cover the given demand and a higher levelized
-cost of electricity. Last but not least, apart from the nonreliable results, using :py:class:`~oemof.solph._options.Investment`
-and :py:class:`~oemof.solph._options.NonConvex` classes for the dispatch and investment optimization of the given case study
-increases the computation time by more than 9 times compared to the
-:py:class:`~oemof.solph.flows.NonConvexInvestmentFlow` class.
-
-
-Adding additional constraints
------------------------------
-
-You can add additional constraints to your :py:class:`~oemof.solph.models.Model`.
-See :ref:`custom_constraints_label` to learn how to do it.
-
-Some predefined additional constraints can be found in the
-:py:mod:`~oemof.solph.constraints` module.
-
- * Emission limit for the model -> :func:`~.oemof.solph.constraints.emission_limit`
- * Generic integral limit (general form of emission limit) -> :func:`~.oemof.solph.constraints.generic_integral_limit`
- * Coupling of two variables e.g. investment variables) with a factor -> :func:`~.oemof.solph.constraints.equate_variables`
- * Overall investment limit -> :func:`~.oemof.solph.constraints.investment_limit`
- * Generic investment limit -> :func:`~.oemof.solph.constraints.additional_investment_flow_limit`
- * Limit active flow count -> :func:`~.oemof.solph.constraints.limit_active_flow_count`
- * Limit active flow count by keyword -> :func:`~.oemof.solph.constraints.limit_active_flow_count_by_keyword`
-=======
-
->>>>>>> 410ba4fc
 
 
 The Grouping module (Sets)
