--- conflicted
+++ resolved
@@ -44,8 +44,5 @@
 
 * Lennart Schürmann
 * Richard Keil
-<<<<<<< HEAD
 * Francesco Witte
-=======
-* Patrik Schönfeldt
->>>>>>> 3d7d7402
+* Patrik Schönfeldt