--- conflicted
+++ resolved
@@ -5,22 +5,18 @@
 API changes
 ###########
 
-<<<<<<< HEAD
 * The component `Transformer` is renamed to `Converter`.
   When people hear "transformer", they think of electrical devices.
   However, the Transformer is neither meant to be (only) electrical
   nor bidirectional (as electrical transformers typically are).
   Thus, the more generic term "converter" is now used.
   (Note that we always had the argument "conversion_factor".)
-
-=======
 * Unify API for constant sized objects and sizing of investment. For both, `Flow` and
   `GenericStorage`, the argument `investment` is now deprecated. Instead,
   `nominal_value` and `nominal_storage_capacity` accept an `Investment` object.
 * Change investment for experimental :class:`oemof.solph.components.experimental._sink_dsm.SinkDSM`: Remove
   obsolete parameters `flex_share_down` and `flex_share_up`.
 * Mainline link component :class:`oemof.solph.components._link.Link` from experimental.
->>>>>>> b324061c
 
 New features
 ############
