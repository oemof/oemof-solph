v0.5.2 (????)
-------------

API changes
###########

* New bool attribute `use_remaining_value` of `oemof.solph.EnergySystem`
* New method `fix_investments` of `oemof.solph.Model`

New features
############

* Allow for evaluating differences in the remaining vs. the original value
  for multi-period investments.
<<<<<<< HEAD
* Allow for fixing investment variables to the values of a previous
  optimization run, enabling a repeated solve with fixed investments.
=======
* Allow to define minimum up- and down-time per time step
>>>>>>> b6a64b90

Documentation
#############

Bug fixes
#########

* Fix handling of investment annuities and fixed costs for multi-period models:
  Limit to costs that occur within the optimization horizon to prevent a
  bias towards investments happening earlier in the optimization horizon.
* Fix bugs in multi-period documentation.
* Fix y intersect of OffsetConverter
* Fix minimum uptime being relevant for initial downtime (and vice versa).
* Fix duplicated discounting of fixed costs for multi-period investment

Testing
#######

Other changes
#############

* Improved compatibility with upcoming oemof.network

Contributors
############

* Patrik Schönfeldt
* Johannes Kochems
* Julian Endres
* Hendrik Huyskens
* Raul Ciria Aylagas<|MERGE_RESOLUTION|>--- conflicted
+++ resolved
@@ -12,12 +12,9 @@
 
 * Allow for evaluating differences in the remaining vs. the original value
   for multi-period investments.
-<<<<<<< HEAD
+* Allow to define minimum up- and down-time per time step
 * Allow for fixing investment variables to the values of a previous
   optimization run, enabling a repeated solve with fixed investments.
-=======
-* Allow to define minimum up- and down-time per time step
->>>>>>> b6a64b90
 
 Documentation
 #############
