.. include:: introduction.rst

..  toctree::
    :maxdepth: 2
    :hidden:

    introduction

..  toctree::
    :maxdepth: 2
    :caption: User Guide
    :hidden:

    installation
    introductory_tutorials
    advanced_tutorials
<<<<<<< HEAD
=======
    examples
>>>>>>> 410ba4fc
    showcase_examples
    support

..  toctree::
    :maxdepth: 2
    :caption: Documentation
    :hidden:

    basic_concepts
<<<<<<< HEAD
    advanced_concepts
=======
    optimization
    advanced_concepts
    best_practices
>>>>>>> 410ba4fc
    api
    changelog
    zliterature

..  toctree::
    :maxdepth: 2
    :caption: Contribute
    :hidden:

    contributing
    community
    authors<|MERGE_RESOLUTION|>--- conflicted
+++ resolved
@@ -14,10 +14,7 @@
     installation
     introductory_tutorials
     advanced_tutorials
-<<<<<<< HEAD
-=======
     examples
->>>>>>> 410ba4fc
     showcase_examples
     support
 
@@ -27,13 +24,9 @@
     :hidden:
 
     basic_concepts
-<<<<<<< HEAD
-    advanced_concepts
-=======
     optimization
     advanced_concepts
     best_practices
->>>>>>> 410ba4fc
     api
     changelog
     zliterature
