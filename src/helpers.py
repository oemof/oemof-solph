--- conflicted
+++ resolved
@@ -593,7 +593,6 @@
         SELECT tzid FROM oemof_test.tz_world
         WHERE st_contains(geom, ST_PointFromText('{wkt}', 4326));
         """.format(wkt=coords.wkt)
-<<<<<<< HEAD
     return connection.execute(sql).fetchone()[0]
 
 
@@ -725,15 +724,4 @@
         zone = zone[0]
     else:
         zone = 0
-    return zone
-=======
-    timezone = connection.execute(sql).fetchone()
-    if timezone is not None:
-        timezone = timezone[0]
-    else:
-        timezone = 'Europe/Berlin'
-        logging.error("Timezonefunction doesn't work for offshore regions.")
-        logging.warning("Set timezone to {0} to avoid further errors".format(
-            timezone))
-    return timezone
->>>>>>> d06a7cfb
+    return zone