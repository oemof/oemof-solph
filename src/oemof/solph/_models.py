# -*- coding: utf-8 -*-

"""Solph Optimization Models.

SPDX-FileCopyrightText: Uwe Krien <krien@uni-bremen.de>
SPDX-FileCopyrightText: Simon Hilpert
SPDX-FileCopyrightText: Cord Kaldemeyer
SPDX-FileCopyrightText: gplssm
SPDX-FileCopyrightText: Patrik Schönfeldt
SPDX-FileCopyrightText: Saeed Sayadi
SPDX-FileCopyrightText: Johannes Kochems

SPDX-License-Identifier: MIT

"""
import logging
import warnings
from logging import getLogger

from oemof.tools import debugging
from pyomo import environ as po
from pyomo.core.plugins.transform.relax_integrality import RelaxIntegrality
from pyomo.opt import SolverFactory

from oemof.solph import processing
from oemof.solph.buses._bus import BusBlock
from oemof.solph.components._transformer import TransformerBlock
from oemof.solph.flows._invest_non_convex_flow_block import (
    InvestNonConvexFlowBlock,
)
from oemof.solph.flows._investment_flow_block import InvestmentFlowBlock
from oemof.solph.flows._non_convex_flow_block import NonConvexFlowBlock
from oemof.solph.flows._simple_flow_block import SimpleFlowBlock


class LoggingError(BaseException):
    """Raised when the wrong logging level is used."""

    pass


class BaseModel(po.ConcreteModel):
    """The BaseModel for other solph-models (Model)

    Parameters
    ----------
    energysystem : EnergySystem object
        Object that holds the nodes of an oemof energy system graph
    constraint_groups : list (optional)
        Solph looks for these groups in the given energy system and uses them
        to create the constraints of the optimization problem.
        Defaults to `Model.CONSTRAINTS`
    objective_weighting : array like (optional)
        Weights used for temporal objective function
<<<<<<< HEAD
        expressions. If nothing is passed, `timeincrement` will be used which
        is calculated from the freq length of the energy system timeindex.
=======
        expressions. If nothing is passed `timeincrement` will be used which
        is calculated from the freq length of the energy system timeindex or
        can be directly passed as a sequence.
>>>>>>> 29ca1d01
    auto_construct : boolean
        If this value is true, the set, variables, constraints, etc. are added,
        automatically when instantiating the model. For sequential model
        building process set this value to False
        and use methods `_add_parent_block_sets`,
        `_add_parent_block_variables`, `_add_blocks`, `_add_objective`

    Attributes
    ----------
    timeincrement : sequence
        Time increments
    flows : dict
        Flows of the model
    name : str
        Name of the model
    es : solph.EnergySystem
        Energy system of the model
    meta : `pyomo.opt.results.results_.SolverResults` or None
<<<<<<< HEAD
        Solver results
=======
        Solver results.
>>>>>>> 29ca1d01
    dual : `pyomo.core.base.suffix.Suffix` or None
        Store the dual variables of the model if pyomo suffix is set to IMPORT
    rc : `pyomo.core.base.suffix.Suffix` or None
        Store the reduced costs of the model if pyomo suffix is set to IMPORT
<<<<<<< HEAD

    """

    # The default list of constraint groups to be used for a model
=======
    """

    # The default list of constraint groups to be used for a model.
>>>>>>> 29ca1d01
    CONSTRAINT_GROUPS = []

    def __init__(self, energysystem, **kwargs):
        """Initialize a BaseModel, using its energysystem as well as
<<<<<<< HEAD
        optional kwargs for specifying the timeincrement, objective_weighting
        and constraint_groups."""
=======
        optional kwargs for specifying the timeincrement, objective_weigting
        and constraint groups."""
>>>>>>> 29ca1d01
        super().__init__()

        # Check root logger. Due to a problem with pyomo the building of the
        # model will take up to a 100 times longer if the root logger is set
        # to DEBUG

        if getLogger().level <= 10 and kwargs.get("debug", False) is False:
            msg = (
                "The root logger level is 'DEBUG'.\nDue to a communication "
                "problem between solph and the pyomo package,\nusing the "
                "DEBUG level will slow down the modelling process by the "
                "factor ~100.\nIf you need the debug-logging you can "
                "initialise the Model with 'debug=True`\nYou should only do "
                "this for small models. To avoid the slow-down use the "
                "logger\nfunction of oemof.tools (read docstring) or "
                "change the level of the root logger:\n\nimport logging\n"
                "logging.getLogger().setLevel(logging.INFO)"
            )
            raise LoggingError(msg)

        # ########################  Arguments #################################

        self.name = kwargs.get("name", type(self).__name__)
        self.es = energysystem
        self.timeincrement = kwargs.get("timeincrement", self.es.timeincrement)

        self.objective_weighting = kwargs.get(
            "objective_weighting", self.timeincrement
        )

        self._constraint_groups = type(self).CONSTRAINT_GROUPS + kwargs.get(
            "constraint_groups", []
        )

        self._constraint_groups += [
            i
            for i in self.es.groups
            if hasattr(i, "CONSTRAINT_GROUP")
            and i not in self._constraint_groups
        ]

        self.flows = self.es.flows()

        self.solver_results = None
        self.dual = None
        self.rc = None

        if kwargs.get("auto_construct", True):
            self._construct()

    def _construct(self):
        """Construct a BaseModel by adding parent block sets and variables
<<<<<<< HEAD
        as well as child blocks and variables to it.
        """
=======
        as well as child blocks and variables to it."""
>>>>>>> 29ca1d01
        self._add_parent_block_sets()
        self._add_parent_block_variables()
        self._add_child_blocks()
        self._add_objective()

    def _add_parent_block_sets(self):
        """Method to create all sets located at the parent block, i.e. in the
        model itself, as they are to be shared across all model components.
<<<<<<< HEAD
        See the class :py:class:~oemof.solph._models.Model
        for the sets created.
=======
        See the class :py:class:~oemof.solph.models.Model for the sets created.
>>>>>>> 29ca1d01
        """
        pass

    def _add_parent_block_variables(self):
        """Method to create all variables located at the parent block,
        i.e. the model itself as these variables  are to be shared across
<<<<<<< HEAD
        all model components. See the class
        :py:class:~oemof.solph._models.Model for the `flow` variable created.
=======
        all model components.
        See the class :py:class:~oemof.solph._models.Model
        for the `flow` variable created.
>>>>>>> 29ca1d01
        """
        pass

    def _add_child_blocks(self):
        """Method to add the defined child blocks for components that have
        been grouped in the defined constraint groups. This collects all the
<<<<<<< HEAD
        constraints from the buses, components and flows blocks
        and adds them to the model.
=======
        constraints from the component blocks and adds them to the model.
>>>>>>> 29ca1d01
        """
        for group in self._constraint_groups:
            # create instance for block
            block = group()
            # Add block to model
            self.add_component(str(block), block)
            # create constraints etc. related with block for all nodes
            # in the group
            block._create(group=self.es.groups.get(group))

    def _add_objective(self, sense=po.minimize, update=False):
        """Method to sum up all objective expressions from the child blocks
        that have been created. This method looks for `_objective_expression`
        attribute in the block definition and will call this method to add
        their return value to the objective function.
        """
        if update:
            self.del_component("objective")

        expr = 0

        for block in self.component_data_objects():
            if hasattr(block, "_objective_expression"):
                expr += block._objective_expression()

        self.objective = po.Objective(sense=sense, expr=expr)

    def receive_duals(self):
        """Method sets solver suffix to extract information about dual
        variables from solver. Shadow prices (duals) and reduced costs (rc) are
        set as attributes of the model.
        """
        # shadow prices
        self.dual = po.Suffix(direction=po.Suffix.IMPORT)
        # reduced costs
        self.rc = po.Suffix(direction=po.Suffix.IMPORT)

    def results(self):
        """Returns a nested dictionary of the results of this optimization.
        See the processing module for more information on results extraction.
        """
        return processing.results(self)

    def solve(self, solver="cbc", solver_io="lp", **kwargs):
        r"""Takes care of communication with solver to solve the model.

        Parameters
        ----------
        solver : string
            solver to be used e.g. "cbc", "glpk","gurobi","cplex"
        solver_io : string
            pyomo solver interface file format: "lp","python","nl", etc.
        \**kwargs : keyword arguments
            Possible keys can be set see below:

        Other Parameters
        ----------------
        solve_kwargs : dict
            Other arguments for the pyomo.opt.SolverFactory.solve() method
            Example : {"tee":True}
        cmdline_options : dict
            Dictionary with command line options for solver e.g.
            {"mipgap":"0.01"} results in "--mipgap 0.01"
            \{"interior":" "} results in "--interior"
            \Gurobi solver takes numeric parameter values such as
            {"method": 2}
        """
        solve_kwargs = kwargs.get("solve_kwargs", {})
        solver_cmdline_options = kwargs.get("cmdline_options", {})

        opt = SolverFactory(solver, solver_io=solver_io)
        # set command line options
        options = opt.options
        for k in solver_cmdline_options:
            options[k] = solver_cmdline_options[k]

        solver_results = opt.solve(self, **solve_kwargs)

        status = solver_results["Solver"][0]["Status"]
        termination_condition = solver_results["Solver"][0][
            "Termination condition"
        ]

        if status == "ok" and termination_condition == "optimal":
            logging.info("Optimization successful...")
        else:
            msg = (
                "Optimization ended with status {0} and termination "
                "condition {1}"
            )
            warnings.warn(
                msg.format(status, termination_condition), UserWarning
            )
        self.es.results = solver_results
        self.solver_results = solver_results

        return solver_results

    def relax_problem(self):
        """Relaxes integer variables to reals of optimization model self."""
        relaxer = RelaxIntegrality()
        relaxer._apply_to(self)

        return self


class Model(BaseModel):
<<<<<<< HEAD
    """An energy system model for operational and/or investment
=======
    """An  energy system model for operational and/or investment
>>>>>>> 29ca1d01
    optimization.

    Parameters
    ----------
    energysystem : EnergySystem object
        Object that holds the nodes of an oemof energy system graph
    constraint_groups : list
        Solph looks for these groups in the given energy system and uses them
        to create the constraints of the optimization problem.
        Defaults to `Model.CONSTRAINT_GROUPS`


    **The following basic sets are created**:

    NODES
        A set with all nodes of the given energy system.

    TIMESTEPS
        A set with all timesteps of the given time horizon.

<<<<<<< HEAD
    PERIODS
        A set with all investment periods of the given time horizon.

    TIMEINDEX
        A set with all time indices of the given time horizon, whereby
        time indices are defined as a tuple consisting of the period and the
        timestep. E.g. (2, 10) would be timestep 10 (which is exactly the same
        as in the TIMESTEPS set) and which is in period 2.

=======
>>>>>>> 29ca1d01
    FLOWS
        A 2 dimensional set with all flows. Index: `(source, target)`

    **The following basic variables are created**:

    flow
        Flow from source to target indexed by FLOWS, TIMEINDEX.
        Note: Bounds of this variable are set depending on attributes of
        the corresponding flow object.

    """

    CONSTRAINT_GROUPS = [
        BusBlock,
        TransformerBlock,
        InvestmentFlowBlock,
        SimpleFlowBlock,
        NonConvexFlowBlock,
        InvestNonConvexFlowBlock,
    ]

    def __init__(self, energysystem, discount_rate=None, **kwargs):
        if discount_rate is not None:
            self.discount_rate = discount_rate
        elif energysystem.multi_period:
            self.discount_rate = 0.02
            msg = (
                f"By default, a discount_rate of {self.discount_rate} "
                f"is used for a multi-period model. "
                f"If you want to use another value, "
                f"you have to specify the `discount_rate` attribute."
            )
            warnings.warn(msg, debugging.SuspiciousUsageWarning)
        super().__init__(energysystem, **kwargs)

    def _add_parent_block_sets(self):
<<<<<<< HEAD
        """Add all basic sets to the model, i.e. NODES, TIMESTEPS and FLOWS.
        Also create sets PERIODS and TIMEINDEX used for multi-period models.
        """
=======
        """Add all basic sets to the model, i.e. NODES, TIMESTEPS and FLOWS."""
>>>>>>> 29ca1d01
        # set with all nodes
        self.NODES = po.Set(initialize=[n for n in self.es.nodes])

        if self.es.timeincrement is None:
            msg = (
                "The EnergySystem needs to have a valid 'timeincrement' "
                "attribute to build a model."
            )
            raise AttributeError(msg)

        # pyomo set for timesteps of optimization problem
        self.TIMESTEPS = po.Set(
            initialize=range(len(self.es.timeincrement)), ordered=True
        )
        self.TIMEPOINTS = po.Set(
            initialize=range(len(self.es.timeincrement) + 1), ordered=True
        )

        if not self.es.multi_period:
            self.TIMEINDEX = po.Set(
                initialize=list(
                    zip(
                        [0] * len(self.es.timeincrement),
                        range(len(self.es.timeincrement)),
                    )
                ),
                ordered=True,
            )
        else:
            nested_list = [
                [k] * len(self.es.periods[k]) for k in self.es.periods.keys()
            ]
            flattened_list = [
                item for sublist in nested_list for item in sublist
            ]
            self.TIMEINDEX = po.Set(
                initialize=list(
                    zip(flattened_list, range(len(self.es.timeincrement)))
                ),
                ordered=True,
            )

        self.PERIODS = po.Set(
            initialize=sorted(list(set(self.es.periods.keys())))
        )

        # (Re-)Map timesteps to periods
        timesteps_in_period = {p: [] for p in self.PERIODS}
        for p, t in self.TIMEINDEX:
            timesteps_in_period[p].append(t)
        self.TIMESTEPS_IN_PERIOD = timesteps_in_period

        # previous timesteps
        previous_timesteps = [x - 1 for x in self.TIMESTEPS]
        previous_timesteps[0] = self.TIMESTEPS.last()

        self.previous_timesteps = dict(zip(self.TIMESTEPS, previous_timesteps))

        # pyomo set for all flows in the energy system graph
        self.FLOWS = po.Set(
            initialize=self.flows.keys(), ordered=True, dimen=2
        )

        self.BIDIRECTIONAL_FLOWS = po.Set(
            initialize=[k for (k, v) in self.flows.items() if v.bidirectional],
            ordered=True,
            dimen=2,
            within=self.FLOWS,
        )

        self.UNIDIRECTIONAL_FLOWS = po.Set(
            initialize=[
                k for (k, v) in self.flows.items() if not v.bidirectional
            ],
            ordered=True,
            dimen=2,
            within=self.FLOWS,
        )

    def _add_parent_block_variables(self):
        """Add the parent block variables, which is the `flow` variable,
<<<<<<< HEAD
        indexed by FLOWS and TIMEINDEX."""
        self.flow = po.Var(self.FLOWS, self.TIMEINDEX, within=po.Reals)
=======
        indexed by FLOWS and TIMESTEPS."""
        self.flow = po.Var(self.FLOWS, self.TIMESTEPS, within=po.Reals)
>>>>>>> 29ca1d01

        for o, i in self.FLOWS:
            if self.flows[o, i].nominal_value is not None:
                if self.flows[o, i].fix[self.TIMESTEPS.at(1)] is not None:
                    for p, t in self.TIMEINDEX:
                        self.flow[o, i, p, t].value = (
                            self.flows[o, i].fix[t]
                            * self.flows[o, i].nominal_value
                        )
                        self.flow[o, i, p, t].fix()
                else:
                    for p, t in self.TIMEINDEX:
                        self.flow[o, i, p, t].setub(
                            self.flows[o, i].max[t]
                            * self.flows[o, i].nominal_value
                        )

                    if not self.flows[o, i].nonconvex:
                        for p, t in self.TIMEINDEX:
                            self.flow[o, i, p, t].setlb(
                                self.flows[o, i].min[t]
                                * self.flows[o, i].nominal_value
                            )
                    elif (o, i) in self.UNIDIRECTIONAL_FLOWS:
                        for p, t in self.TIMEINDEX:
                            self.flow[o, i, p, t].setlb(0)
            else:
                if (o, i) in self.UNIDIRECTIONAL_FLOWS:
                    for p, t in self.TIMEINDEX:
                        self.flow[o, i, p, t].setlb(0)<|MERGE_RESOLUTION|>--- conflicted
+++ resolved
@@ -52,14 +52,9 @@
         Defaults to `Model.CONSTRAINTS`
     objective_weighting : array like (optional)
         Weights used for temporal objective function
-<<<<<<< HEAD
         expressions. If nothing is passed, `timeincrement` will be used which
-        is calculated from the freq length of the energy system timeindex.
-=======
-        expressions. If nothing is passed `timeincrement` will be used which
         is calculated from the freq length of the energy system timeindex or
         can be directly passed as a sequence.
->>>>>>> 29ca1d01
     auto_construct : boolean
         If this value is true, the set, variables, constraints, etc. are added,
         automatically when instantiating the model. For sequential model
@@ -78,36 +73,20 @@
     es : solph.EnergySystem
         Energy system of the model
     meta : `pyomo.opt.results.results_.SolverResults` or None
-<<<<<<< HEAD
         Solver results
-=======
-        Solver results.
->>>>>>> 29ca1d01
     dual : `pyomo.core.base.suffix.Suffix` or None
         Store the dual variables of the model if pyomo suffix is set to IMPORT
     rc : `pyomo.core.base.suffix.Suffix` or None
         Store the reduced costs of the model if pyomo suffix is set to IMPORT
-<<<<<<< HEAD
-
     """
 
     # The default list of constraint groups to be used for a model
-=======
-    """
-
-    # The default list of constraint groups to be used for a model.
->>>>>>> 29ca1d01
     CONSTRAINT_GROUPS = []
 
     def __init__(self, energysystem, **kwargs):
         """Initialize a BaseModel, using its energysystem as well as
-<<<<<<< HEAD
         optional kwargs for specifying the timeincrement, objective_weighting
         and constraint_groups."""
-=======
-        optional kwargs for specifying the timeincrement, objective_weigting
-        and constraint groups."""
->>>>>>> 29ca1d01
         super().__init__()
 
         # Check root logger. Due to a problem with pyomo the building of the
@@ -160,12 +139,8 @@
 
     def _construct(self):
         """Construct a BaseModel by adding parent block sets and variables
-<<<<<<< HEAD
         as well as child blocks and variables to it.
         """
-=======
-        as well as child blocks and variables to it."""
->>>>>>> 29ca1d01
         self._add_parent_block_sets()
         self._add_parent_block_variables()
         self._add_child_blocks()
@@ -174,38 +149,25 @@
     def _add_parent_block_sets(self):
         """Method to create all sets located at the parent block, i.e. in the
         model itself, as they are to be shared across all model components.
-<<<<<<< HEAD
         See the class :py:class:~oemof.solph._models.Model
         for the sets created.
-=======
-        See the class :py:class:~oemof.solph.models.Model for the sets created.
->>>>>>> 29ca1d01
         """
         pass
 
     def _add_parent_block_variables(self):
         """Method to create all variables located at the parent block,
         i.e. the model itself as these variables  are to be shared across
-<<<<<<< HEAD
-        all model components. See the class
-        :py:class:~oemof.solph._models.Model for the `flow` variable created.
-=======
         all model components.
         See the class :py:class:~oemof.solph._models.Model
         for the `flow` variable created.
->>>>>>> 29ca1d01
         """
         pass
 
     def _add_child_blocks(self):
         """Method to add the defined child blocks for components that have
         been grouped in the defined constraint groups. This collects all the
-<<<<<<< HEAD
         constraints from the buses, components and flows blocks
         and adds them to the model.
-=======
-        constraints from the component blocks and adds them to the model.
->>>>>>> 29ca1d01
         """
         for group in self._constraint_groups:
             # create instance for block
@@ -313,11 +275,7 @@
 
 
 class Model(BaseModel):
-<<<<<<< HEAD
     """An energy system model for operational and/or investment
-=======
-    """An  energy system model for operational and/or investment
->>>>>>> 29ca1d01
     optimization.
 
     Parameters
@@ -338,7 +296,6 @@
     TIMESTEPS
         A set with all timesteps of the given time horizon.
 
-<<<<<<< HEAD
     PERIODS
         A set with all investment periods of the given time horizon.
 
@@ -348,8 +305,6 @@
         timestep. E.g. (2, 10) would be timestep 10 (which is exactly the same
         as in the TIMESTEPS set) and which is in period 2.
 
-=======
->>>>>>> 29ca1d01
     FLOWS
         A 2 dimensional set with all flows. Index: `(source, target)`
 
@@ -386,13 +341,9 @@
         super().__init__(energysystem, **kwargs)
 
     def _add_parent_block_sets(self):
-<<<<<<< HEAD
         """Add all basic sets to the model, i.e. NODES, TIMESTEPS and FLOWS.
         Also create sets PERIODS and TIMEINDEX used for multi-period models.
         """
-=======
-        """Add all basic sets to the model, i.e. NODES, TIMESTEPS and FLOWS."""
->>>>>>> 29ca1d01
         # set with all nodes
         self.NODES = po.Set(initialize=[n for n in self.es.nodes])
 
@@ -474,13 +425,8 @@
 
     def _add_parent_block_variables(self):
         """Add the parent block variables, which is the `flow` variable,
-<<<<<<< HEAD
         indexed by FLOWS and TIMEINDEX."""
         self.flow = po.Var(self.FLOWS, self.TIMEINDEX, within=po.Reals)
-=======
-        indexed by FLOWS and TIMESTEPS."""
-        self.flow = po.Var(self.FLOWS, self.TIMESTEPS, within=po.Reals)
->>>>>>> 29ca1d01
 
         for o, i in self.FLOWS:
             if self.flows[o, i].nominal_value is not None:
