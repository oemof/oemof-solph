# -*- coding: utf-8 -*-

"""Creating sets, variables, constraints and parts of the objective function
for the specified groups.

SPDX-FileCopyrightText: Uwe Krien <krien@uni-bremen.de>
SPDX-FileCopyrightText: Simon Hilpert
SPDX-FileCopyrightText: Cord Kaldemeyer
SPDX-FileCopyrightText: Patrik Schönfeldt
SPDX-FileCopyrightText: Birgit Schachler
SPDX-FileCopyrightText: jnnr
SPDX-FileCopyrightText: jmloenneberga
SPDX-FileCopyrightText: Johannes Kochems (jokochems)

SPDX-License-Identifier: MIT

"""
from warnings import warn

from pyomo.core import Binary
from pyomo.core import BuildAction
from pyomo.core import Constraint
from pyomo.core import Expression
from pyomo.core import NonNegativeIntegers
from pyomo.core import NonNegativeReals
from pyomo.core import Set
from pyomo.core import Var
from pyomo.core.base.block import SimpleBlock

from oemof.tools import economics
from oemof.tools import debugging


class Flow(SimpleBlock):
    r""" Flow block with definitions for standard flows.

    **The following variables are created**:

    negative_gradient :
        Difference of a flow in consecutive timesteps if flow is reduced
        indexed by NEGATIVE_GRADIENT_FLOWS, TIMESTEPS.

    positive_gradient :
        Difference of a flow in consecutive timesteps if flow is increased
        indexed by NEGATIVE_GRADIENT_FLOWS, TIMESTEPS.

    **The following sets are created:** (-> see basic sets at :class:`.Model` )

    SUMMED_MAX_FLOWS
        A set of flows with the attribute :attr:`summed_max` being not None.
    SUMMED_MIN_FLOWS
        A set of flows with the attribute :attr:`summed_min` being not None.
    NEGATIVE_GRADIENT_FLOWS
        A set of flows with the attribute :attr:`negative_gradient` being not
        None.
    POSITIVE_GRADIENT_FLOWS
        A set of flows with the attribute :attr:`positive_gradient` being not
        None
    INTEGER_FLOWS
        A set of flows where the attribute :attr:`integer` is True (forces flow
        to only take integer values)

    **The following constraints are build:**

    Flow max sum :attr:`om.Flow.summed_max[i, o]`
      .. math::
        \sum_t flow(i, o, t) \cdot \tau
            \leq summed\_max(i, o) \cdot nominal\_value(i, o), \\
        \forall (i, o) \in \textrm{SUMMED\_MAX\_FLOWS}.

    Flow min sum :attr:`om.Flow.summed_min[i, o]`
      .. math::
        \sum_t flow(i, o, t) \cdot \tau
            \geq summed\_min(i, o) \cdot nominal\_value(i, o), \\
        \forall (i, o) \in \textrm{SUMMED\_MIN\_FLOWS}.

    Negative gradient constraint
      :attr:`om.Flow.negative_gradient_constr[i, o]`:
        .. math::
          flow(i, o, t-1) - flow(i, o, t) \geq \
          negative\_gradient(i, o, t), \\
          \forall (i, o) \in \textrm{NEGATIVE\_GRADIENT\_FLOWS}, \\
          \forall t \in \textrm{TIMESTEPS}.

    Positive gradient constraint
      :attr:`om.Flow.positive_gradient_constr[i, o]`:
        .. math:: flow(i, o, t) - flow(i, o, t-1) \geq \
          positive\__gradient(i, o, t), \\
          \forall (i, o) \in \textrm{POSITIVE\_GRADIENT\_FLOWS}, \\
          \forall t \in \textrm{TIMESTEPS}.

    **The following parts of the objective function are created:**

    If :attr:`variable_costs` are set by the user:
      .. math::
          \sum_{(i,o)} \sum_t flow(i, o, t) \cdot variable\_costs(i, o, t)

    The expression can be accessed by :attr:`om.Flow.variable_costs` and
    their value after optimization by :meth:`om.Flow.variable_costs()` .

    """

    def __init__(self, *args, **kwargs):
        super().__init__(*args, **kwargs)

    def _create(self, group=None):
        r"""Creates sets, variables and constraints for all standard flows.

        Parameters
        ----------
        group : list
            List containing tuples containing flow (f) objects and the
            associated source (s) and target (t)
            of flow e.g. groups=[(s1, t1, f1), (s2, t2, f2),..]
        """
        if group is None:
            return None

        m = self.parent_block()

        # ########################## SETS #################################
        # set for all flows with an global limit on the flow over time
<<<<<<< HEAD
        self.SUMMED_MAX_FLOWS = Set(initialize=[
            (g[0], g[1]) for g in group if g[2].summed_max is not None and
                                           g[2].nominal_value is not None])

        self.SUMMED_MIN_FLOWS = Set(initialize=[
            (g[0], g[1]) for g in group if g[2].summed_min is not None and
                                           g[2].nominal_value is not None])
=======
        self.SUMMED_MAX_FLOWS = Set(
            initialize=[
                (g[0], g[1])
                for g in group
                if g[2].summed_max is not None
                and g[2].nominal_value is not None
            ]
        )

        self.SUMMED_MIN_FLOWS = Set(
            initialize=[
                (g[0], g[1])
                for g in group
                if g[2].summed_min is not None
                and g[2].nominal_value is not None
            ]
        )
>>>>>>> 71e0c5da

        self.NEGATIVE_GRADIENT_FLOWS = Set(
            initialize=[
                (g[0], g[1])
                for g in group
                if g[2].negative_gradient["ub"][0] is not None
            ]
        )

        self.POSITIVE_GRADIENT_FLOWS = Set(
            initialize=[
                (g[0], g[1])
                for g in group
                if g[2].positive_gradient["ub"][0] is not None
            ]
        )

        self.INTEGER_FLOWS = Set(
            initialize=[(g[0], g[1]) for g in group if g[2].integer]
        )
        # ######################### Variables  ################################

        self.positive_gradient = Var(self.POSITIVE_GRADIENT_FLOWS, m.TIMESTEPS)

        self.negative_gradient = Var(self.NEGATIVE_GRADIENT_FLOWS, m.TIMESTEPS)

        self.integer_flow = Var(
            self.INTEGER_FLOWS, m.TIMESTEPS, within=NonNegativeIntegers
        )
        # set upper bound of gradient variable
        for i, o, f in group:
            if m.flows[i, o].positive_gradient["ub"][0] is not None:
                for t in m.TIMESTEPS:
                    self.positive_gradient[i, o, t].setub(
                        f.positive_gradient["ub"][t] * f.nominal_value
                    )
            if m.flows[i, o].negative_gradient["ub"][0] is not None:
                for t in m.TIMESTEPS:
                    self.negative_gradient[i, o, t].setub(
                        f.negative_gradient["ub"][t] * f.nominal_value
                    )

        # ######################### CONSTRAINTS ###############################

        def _flow_summed_max_rule(model):
            """Rule definition for build action of max. sum flow constraint."""
            for inp, out in self.SUMMED_MAX_FLOWS:
                lhs = sum(
                    m.flow[inp, out, ts] * m.timeincrement[ts]
                    for ts in m.TIMESTEPS
                )
                rhs = (
                    m.flows[inp, out].summed_max
                    * m.flows[inp, out].nominal_value
                )
                self.summed_max.add((inp, out), lhs <= rhs)

        self.summed_max = Constraint(self.SUMMED_MAX_FLOWS, noruleinit=True)
        self.summed_max_build = BuildAction(rule=_flow_summed_max_rule)

        def _flow_summed_min_rule(model):
            """Rule definition for build action of min. sum flow constraint."""
            for inp, out in self.SUMMED_MIN_FLOWS:
                lhs = sum(
                    m.flow[inp, out, ts] * m.timeincrement[ts]
                    for ts in m.TIMESTEPS
                )
                rhs = (
                    m.flows[inp, out].summed_min
                    * m.flows[inp, out].nominal_value
                )
                self.summed_min.add((inp, out), lhs >= rhs)

        self.summed_min = Constraint(self.SUMMED_MIN_FLOWS, noruleinit=True)
        self.summed_min_build = BuildAction(rule=_flow_summed_min_rule)

        def _positive_gradient_flow_rule(model):
            """Rule definition for positive gradient constraint."""
            for inp, out in self.POSITIVE_GRADIENT_FLOWS:
                for ts in m.TIMESTEPS:
                    if ts > 0:
                        lhs = m.flow[inp, out, ts] - m.flow[inp, out, ts - 1]
                        rhs = self.positive_gradient[inp, out, ts]
                        self.positive_gradient_constr.add(
                            (inp, out, ts), lhs <= rhs
                        )
                    else:
                        pass  # return(Constraint.Skip)

        self.positive_gradient_constr = Constraint(
            self.POSITIVE_GRADIENT_FLOWS, m.TIMESTEPS, noruleinit=True
        )
        self.positive_gradient_build = BuildAction(
            rule=_positive_gradient_flow_rule
        )

        def _negative_gradient_flow_rule(model):
            """Rule definition for negative gradient constraint."""
            for inp, out in self.NEGATIVE_GRADIENT_FLOWS:
                for ts in m.TIMESTEPS:
                    if ts > 0:
                        lhs = m.flow[inp, out, ts - 1] - m.flow[inp, out, ts]
                        rhs = self.negative_gradient[inp, out, ts]
                        self.negative_gradient_constr.add(
                            (inp, out, ts), lhs <= rhs
                        )
                    else:
                        pass  # return(Constraint.Skip)

        self.negative_gradient_constr = Constraint(
            self.NEGATIVE_GRADIENT_FLOWS, m.TIMESTEPS, noruleinit=True
        )
        self.negative_gradient_build = BuildAction(
            rule=_negative_gradient_flow_rule
        )

        def _integer_flow_rule(block, ii, oi, ti):
            """Force flow variable to NonNegativeInteger values."""
            return self.integer_flow[ii, oi, ti] == m.flow[ii, oi, ti]

        self.integer_flow_constr = Constraint(
            self.INTEGER_FLOWS, m.TIMESTEPS, rule=_integer_flow_rule
        )

    def _objective_expression(self):
        r"""Objective expression for all standard flows with fixed costs
        and variable costs.
        """
        m = self.parent_block()

        variable_costs = 0
        gradient_costs = 0

        for i, o in m.FLOWS:
            if m.flows[i, o].variable_costs[0] is not None:
                for t in m.TIMESTEPS:
                    variable_costs += (
                        m.flow[i, o, t]
                        * m.objective_weighting[t]
                        * m.flows[i, o].variable_costs[t]
                    )

            if m.flows[i, o].positive_gradient["ub"][0] is not None:
                for t in m.TIMESTEPS:
                    gradient_costs += (
                        self.positive_gradient[i, o, t]
                        * m.flows[i, o].positive_gradient["costs"]
                    )

            if m.flows[i, o].negative_gradient["ub"][0] is not None:
                for t in m.TIMESTEPS:
                    gradient_costs += (
                        self.negative_gradient[i, o, t]
                        * m.flows[i, o].negative_gradient["costs"]
                    )

        return variable_costs + gradient_costs


class MultiPeriodFlow(SimpleBlock):
    r""" Block for all flows with :attr:`multiperiod` being not None.

    **The following variables are created**:

    negative_gradient :
        Difference of a flow in consecutive timesteps if flow is reduced
        indexed by NEGATIVE_GRADIENT_FLOWS, TIMESTEPS.

    positive_gradient :
        Difference of a flow in consecutive timesteps if flow is increased
        indexed by NEGATIVE_GRADIENT_FLOWS, TIMESTEPS.

    **The following sets are created:** (-> see basic sets at :class:`.Model` )

    SUMMED_MAX_FLOWS
        A set of flows with the attribute :attr:`summed_max` being not None.
    SUMMED_MIN_FLOWS
        A set of flows with the attribute :attr:`summed_min` being not None.
    NEGATIVE_GRADIENT_FLOWS
        A set of flows with the attribute :attr:`negative_gradient` being not
        None.
    POSITIVE_GRADIENT_FLOWS
        A set of flows with the attribute :attr:`positive_gradient` being not
        None
    INTEGER_FLOWS
        A set of flows where the attribute :attr:`integer` is True (forces flow
        to only take integer values)

    **The following constraints are build:**

    Flow max sum :attr:`om.Flow.summed_max[i, o]`
      .. math::
        \sum_t flow(i, o, p, t) \cdot \tau
            \leq summed\_max(i, o) \cdot nominal\_value(i, o), \\
        \forall (i, o) \in \textrm{SUMMED\_MAX\_FLOWS}.

    Flow min sum :attr:`om.Flow.summed_min[i, o]`
      .. math::
        \sum_t flow(i, o, p, t) \cdot \tau
            \geq summed\_min(i, o) \cdot nominal\_value(i, o), \\
        \forall (i, o) \in \textrm{SUMMED\_MIN\_FLOWS}.

    Negative gradient constraint
      :attr:`om.Flow.negative_gradient_constr[i, o]`:
        .. math::
          flow(i, o, p, t-1) - flow(i, o, p, t) \geq \
          negative\_gradient(i, o, t), \\
          \forall (i, o) \in \textrm{NEGATIVE\_GRADIENT\_FLOWS}, \\
          \forall p, t \in \textrm{TIMEINDEX}.

    Positive gradient constraint
      :attr:`om.Flow.positive_gradient_constr[i, o]`:
        .. math:: flow(i, o, p, t) - flow(i, o, p, t-1) \geq \
          positive\__gradient(i, o, t), \\
          \forall (i, o) \in \textrm{POSITIVE\_GRADIENT\_FLOWS}, \\
          \forall p, t \in \textrm{TIMEINDEX}.

    **The following parts of the objective function are created:**

    If :attr:`variable_costs` are set by the user:
      .. math::
          \sum_{(i,o)} \sum_t flow(i, o, p, t) \cdot variable\_costs(i, o, t)

    The expression can be accessed by :attr:`om.Flow.variable_costs` and
    their value after optimization by :meth:`om.Flow.variable_costs()` .

    """

    def __init__(self, *args, **kwargs):
        super().__init__(*args, **kwargs)

    def _create(self, group=None):
        r""" Creates sets, variables and constraints for all standard flows.

        Parameters
        ----------
        group : list
            List containing tuples containing flow (f) objects and the
            associated source (s) and target (t)
            of flow e.g. groups=[(s1, t1, f1), (s2, t2, f2),..]
        """
        if group is None:
            return None

        m = self.parent_block()

        # ########################## SETS #################################
        # set for all flows with an global limit on the flow over time
        self.SUMMED_MAX_FLOWS = Set(initialize=[
            (g[0], g[1]) for g in group if g[2].summed_max is not None and
                                           g[2].nominal_value is not None])

        self.SUMMED_MIN_FLOWS = Set(initialize=[
            (g[0], g[1]) for g in group if g[2].summed_min is not None and
                                           g[2].nominal_value is not None])

        self.NEGATIVE_GRADIENT_FLOWS = Set(
            initialize=[(g[0], g[1]) for g in group
                        if g[2].negative_gradient['ub'][0] is not None])

        self.POSITIVE_GRADIENT_FLOWS = Set(
            initialize=[(g[0], g[1]) for g in group
                        if g[2].positive_gradient['ub'][0] is not None])

        self.INTEGER_FLOWS = Set(
            initialize=[(g[0], g[1]) for g in group
                        if g[2].integer])
        # ######################### Variables  ################################

        self.positive_gradient = Var(self.POSITIVE_GRADIENT_FLOWS,
                                     m.TIMESTEPS)

        self.negative_gradient = Var(self.NEGATIVE_GRADIENT_FLOWS,
                                     m.TIMESTEPS)

        self.integer_flow = Var(self.INTEGER_FLOWS,
                                m.TIMEINDEX, within=NonNegativeIntegers)
        # set upper bound of gradient variable
        for i, o, f in group:
            if m.flows[i, o].positive_gradient['ub'][0] is not None:
                for t in m.TIMESTEPS:
                    self.positive_gradient[i, o, t].setub(
                        f.positive_gradient['ub'][t] * f.nominal_value)
            if m.flows[i, o].negative_gradient['ub'][0] is not None:
                for t in m.TIMESTEPS:
                    self.negative_gradient[i, o, t].setub(
                        f.negative_gradient['ub'][t] * f.nominal_value)

        # ######################### CONSTRAINTS ###############################

        def _flow_summed_max_rule(model):
            """Rule definition for build action of max. sum flow constraint.
            """
            for inp, out in self.SUMMED_MAX_FLOWS:
                lhs = sum(m.flow[inp, out, p, ts] * m.timeincrement[ts]
                          for p, ts in m.TIMEINDEX)
                rhs = (m.flows[inp, out].summed_max *
                       m.flows[inp, out].nominal_value)
                self.summed_max.add((inp, out), lhs <= rhs)

        self.summed_max = Constraint(self.SUMMED_MAX_FLOWS, noruleinit=True)
        self.summed_max_build = BuildAction(rule=_flow_summed_max_rule)

        def _flow_summed_min_rule(model):
            """Rule definition for build action of min. sum flow constraint.
            """
            for inp, out in self.SUMMED_MIN_FLOWS:
                lhs = sum(m.flow[inp, out, p, ts] * m.timeincrement[ts]
                          for p, ts in m.TIMEINDEX)
                rhs = (m.flows[inp, out].summed_min *
                       m.flows[inp, out].nominal_value)
                self.summed_min.add((inp, out), lhs >= rhs)

        self.summed_min = Constraint(self.SUMMED_MIN_FLOWS, noruleinit=True)
        self.summed_min_build = BuildAction(rule=_flow_summed_min_rule)

        def _positive_gradient_flow_rule(model):
            """Rule definition for positive gradient constraint.
            """
            for inp, out in self.POSITIVE_GRADIENT_FLOWS:
                for p, ts in m.TIMEINDEX:
                    if ts > 0:
                        lhs = (m.flow[inp, out, p, ts]
                               - m.flow[inp, out, p, ts - 1])
                        rhs = self.positive_gradient[inp, out, ts]
                        self.positive_gradient_constr.add((inp, out, p, ts),
                                                          lhs <= rhs)
                    else:
                        pass  # return(Constraint.Skip)

        self.positive_gradient_constr = Constraint(
            self.POSITIVE_GRADIENT_FLOWS, m.TIMEINDEX, noruleinit=True)
        self.positive_gradient_build = BuildAction(
            rule=_positive_gradient_flow_rule)

        def _negative_gradient_flow_rule(model):
            """Rule definition for negative gradient constraint.
            """
            for inp, out in self.NEGATIVE_GRADIENT_FLOWS:
                for p, ts in m.TIMEINDEX:
                    if ts > 0:
                        lhs = (m.flow[inp, out, p, ts - 1]
                               - m.flow[inp, out, p, ts])
                        rhs = self.negative_gradient[inp, out, ts]
                        self.negative_gradient_constr.add((inp, out, p, ts),
                                                          lhs <= rhs)
                    else:
                        pass  # return(Constraint.Skip)

        self.negative_gradient_constr = Constraint(
            self.NEGATIVE_GRADIENT_FLOWS, m.TIMEINDEX, noruleinit=True)
        self.negative_gradient_build = BuildAction(
            rule=_negative_gradient_flow_rule)

        def _integer_flow_rule(block, ii, oi, pi, ti):
            """Force flow variable to NonNegativeInteger values.
            """
            return self.integer_flow[ii, oi, pi, ti] == m.flow[ii, oi, pi, ti]

        self.integer_flow_constr = Constraint(self.INTEGER_FLOWS, m.TIMEINDEX,
                                              rule=_integer_flow_rule)

    def _objective_expression(self):
        r""" Objective expression for all standard flows with fixed costs
        and variable costs.

        Note that fixed costs for dispatch only plants are not
        decision-relevant, i.e. do not influence the model choices. They
        are only added to the objective function value.
        """
        m = self.parent_block()

        variable_costs = 0
        gradient_costs = 0
        fixed_costs = 0

        for i, o in m.FLOWS:
            if m.flows[i, o].variable_costs[0] is not None:
                for p, t in m.TIMEINDEX:
                    variable_costs += (m.flow[i, o, p, t] *
                                       m.objective_weighting[t] *
                                       m.flows[i, o].variable_costs[p]
                                       * ((1 + m.discount_rate) ** -p))

            if m.flows[i, o].positive_gradient['ub'][0] is not None:
                for p, t in m.TIMEINDEX:
                    gradient_costs += (self.positive_gradient[i, o, t] *
                                       m.flows[i, o].positive_gradient[
                                           'costs']
                                       * ((1 + m.discount_rate) ** -p))

            if m.flows[i, o].negative_gradient['ub'][0] is not None:
                for p, t in m.TIMEINDEX:
                    gradient_costs += (self.negative_gradient[i, o, t] *
                                       m.flows[i, o].negative_gradient[
                                           'costs']
                                       * ((1 + m.discount_rate) ** -p))

            if (m.flows[i, o].fixed_costs[0] is not None
                and m.flows[i, o].nominal_value is not None):
                for p in m.PERIODS:
                    fixed_costs += (m.flows[i, o].nominal_value *
                                    m.flows[i, o].fixed_costs[p]
                                    * ((1 + m.discount_rate) ** -p))

        return variable_costs + gradient_costs + fixed_costs


class InvestmentFlow(SimpleBlock):
    r"""Block for all flows with :attr:`Investment` being not None.

    See :class:`oemof.solph.options.Investment` for all parameters of the
    *Investment* class.

    See :class:`oemof.solph.network.Flow` for all parameters of the *Flow*
    class.

    **Variables**

    All *InvestmentFlow* are indexed by a starting and ending node
    :math:`(i, o)`, which is omitted in the following for the sake
    of convenience. The following variables are created:

    * :math:`P(t)`

        Actual flow value (created in :class:`oemof.solph.models.BaseModel`).

    * :math:`P_{invest}`

        Value of the investment variable, i.e. equivalent to the nominal
        value of the flows after optimization.

    * :math:`b_{invest}`

        Binary variable for the status of the investment, if
        :attr:`nonconvex` is `True`.

    **Constraints**

    Depending on the attributes of the *InvestmentFlow* and *Flow*, different
    constraints are created. The following constraint is created for all
    *InvestmentFlow*:\

            Upper bound for the flow value

        .. math::
            P(t) \le ( P_{invest} + P_{exist} ) \cdot f_{max}(t)

    Depeding on the attribute :attr:`nonconvex`, the constraints for the bounds
    of the decision variable :math:`P_{invest}` are different:\

        * :attr:`nonconvex = False`

        .. math::
            P_{invest, min} \le P_{invest} \le P_{invest, max}

        * :attr:`nonconvex = True`

        .. math::
            &
            P_{invest, min} \cdot b_{invest} \le P_{invest}\\
            &
            P_{invest} \le P_{invest, max} \cdot b_{invest}\\

    For all *InvestmentFlow* (independent of the attribute :attr:`nonconvex`),
    the following additional constraints are created, if the appropriate
    attribute of the *Flow* (see :class:`oemof.solph.network.Flow`) is set:

        * :attr:`fix` is not None

            Actual value constraint for investments with fixed flow values

        .. math::
            P(t) = ( P_{invest} + P_{exist} ) \cdot f_{fix}(t)

        * :attr:`min != 0`

            Lower bound for the flow values

        .. math::
            P(t) \geq ( P_{invest} + P_{exist} ) \cdot f_{min}(t)

        * :attr:`summed_max is not None`

            Upper bound for the sum of all flow values (e.g. maximum full load
            hours)

        .. math::
            \sum_t P(t) \cdot \tau(t) \leq ( P_{invest} + P_{exist} )
            \cdot f_{sum, min}

        * :attr:`summed_min is not None`

            Lower bound for the sum of all flow values (e.g. minimum full load
            hours)

        .. math::
            \sum_t P(t) \cdot \tau(t) \geq ( P_{invest} + P_{exist} )
            \cdot f_{sum, min}


    **Objective function**

    The part of the objective function added by the *InvestmentFlow*
    also depends on whether a convex or nonconvex
    *InvestmentFlow* is selected. The following parts of the objective function
    are created:

        * :attr:`nonconvex = False`

            .. math::
                P_{invest} \cdot c_{invest,var}

        * :attr:`nonconvex = True`

            .. math::
                P_{invest} \cdot c_{invest,var}
                + c_{invest,fix} \cdot b_{invest}\\

    The total value of all costs of all *InvestmentFlow* can be retrieved
    calling :meth:`om.InvestmentFlow.investment_costs.expr()`.

    .. csv-table:: List of Variables (in csv table syntax)
        :header: "symbol", "attribute", "explanation"
        :widths: 1, 1, 1

        ":math:`P(t)`", ":py:obj:`flow[n, o, t]`", "Actual flow value"
        ":math:`P_{invest}`", ":py:obj:`invest[i, o]`", "Invested flow
        capacity"
        ":math:`b_{invest}`", ":py:obj:`invest_status[i, o]`", "Binary status
        of investment"

    List of Variables (in rst table syntax):

    ===================  =============================  =========
    symbol               attribute                      explanation
    ===================  =============================  =========
    :math:`P(t)`         :py:obj:`flow[n, o, t]`         Actual flow value

    :math:`P_{invest}`   :py:obj:`invest[i, o]`          Invested flow capacity

    :math:`b_{invest}`   :py:obj:`invest_status[i, o]`   Binary status of investment

    ===================  =============================  =========

    Grid table style:

    +--------------------+-------------------------------+-----------------------------+
    | symbol             | attribute                     | explanation                 |
    +====================+===============================+=============================+
    | :math:`P(t)`       | :py:obj:`flow[n, o, t]`       | Actual flow value           |
    +--------------------+-------------------------------+-----------------------------+
    | :math:`P_{invest}` | :py:obj:`invest[i, o]`        | Invested flow capacity      |
    +--------------------+-------------------------------+-----------------------------+
    | :math:`b_{invest}` | :py:obj:`invest_status[i, o]` | Binary status of investment |
    +--------------------+-------------------------------+-----------------------------+

    .. csv-table:: List of Parameters
        :header: "symbol", "attribute", "explanation"
        :widths: 1, 1, 1

        ":math:`P_{exist}`", ":py:obj:`flows[i, o].investment.existing`", "
        Existing flow capacity"
        ":math:`P_{invest,min}`", ":py:obj:`flows[i, o].investment.minimum`", "
        Minimum investment capacity"
        ":math:`P_{invest,max}`", ":py:obj:`flows[i, o].investment.maximum`", "
        Maximum investment capacity"
        ":math:`c_{invest,var}`", ":py:obj:`flows[i, o].investment.ep_costs`
        ", "Variable investment costs"
        ":math:`c_{invest,fix}`", ":py:obj:`flows[i, o].investment.offset`", "
        Fix investment costs"
        ":math:`f_{actual}`", ":py:obj:`flows[i, o].fix[t]`", "Normed
        fixed value for the flow variable"
        ":math:`f_{max}`", ":py:obj:`flows[i, o].max[t]`", "Normed maximum
        value of the flow"
        ":math:`f_{min}`", ":py:obj:`flows[i, o].min[t]`", "Normed minimum
        value of the flow"
        ":math:`f_{sum,max}`", ":py:obj:`flows[i, o].summed_max`", "Specific
        maximum of summed flow values (per installed capacity)"
        ":math:`f_{sum,min}`", ":py:obj:`flows[i, o].summed_min`", "Specific
        minimum of summed flow values (per installed capacity)"
        ":math:`\tau(t)`", ":py:obj:`timeincrement[t]`", "Time step width for
        each time step"

    Note
    ----
    In case of a nonconvex investment flow (:attr:`nonconvex=True`),
    the existing flow capacity :math:`P_{exist}` needs to be zero.
    At least, it is not tested yet, whether this works out, or makes any sense
    at all.

    Note
    ----
    See also :class:`oemof.solph.network.Flow`,
    :class:`oemof.solph.blocks.Flow` and
    :class:`oemof.solph.options.Investment`

    """  # noqa: E501

    def __init__(self, *args, **kwargs):
        super().__init__(*args, **kwargs)

    def _create(self, group=None):
        r"""Creates sets, variables and constraints for Flow with investment
        attribute of type class:`.Investment`.

        Parameters
        ----------
        group : list
            List containing tuples containing flow (f) objects that have an
            attribute investment and the associated source (s) and target (t)
            of flow e.g. groups=[(s1, t1, f1), (s2, t2, f2),..]
        """
        if group is None:
            return None

        m = self.parent_block()

        # ######################### SETS #####################################
        self.INVESTFLOWS = Set(initialize=[(g[0], g[1]) for g in group])

        self.CONVEX_INVESTFLOWS = Set(
            initialize=[
                (g[0], g[1])
                for g in group
                if g[2].investment.nonconvex is False
            ]
        )

        self.NON_CONVEX_INVESTFLOWS = Set(
            initialize=[
                (g[0], g[1])
                for g in group
                if g[2].investment.nonconvex is True
            ]
        )

        self.FIXED_INVESTFLOWS = Set(
            initialize=[(g[0], g[1]) for g in group if g[2].fix[0] is not None]
        )

        self.NON_FIXED_INVESTFLOWS = Set(
            initialize=[(g[0], g[1]) for g in group if g[2].fix[0] is None]
        )

        self.SUMMED_MAX_INVESTFLOWS = Set(
            initialize=[
                (g[0], g[1]) for g in group if g[2].summed_max is not None
            ]
        )

        self.SUMMED_MIN_INVESTFLOWS = Set(
            initialize=[
                (g[0], g[1]) for g in group if g[2].summed_min is not None
            ]
        )

        self.MIN_INVESTFLOWS = Set(
            initialize=[
                (g[0], g[1])
                for g in group
                if (g[2].min[0] != 0 or len(g[2].min) > 1)
            ]
        )

        # ######################### VARIABLES #################################
        def _investvar_bound_rule(block, i, o):
            """Rule definition for bounds of invest variable."""
            if (i, o) in self.CONVEX_INVESTFLOWS:
                return (
                    m.flows[i, o].investment.minimum,
                    m.flows[i, o].investment.maximum,
                )
            elif (i, o) in self.NON_CONVEX_INVESTFLOWS:
                return 0, m.flows[i, o].investment.maximum

        # create invest variable for a investment flow
        self.invest = Var(
            self.INVESTFLOWS,
            within=NonNegativeReals,
            bounds=_investvar_bound_rule,
        )

        # create status variable for a non-convex investment flow
        self.invest_status = Var(self.NON_CONVEX_INVESTFLOWS, within=Binary)

        # ######################### CONSTRAINTS ###############################

        def _min_invest_rule(block, i, o):
            """Rule definition for applying a minimum investment"""
            expr = (
                m.flows[i, o].investment.minimum * self.invest_status[i, o]
                <= self.invest[i, o]
            )
            return expr

        self.minimum_rule = Constraint(
            self.NON_CONVEX_INVESTFLOWS, rule=_min_invest_rule
        )

        def _max_invest_rule(block, i, o):
            """Rule definition for applying a minimum investment"""
            expr = self.invest[i, o] <= (
                m.flows[i, o].investment.maximum * self.invest_status[i, o]
            )
            return expr

        self.maximum_rule = Constraint(
            self.NON_CONVEX_INVESTFLOWS, rule=_max_invest_rule
        )

        def _investflow_fixed_rule(block, i, o, t):
            """Rule definition of constraint to fix flow variable
            of investment flow to (normed) actual value
            """
<<<<<<< HEAD
            expr = (m.flow[i, o, t] == (
                (m.flows[i, o].investment.existing + self.invest[i, o]) *
                m.flows[i, o].fix[t]))

            return expr

        self.fixed = Constraint(self.FIXED_INVESTFLOWS, m.TIMESTEPS,
                                rule=_investflow_fixed_rule)
=======
            expr = m.flow[i, o, t] == (
                (m.flows[i, o].investment.existing + self.invest[i, o])
                * m.flows[i, o].fix[t]
            )

            return expr

        self.fixed = Constraint(
            self.FIXED_INVESTFLOWS, m.TIMESTEPS, rule=_investflow_fixed_rule
        )
>>>>>>> 71e0c5da

        def _max_investflow_rule(block, i, o, t):
            """Rule definition of constraint setting an upper bound of flow
            variable in investment case.
            """
            expr = m.flow[i, o, t] <= (
                (m.flows[i, o].investment.existing + self.invest[i, o])
                * m.flows[i, o].max[t]
            )
            return expr

<<<<<<< HEAD
        self.max = Constraint(self.NON_FIXED_INVESTFLOWS, m.TIMESTEPS,
                              rule=_max_investflow_rule)
=======
        self.max = Constraint(
            self.NON_FIXED_INVESTFLOWS, m.TIMESTEPS, rule=_max_investflow_rule
        )
>>>>>>> 71e0c5da

        def _min_investflow_rule(block, i, o, t):
            """Rule definition of constraint setting a lower bound on flow
            variable in investment case.
            """
            expr = m.flow[i, o, t] >= (
                (m.flows[i, o].investment.existing + self.invest[i, o])
                * m.flows[i, o].min[t]
            )
            return expr

<<<<<<< HEAD
        self.min = Constraint(self.MIN_INVESTFLOWS, m.TIMESTEPS,
                              rule=_min_investflow_rule)
=======
        self.min = Constraint(
            self.MIN_INVESTFLOWS, m.TIMESTEPS, rule=_min_investflow_rule
        )
>>>>>>> 71e0c5da

        def _summed_max_investflow_rule(block, i, o):
            """Rule definition for build action of max. sum flow constraint
            in investment case.
            """
            expr = sum(
                m.flow[i, o, t] * m.timeincrement[t] for t in m.TIMESTEPS
            ) <= m.flows[i, o].summed_max * (
                self.invest[i, o] + m.flows[i, o].investment.existing
            )
            return expr

<<<<<<< HEAD
        self.summed_max = Constraint(self.SUMMED_MAX_INVESTFLOWS,
                                     rule=_summed_max_investflow_rule)
=======
        self.summed_max = Constraint(
            self.SUMMED_MAX_INVESTFLOWS, rule=_summed_max_investflow_rule
        )
>>>>>>> 71e0c5da

        def _summed_min_investflow_rule(block, i, o):
            """Rule definition for build action of min. sum flow constraint
            in investment case.
            """
            expr = sum(
                m.flow[i, o, t] * m.timeincrement[t] for t in m.TIMESTEPS
            ) >= (
                (m.flows[i, o].investment.existing + self.invest[i, o])
                * m.flows[i, o].summed_min
            )
            return expr

<<<<<<< HEAD
        self.summed_min = Constraint(self.SUMMED_MIN_INVESTFLOWS,
                                     rule=_summed_min_investflow_rule)
=======
        self.summed_min = Constraint(
            self.SUMMED_MIN_INVESTFLOWS, rule=_summed_min_investflow_rule
        )
>>>>>>> 71e0c5da

    def _objective_expression(self):
        r"""Objective expression for flows with investment attribute of type
        class:`.Investment`. The returned costs are fixed, variable and
        investment costs.
        """
        if not hasattr(self, "INVESTFLOWS"):
            return 0

        m = self.parent_block()
        investment_costs = 0

        for i, o in self.CONVEX_INVESTFLOWS:
            investment_costs += (
                self.invest[i, o] * m.flows[i, o].investment.ep_costs
            )
        for i, o in self.NON_CONVEX_INVESTFLOWS:
            investment_costs += (
<<<<<<< HEAD
                self.invest[i, o] *
                m.flows[i, o].investment.ep_costs +
                self.invest_status[i, o] *
                m.flows[i, o].investment.offset)
=======
                self.invest[i, o] * m.flows[i, o].investment.ep_costs
                + self.invest_status[i, o] * m.flows[i, o].investment.offset
            )
>>>>>>> 71e0c5da

        self.investment_costs = Expression(expr=investment_costs)
        return investment_costs


class MultiPeriodInvestmentFlow(SimpleBlock):
    r"""Block for all flows with :attr:`multiperiodinvestment` being not None.

    See :class:`oemof.solph.options.MultiPeriodInvestment` for all parameters
    of the *MultiPeriodInvestment* class.

<<<<<<< HEAD
    See :class:`oemof.solph.network.Flow` for all parameters of the *Flow*
    class.
=======
    Bus balance  :attr:`om.Bus.balance[i, o, t]`
      .. math::
        \sum_{i \in INPUTS(n)} flow(i, n, t) =
        \sum_{o \in OUTPUTS(n)} flow(n, o, t), \\
        \forall n \in \textrm{BUSES},
        \forall t \in \textrm{TIMESTEPS}.
    """

    def __init__(self, *args, **kwargs):
        super().__init__(*args, **kwargs)
>>>>>>> 71e0c5da

    **Variables**

    All *MultiPeriodInvestmentFlow* are indexed by a starting and ending node
    :math:`(i, o)`, which is omitted in the following for the sake
    of convenience. The following variables are created:

    * :math:`P(p, t)`

        Actual flow value (created in :class:`oemof.solph.models.BaseModel`).

<<<<<<< HEAD
    * :math:`P_{invest}(p)`

        Value of the investment variable in period p, i.e. equivalent to
        the nominal value of the flows after optimization. Note that
        investments resp. decommissionings occur at the beginning of a period
        such that the unit can already be dispatched in the period where the
        investments occured.

    * :math:`P_{total}(p)`

        Value of the total installed capacity in period p accounting for
        decommissionings due to unit lifetime.

    * :math:`P_{old}(p)`

        Capacity to be decommissioned in a certain period p due to reaching
        its lifetime.

    * :math:`b_{invest}(p)`

        Binary variable for the status of the investment in period p, if
        :attr:`nonconvex` is `True`.

    **Constraints**

    Depending on the attributes of the *MultiPeriodInvestmentFlow* and *Flow*,
    different constraints are created. The following constraint is created
    for all *MultiPeriodInvestmentFlow*:\

            Upper bound for the flow value

        .. math::
            P(p, t) \le P_{total}(p) \cdot f_{max}(p, t)

    Depeding on the attribute :attr:`nonconvex`, the constraints for the bounds
    of the decision variable :math:`P_{invest}(p)` are different:\

        * :attr:`nonconvex = False`

        .. math::
            P_{invest, min}(p) \le P_{invest}(p) \le P_{invest, max}(p)

        * :attr:`nonconvex = True`

        .. math::
            &
            P_{invest, min}(p) \cdot b_{invest}(p) \le P_{invest}(p)\\
            &
            P_{invest}(p) \le P_{invest, max}(p) \cdot b_{invest}(p)\\

    Total capacity is determined based on calculating the difference between
    new investments and decommissionings of old units that have reached their
    lifetimes (n):

        .. math::
            P_{total}(p) = P_{invest}(p) + P_{total}(p-1) - P_{old}(p) \forall
            p > 0\\
            &
            P_{total}(p) = P_{invest}(p) + P_{existing}
            for p = 0

        .. math::
            P_{old}(p) = P_{invest}(p-n) \forall p > n\\
            &
            P_{old}(p) = P_{existing} + P{invest){0}
            \forall p = n - age\\
            &
            P_{old}(p) = 0 else

    For all *MultiPeriodInvestmentFlow* (independent of the attribute
    :attr:`nonconvex`), the following additional constraints are created,
    if the appropriate attribute of the *Flow*
    (see :class:`oemof.solph.network.Flow`) is set:

        * :attr:`fix` is not None

            Actual value constraint for investments with fixed flow values

        .. math::
            P(p, t) = ( P_{total}(p) ) \cdot f_{fix}(t)

        * :attr:`min != 0`

            Lower bound for the flow values

        .. math::
            P(p, t) \geq P_{total}(p) \cdot f_{min}(t)

        * :attr:`summed_max is not None`

            Upper bound for the sum of all flow values (e.g. maximum full load
            hours)

        .. math::
            \sum_{p, t} P(p, t) \cdot \tau(t) \leq P_{total}(p)
            \cdot f_{sum, max}

        * :attr:`summed_min is not None`

            Lower bound for the sum of all flow values (e.g. minimum full load
            hours)

        .. math::
            \sum_{p, t} P(p, t) \cdot \tau(t) \geq P_{total}(p)
            \cdot f_{sum, min}

        * :attr:`overall_maximum is not None`

            An overall maximum investment limit is introduced, imposing an
            upper bound to the total installed capacity in all periods

        .. math::
            P_{total}(p) \leq P_{overall_max} \forall p in PERIODS

        * :attr:`overall_minimum is not None`

            An overall minimum investment limit is introduced, forcing the
            total installed capacity in the last period to at least equal this
            minimum value

        .. math::
            P_{total}(p) \geq P_{overall_min} for the last period

    **Objective function**

    The part of the objective function added by the *MultiPeriodInvestmentFlow*
    also depends on whether a convex or nonconvex
    *MultiPeriodInvestmentFlow* is selected. Costs occur only for new
    investments, whereby existing capacities are treated to only account for
    sunk investments. The following parts of the  objective function are
    created:

        * :attr:`nonconvex = False`

            .. math::
                P_{invest}(p) \cdot annuity_{c_{invest}(p), n, i}(p) \cot n
                \cdot DF(p)
                \forall p in PERIODS

        * :attr:`nonconvex = True`

            .. math::
                (P_{invest}(p) \cdot annuity_{c_{invest}(p), n, i}(p)
                + b_{invest} \cdot c_{invest, fix})
                \cdot DF(p)
                \forall p in PERIODS\\

    with lifetime n, interest rate i, discount factor DF(p),
    investment expenses c_{invest}(p) and

        .. math::
            annuity(c_{invest}(p), n, i) = \frac {(1+i)^n \cdot i}{(1+i)^n - 1}
            \cdot c_{invest}(p)
            &
            DF(p) = (1+d)^{-p}

    whereby d is the discount rate. The interest rate i may deviate from the
    discount rate (if a microeconomic perspective is taken).

    Fixed costs in turn are calculated the same manner for all
    MultiPeriodInvestmentFlows and added to the objective value:

        .. math::
            \sum_{pp=p}^{p+n} P_{invest}(p) \cdot c_{fixed}(pp) \cdot DF(pp)
            \cdot DF(p)
            \space \forall p \in PERIODS\\

    The total value of all costs of all *MultiPeriodInvestmentFlow*
    can be retrieved calling :meth:`om.InvestmentFlow.investment_costs.expr()`.

    .. csv-table:: List of Variables (in csv table syntax)
        :header: "symbol", "attribute", "explanation"
        :widths: 1, 1, 1

        ":math:`P(p, t)`", ":py:obj:`flow[n, o, p, t]`", "Actual flow value"
        ":math:`P_{invest}(p)`", ":py:obj:`invest[i, o, p]`", "Invested flow
        capacity"
        ":math:`P_{total}(p)`", ":py:obj:`total[i, o, p]`", "Total installed
        capacity"
        ":math:`P_{old}(p)`", ":py:obj:`old[i, o, p]`", "Capacity being
        decommissioned due to unit age"
        ":math:`b_{invest}(p)`", ":py:obj:`invest_status[i, o, p]`", "Binary
        status of investment"

    .. csv-table:: List of Parameters
        :header: "symbol", "attribute", "explanation"
        :widths: 1, 1, 1

        ":math:`P_{exist}`", ":py:obj:`flows[i, o].investment.existing`", "
        Existing flow capacity"
        ":math:`P_{invest,min}(p)`", ":py:obj:`
        flows[i, o].investment.minimum[p]`", "
        Minimum investment capacity in period p"
        ":math:`P_{invest,max}(p)`", ":py:obj:
        `flows[i, o].investment.maximum`", "
        Maximum investment capacity in period p"
        ":math:`c_{invest}(p)`", ":py:obj:`flows[i, o].investment.ep_costs`
        ", "Investment expenses (are transformed to annuities)"
        ":math:`c_{invest,fix}(p)`", ":py:obj:
        `flows[i, o].investment.offset`", "
        Fix investment costs"
        ":math:`f_{actual}`", ":py:obj:`flows[i, o].fix[t]`", "Normed
        fixed value for the flow variable"
        ":math:`f_{max}`", ":py:obj:`flows[i, o].max[t]`", "Normed maximum
        value of the flow"
        ":math:`f_{min}`", ":py:obj:`flows[i, o].min[t]`", "Normed minimum
        value of the flow"
        ":math:`f_{sum,max}`", ":py:obj:`flows[i, o].summed_max`", "Specific
        maximum of summed flow values (per installed capacity)"
        ":math:`f_{sum,min}`", ":py:obj:`flows[i, o].summed_min`", "Specific
        minimum of summed flow values (per installed capacity)"
        ":math:`P_{overall_max}`", ":py:obj:`flows[i, o].overall_maximum`",
        "Overall maximum capacity limitm applicable for each period"
        ":math:`\tau(t)`", ":py:obj:`timeincrement[t]`", "Time step width for
        each time step"

    Note
    ----
    In case of a nonconvex investment flow (:attr:`nonconvex=True`),
    the existing flow capacity :math:`P_{exist}` needs to be zero.
    At least, it is not tested yet, whether this works out, or makes any sense
    at all.

    Note
    ----
    See also :class:`oemof.solph.network.Flow`,
    :class:`oemof.solph.blocks.MultiPeriodFlow` and
    :class:`oemof.solph.options.MultiPeriodInvestment`

    """  # noqa: E501

    def __init__(self, *args, **kwargs):
        super().__init__(*args, **kwargs)

    def _create(self, group=None):
        r"""Creates sets, variables and constraints for Flow with investment
        attribute of type class:`.Investment`.

        Parameters
        ----------
        group : list
            List containing tuples containing flow (f) objects that have an
            attribute investment and the associated source (s) and target (t)
            of flow e.g. groups=[(s1, t1, f1), (s2, t2, f2),..]
        """
        if group is None:
            return None

        m = self.parent_block()

        # ######################### SETS #####################################
        self.MULTIPERIODINVESTFLOWS = Set(initialize=[
            (g[0], g[1]) for g in group])

        self.CONVEX_MULTIPERIODINVESTFLOWS = Set(initialize=[
            (g[0], g[1]) for g in group
            if g[2].multiperiodinvestment.nonconvex is False])

        self.NON_CONVEX_MULTIPERIODINVESTFLOWS = Set(initialize=[
            (g[0], g[1]) for g in group
            if g[2].multiperiodinvestment.nonconvex is True])

        self.FIXED_MULTIPERIODINVESTFLOWS = Set(
            initialize=[(g[0], g[1]) for g in group if g[2].fix[0] is not
                        None])

        self.NON_FIXED_MULTIPERIODINVESTFLOWS = Set(
            initialize=[(g[0], g[1]) for g in group if g[2].fix[0] is None])

        self.SUMMED_MAX_MULTIPERIODINVESTFLOWS = Set(initialize=[
            (g[0], g[1]) for g in group if g[2].summed_max is not None])

        self.SUMMED_MIN_MULTIPERIODINVESTFLOWS = Set(initialize=[
            (g[0], g[1]) for g in group if g[2].summed_min is not None])

        self.MIN_MULTIPERIODINVESTFLOWS = Set(initialize=[
            (g[0], g[1]) for g in group if (
                g[2].min[0] != 0 or len(g[2].min) > 1)])

        self.OVERALL_MAXIMUM_MULTIPERIODINVESTFLOWS = Set(initialize=[
            (g[0], g[1]) for g in group
            if g[2].multiperiodinvestment.overall_maximum is not None])

        self.OVERALL_MINIMUM_MULTIPERIODINVESTFLOWS = Set(initialize=[
            (g[0], g[1]) for g in group
            if g[2].multiperiodinvestment.overall_minimum is not None])

        # ######################### VARIABLES #################################
        def _investvar_bound_rule(block, i, o, p):
            """Rule definition for bounds of invest variable.
            """
            if (i, o) in self.CONVEX_MULTIPERIODINVESTFLOWS:
                return (m.flows[i, o].multiperiodinvestment.minimum[p],
                        m.flows[i, o].multiperiodinvestment.maximum[p])
            elif (i, o) in self.NON_CONVEX_MULTIPERIODINVESTFLOWS:
                return 0, m.flows[i, o].multiperiodinvestment.maximum[p]

        # create invest variable for a multiperiodinvestment flow
        self.invest = Var(self.MULTIPERIODINVESTFLOWS,
                          m.PERIODS,
                          within=NonNegativeReals,
                          bounds=_investvar_bound_rule)

        # Total capacity
        self.total = Var(self.MULTIPERIODINVESTFLOWS,
                         m.PERIODS,
                         within=NonNegativeReals)

        # Old capacity to be decommissioned (due to lifetime)
        self.old = Var(self.MULTIPERIODINVESTFLOWS,
                       m.PERIODS,
                       within=NonNegativeReals)

        # create status variable for a non-convex multiperiodinvestment flow
        self.invest_status = Var(self.NON_CONVEX_MULTIPERIODINVESTFLOWS,
                                 m.PERIODS,
                                 within=Binary)

        # ######################### CONSTRAINTS ###############################

        def _min_invest_rule(block):
            """Rule definition for applying a minimum investment
            """
            for i, o in self.NON_CONVEX_MULTIPERIODINVESTFLOWS:
                for p in m.PERIODS:
                    expr = (m.flows[i, o].multiperiodinvestment.minimum[p]
                            * self.invest_status[i, o, p]
                            <= self.invest[i, o, p])
                    self.minimum_rule.add((i, o, p), expr)

        self.minimum_rule = Constraint(
            self.NON_CONVEX_MULTIPERIODINVESTFLOWS, m.PERIODS,
            noruleinit=True)
        self.minimum_rule_build = BuildAction(
            rule=_min_invest_rule)

        def _max_invest_rule(block):
            """Rule definition for applying a minimum investment
            """
            for i, o in self.NON_CONVEX_MULTIPERIODINVESTFLOWS:
                for p in m.PERIODS:
                    expr = self.invest[i, o, p] <= (
                        m.flows[i, o].multiperiodinvestment.maximum[p]
                        * self.invest_status[i, o, p])
                    self.maximum_rule.add((i, o, p), expr)

        self.maximum_rule = Constraint(
            self.NON_CONVEX_MULTIPERIODINVESTFLOWS, m.PERIODS,
            noruleinit=True)
        self.maximum_rule_build = BuildAction(
            rule=_max_invest_rule)

        # Handle unit lifetimes
        def _total_capacity_rule(block):
            """Rule definition for determining total installed
            capacity (taking decommissioning into account)
            """
            for i, o in self.MULTIPERIODINVESTFLOWS:
                for p in m.PERIODS:
                    if p == 0:
                        expr = (self.total[i, o, p]
                                == self.invest[i, o, p]
                                + m.flows[i, o].multiperiodinvestment.existing)
                        self.total_rule.add((i, o, p), expr)
                    else:
                        expr = (self.total[i, o, p]
                                == self.invest[i, o, p]
                                + self.total[i, o, p - 1]
                                - self.old[i, o, p])
                        self.total_rule.add((i, o, p), expr)

        self.total_rule = Constraint(self.MULTIPERIODINVESTFLOWS, m.PERIODS,
                                     noruleinit=True)
        self.total_rule_build = BuildAction(
            rule=_total_capacity_rule)

        def _old_capacity_rule(block):
            """Rule definition for determining old capacity
            to be decommissioned due to reaching its lifetime
            """
            for i, o in self.MULTIPERIODINVESTFLOWS:
                age = m.flows[i, o].multiperiodinvestment.age
                lifetime = m.flows[i, o].multiperiodinvestment.lifetime
                for p in m.PERIODS:
                    if lifetime <= p:
                        expr = (self.old[i, o, p]
                                == self.invest[i, o, p - lifetime])
                        self.old_rule.add((i, o, p), expr)
                    elif lifetime - age == p:
                        expr = (
                            self.old[i, o, p]
                            == (m.flows[i, o].multiperiodinvestment.existing
                                + self.invest[i, o, 0]))
                        self.old_rule.add((i, o, p), expr)
                    else:
                        expr = (self.old[i, o, p]
                                == 0)
                        self.old_rule.add((i, o, p), expr)

        self.old_rule = Constraint(self.MULTIPERIODINVESTFLOWS, m.PERIODS,
                                   noruleinit=True)
        self.old_rule_build = BuildAction(
            rule=_old_capacity_rule)

        def _investflow_fixed_rule(block):
            """Rule definition of constraint to fix flow variable
            of multiperiodinvestment flow to (normed) actual value
            """
            for i, o in self.FIXED_MULTIPERIODINVESTFLOWS:
                for p, t in m.TIMEINDEX:
                    expr = (m.flow[i, o, p, t] == (
                        self.total[i, o, p]
                        * m.flows[i, o].fix[t]))
                    self.fixed.add((i, o, p, t), expr)

        self.fixed = Constraint(self.FIXED_MULTIPERIODINVESTFLOWS,
                                m.TIMEINDEX,
                                noruleinit=True)
        self.fixed_build = BuildAction(
            rule=_investflow_fixed_rule)

        def _max_investflow_rule(block):
            """Rule definition of constraint setting an upper bound of flow
            variable in multiperiodinvestment case.
            """
            for i, o in self.NON_FIXED_MULTIPERIODINVESTFLOWS:
                for p, t in m.TIMEINDEX:
                    expr = (m.flow[i, o, p, t] <= (
                        self.total[i, o, p]
                        * m.flows[i, o].max[t]))
                    self.max.add((i, o, p, t), expr)

        self.max = Constraint(self.NON_FIXED_MULTIPERIODINVESTFLOWS,
                              m.TIMEINDEX,
                              noruleinit=True)
        self.max_build = BuildAction(
            rule=_max_investflow_rule)

        def _min_investflow_rule(block):
            """Rule definition of constraint setting a lower bound on flow
            variable in multiperiodinvestment case.
            """
            for i, o in self.MIN_MULTIPERIODINVESTFLOWS:
                for p, t in m.TIMEINDEX:
                    expr = (m.flow[i, o, p, t] >= (
                        self.total[i, o, p]
                        * m.flows[i, o].min[t]))
                    self.min.add((i, o, p, t), expr)

        self.min = Constraint(self.MIN_MULTIPERIODINVESTFLOWS, m.TIMEINDEX,
                              noruleinit=True)
        self.min_build = BuildAction(
            rule=_min_investflow_rule)

        def _summed_max_investflow_rule(block, i, o):
            """Rule definition for build action of max. sum flow constraint
            in multiperiodinvestment case.
            """
            expr = (sum(m.flow[i, o, p, t] * m.timeincrement[t]
                        for p, t in m.TIMEINDEX) <=
                    (m.flows[i, o].summed_max *
                     sum(self.total[i, o, p] for p in m.PERIODS)))
            return expr

        self.summed_max = Constraint(self.SUMMED_MAX_MULTIPERIODINVESTFLOWS,
                                     rule=_summed_max_investflow_rule)

        def _summed_min_investflow_rule(block, i, o):
            """Rule definition for build action of min. sum flow constraint
            in multiperiodinvestment case.
            """
            expr = (sum(m.flow[i, o, p, t] * m.timeincrement[t]
                        for p, t in m.TIMEINDEX) >=
                    (sum(self.total[i, o, p] for p in m.PERIODS)
                     * m.flows[i, o].summed_min))
            return expr

        self.summed_min = Constraint(self.SUMMED_MIN_MULTIPERIODINVESTFLOWS,
                                     rule=_summed_min_investflow_rule)

        def _overall_maximum_investflow_rule(block):
            """Rule definition for maximum overall investment
            in multiperiodinvestment case.

            Note: In general, there are two different options to define
            an overall maximum:
            1.) overall_max = limit for (net) installed capacity
            for each period. This is the constraint used here
            2.) overall max = sum of all (gross) investments occuring
            """
            for i, o in self.OVERALL_MAXIMUM_MULTIPERIODINVESTFLOWS:
                for p in m.PERIODS:
                    expr = (
                        self.total[i, o, p] <=
                        m.flows[i, o].multiperiodinvestment.overall_maximum
                    )
                    self.overall_maximum.add((i, o, p), expr)

        self.overall_maximum = Constraint(
            self.OVERALL_MAXIMUM_MULTIPERIODINVESTFLOWS,
            m.PERIODS,
            noruleinit=True)
        self.overall_maximum_build = BuildAction(
            rule=_overall_maximum_investflow_rule)

        def _overall_minimum_investflow_rule(block, i, o):
            """Rule definition for minimum overall investment
            in multiperiodinvestment case.

            Note: This is only applicable for the last period
            """
            expr = (
                m.flows[i, o].multiperiodinvestment.overall_minimum
                <= self.total[i, o, m.PERIODS[-1]]
            )
            return expr

        self.overall_minimum = Constraint(
            self.OVERALL_MINIMUM_MULTIPERIODINVESTFLOWS,
            rule=_overall_minimum_investflow_rule)

    def _objective_expression(self):
        r""" Objective expression for flows with multiperiodinvestment
        attribute of type class:`.MultiPeriod`. The returned costs are fixed,
        variable and multiperiodinvestment costs.
        """
        if not hasattr(self, 'MULTIPERIODINVESTFLOWS'):
            return 0

        m = self.parent_block()
        costs = 0
        investment_costs = 0
        fixed_costs = 0

        for i, o in self.CONVEX_MULTIPERIODINVESTFLOWS:
            lifetime = m.flows[i, o].multiperiodinvestment.lifetime
            interest = m.flows[i, o].multiperiodinvestment.interest_rate
            if interest == 0:
                msg = ("You did not specify an interest rate.\n"
                       "It will be set equal to the discount_rate of {} "
                       "of the model as a default.\nThis corresponds to a "
                       "social planner point of view and does not reflect "
                       "microeconomic interest requirements.")
                warn(msg.format(m.discount_rate),
                     debugging.SuspiciousUsageWarning)
                interest = m.discount_rate
            for p in m.PERIODS:
                annuity = economics.annuity(
                    capex=m.flows[i, o].multiperiodinvestment.ep_costs[p],
                    n=lifetime,
                    wacc=interest)
                investment_costs += (
                    self.invest[i, o, p] * annuity * lifetime
                    * ((1 + m.discount_rate) ** (-p))
                )
        for i, o in self.NON_CONVEX_MULTIPERIODINVESTFLOWS:
            lifetime = m.flows[i, o].multiperiodinvestment.lifetime
            interest = m.flows[i, o].multiperiodinvestment.interest_rate
            if interest == 0:
                msg = ("You did not specify an interest rate.\n"
                       "It will be set equal to the discount_rate of {} "
                       "of the model as a default.\nThis corresponds to a "
                       "social planner point of view and does not reflect "
                       "microeconomic interest requirements.")
                warn(msg.format(m.discount_rate),
                     debugging.SuspiciousUsageWarning)
                interest = m.discount_rate
            for p in m.PERIODS:
                annuity = economics.annuity(
                    capex=m.flows[i, o].multiperiodinvestment.ep_costs[p],
                    n=lifetime,
                    wacc=interest)
                investment_costs += (
                    (self.invest[i, o, p] * annuity * lifetime
                     + self.invest_status[i, o, p] *
                     m.flows[i, o].multiperiodinvestment.offset[p])
                    * ((1 + m.discount_rate) ** (-p))
                )
        for i, o in self.MULTIPERIODINVESTFLOWS:
            if m.flows[i, o].multiperiodinvestment.fixed_costs[0] is not None:
                lifetime = m.flows[i, o].multiperiodinvestment.lifetime
                for p in m.PERIODS:
                    fixed_costs += (
                        sum(self.invest[i, o, p]
                            * m.flows[i, o].multiperiodinvestment
                            .fixed_costs[pp]
                            * ((1 + m.discount_rate) ** (-pp))
                            for pp in range(p, p + lifetime)
                            )
                        * ((1 + m.discount_rate) ** (-p))
                    )

        self.costs = Expression(expr=investment_costs + fixed_costs)
        return investment_costs + fixed_costs


class Bus(SimpleBlock):
    r"""Block for all balanced buses.

    **The following constraints are build:**

    Bus balance  :attr:`om.Bus.balance[i, o, t]`
      .. math::
        \sum_{i \in INPUTS(n)} flow(i, n, t) =
        \sum_{o \in OUTPUTS(n)} flow(n, o, t), \\
        \forall n \in \textrm{BUSES},
        \forall t \in \textrm{TIMESTEPS}.
    """

    def __init__(self, *args, **kwargs):
        super().__init__(*args, **kwargs)

    def _create(self, group=None):
        """Creates the balance constraints for the class:`Bus` block.

        Parameters
        ----------
        group : list
            List of oemof bus (b) object for which the bus balance is created
            e.g. group = [b1, b2, b3, .....]
        """
        if group is None:
            return None

        m = self.parent_block()

        ins = {}
        outs = {}
        for n in group:
            ins[n] = [i for i in n.inputs]
            outs[n] = [o for o in n.outputs]

=======
>>>>>>> 71e0c5da
        def _busbalance_rule(block):
            for t in m.TIMESTEPS:
                for g in group:
                    lhs = sum(m.flow[i, g, t] for i in ins[g])
                    rhs = sum(m.flow[g, o, t] for o in outs[g])
<<<<<<< HEAD
                    expr = (lhs == rhs)
=======
                    expr = lhs == rhs
>>>>>>> 71e0c5da
                    # no inflows no outflows yield: 0 == 0 which is True
                    if expr is not True:
                        block.balance.add((g, t), expr)

        self.balance = Constraint(group, m.TIMESTEPS, noruleinit=True)
        self.balance_build = BuildAction(rule=_busbalance_rule)


class MultiPeriodBus(SimpleBlock):
    r"""Block for all balanced MultiPeriodBuses.

    **The following constraints are build:**

    Bus balance  :attr:`om.Bus.balance[i, o, t]`
      .. math::
        \sum_{i \in INPUTS(n)} flow(i, n, p, t) =
        \sum_{o \in OUTPUTS(n)} flow(n, o, p, t), \\
        \forall n \in \textrm{MULTIPERIODBUSES},
        \forall p, t \in \textrm{TIMEINDEX}.
    """

    def __init__(self, *args, **kwargs):
        super().__init__(*args, **kwargs)

    def _create(self, group=None):
        """Creates the balance constraints for the class:`Bus` block.

        Parameters
        ----------
        group : list
            List of oemof bus (b) object for which the bus balance is created
            e.g. group = [b1, b2, b3, .....]
        """
        if group is None:
            return None

        m = self.parent_block()

        ins = {}
        outs = {}
        for n in group:
            ins[n] = [i for i in n.inputs]
            outs[n] = [o for o in n.outputs]

        def _busbalance_rule(block):
            for p, t in m.TIMEINDEX:
                for g in group:
                    lhs = sum(m.flow[i, g, p, t] for i in ins[g])
                    rhs = sum(m.flow[g, o, p, t] for o in outs[g])
                    expr = (lhs == rhs)
                    # no inflows no outflows yield: 0 == 0 which is True
                    if expr is not True:
                        block.balance.add((g, p, t), expr)

        self.balance = Constraint(group, m.TIMEINDEX, noruleinit=True)
        self.balance_build = BuildAction(rule=_busbalance_rule)


class Transformer(SimpleBlock):
    r"""Block for the linear relation of nodes with type
    :class:`~oemof.solph.network.Transformer`

    **The following sets are created:** (-> see basic sets at
    :class:`.Model` )

    TRANSFORMERS
        A set with all :class:`~oemof.solph.network.Transformer` objects.

    **The following constraints are created:**

    Linear relation :attr:`om.Transformer.relation[i,o,t]`
        .. math::
            \P_{i,n}(t) \times \eta_{n,o}(t) = \
            \P_{n,o}(t) \times \eta_{n,i}(t), \\
            \forall t \in \textrm{TIMESTEPS}, \\
            \forall n \in \textrm{TRANSFORMERS}, \\
            \forall i \in \textrm{INPUTS(n)}, \\
            \forall o \in \textrm{OUTPUTS(n)},

    ======================  ====================================  =============
    symbol                  attribute                             explanation
    ======================  ====================================  =============
    :math:`P_{i,n}(t)`      :py:obj:`flow[i, n, t]`               Transformer
                                                                  inflow

    :math:`P_{n,o}(t)`      :py:obj:`flow[n, o, t]`               Transformer
                                                                  outflow

    :math:`\eta_{i,n}(t)`   :py:obj:`conversion_factor[i, n, t]`  Conversion
                                                                  efficiency

    ======================  ====================================  =============
    """

    def __init__(self, *args, **kwargs):
        super().__init__(*args, **kwargs)

    def _create(self, group=None):
        """Creates the linear constraint for the class:`Transformer`
        block.
        Parameters
        ----------
        group : list
            List of oemof.solph.Transformers objects for which
            the linear relation of inputs and outputs is created
            e.g. group = [trsf1, trsf2, trsf3, ...]. Note that the relation
            is created for all existing relations of all inputs and all outputs
            of the transformer. The components inside the list need to hold
            an attribute `conversion_factors` of type dict containing the
            conversion factors for all inputs to outputs.
        """
        if group is None:
            return None

        m = self.parent_block()

        in_flows = {n: [i for i in n.inputs.keys()] for n in group}
        out_flows = {n: [o for o in n.outputs.keys()] for n in group}

        self.relation = Constraint(
            [
                (n, i, o, t)
                for t in m.TIMESTEPS
                for n in group
                for o in out_flows[n]
                for i in in_flows[n]
            ],
            noruleinit=True,
        )

        def _input_output_relation(block):
            for t in m.TIMESTEPS:
                for n in group:
                    for o in out_flows[n]:
                        for i in in_flows[n]:
                            try:
                                lhs = (
                                    m.flow[i, n, t]
                                    * n.conversion_factors[o][t]
                                )
                                rhs = (
                                    m.flow[n, o, t]
                                    * n.conversion_factors[i][t]
                                )
                            except ValueError:
                                raise ValueError(
                                    "Error in constraint creation",
                                    "source: {0}, target: {1}".format(
                                        n.label, o.label
                                    ),
                                )
                            block.relation.add((n, i, o, t), (lhs == rhs))

<<<<<<< HEAD
        self.relation_build = BuildAction(rule=_input_output_relation)


class MultiPeriodTransformer(SimpleBlock):
    r"""Block for the linear relation of nodes with type
    :class:`~oemof.solph.network.Transformer` used if :attr:`multiperiod` or
    :attr:`multiperiodinvestment` is True

    **The following sets are created:** (-> see basic sets at
    :class:`.MultiPeriodModel` )

    TRANSFORMERS
        A set with all :class:`~oemof.solph.network.Transformer` objects.

    **The following constraints are created:**

    Linear relation :attr:`om.Transformer.relation[i,o,p, t]`
        .. math::
            \P_{i,n}(p, t) \times \eta_{n,o}(t) = \
            \P_{n,o}(p, t) \times \eta_{n,i}(t), \\
            \forall p, t \in \textrm{TIMEINDEX}, \\
            \forall n \in \textrm{TRANSFORMERS}, \\
            \forall i \in \textrm{INPUTS(n)}, \\
            \forall o \in \textrm{OUTPUTS(n)},

    ======================  ====================================  =============
    symbol                  attribute                             explanation
    ======================  ====================================  =============
    :math:`P_{i,n}(p, t)`      :py:obj:`flow[i, n, t]`            Transformer
                                                                  inflow

    :math:`P_{n,o}(p, t)`      :py:obj:`flow[n, o, t]`            Transformer
                                                                  outflow

    :math:`\eta_{i,n}(t)`   :py:obj:`conversion_factor[i, n, t]`  Conversion
                                                                  efficiency

    ======================  ====================================  =============
    """

    def __init__(self, *args, **kwargs):
        super().__init__(*args, **kwargs)

    def _create(self, group=None):
        """ Creates the linear constraint for the class:`Transformer`
        block.
        Parameters
        ----------
        group : list
            List of oemof.solph.Transformers objects for which
            the linear relation of inputs and outputs is created
            e.g. group = [trsf1, trsf2, trsf3, ...]. Note that the relation
            is created for all existing relations of all inputs and all outputs
            of the transformer. The components inside the list need to hold
            an attribute `conversion_factors` of type dict containing the
            conversion factors for all inputs to outputs.
        """
        if group is None:
            return None

        m = self.parent_block()

        in_flows = {n: [i for i in n.inputs.keys()] for n in group}
        out_flows = {n: [o for o in n.outputs.keys()] for n in group}

        self.relation = Constraint(
            [(n, i, o, p, t)
             for p, t in m.TIMEINDEX
             for n in group
             for o in out_flows[n]
             for i in in_flows[n]], noruleinit=True)

        def _input_output_relation(block):
            for p, t in m.TIMEINDEX:
                for n in group:
                    for o in out_flows[n]:
                        for i in in_flows[n]:
                            try:
                                lhs = (m.flow[i, n, p, t] *
                                       n.conversion_factors[o][t])
                                rhs = (m.flow[n, o, p, t] *
                                       n.conversion_factors[i][t])
                            except ValueError:
                                raise ValueError(
                                    "Error in constraint creation",
                                    "source: {0}, target: {1}".format(
                                        n.label, o.label))
                            block.relation.add((n, i, o, p, t), (lhs == rhs))

=======
>>>>>>> 71e0c5da
        self.relation_build = BuildAction(rule=_input_output_relation)


class NonConvexFlow(SimpleBlock):
    r"""
    **The following sets are created:** (-> see basic sets at
        :class:`.Model` )

    A set of flows with the attribute :attr:`nonconvex` of type
        :class:`.options.NonConvex`.
    MIN_FLOWS
        A subset of set NONCONVEX_FLOWS with the attribute :attr:`min`
        being not None in the first timestep.
    ACTIVITYCOSTFLOWS
        A subset of set NONCONVEX_FLOWS with the attribute
        :attr:`activity_costs` being not None.
    STARTUPFLOWS
        A subset of set NONCONVEX_FLOWS with the attribute
        :attr:`maximum_startups` or :attr:`startup_costs`
        being not None.
    MAXSTARTUPFLOWS
        A subset of set STARTUPFLOWS with the attribute
        :attr:`maximum_startups` being not None.
    SHUTDOWNFLOWS
        A subset of set NONCONVEX_FLOWS with the attribute
        :attr:`maximum_shutdowns` or :attr:`shutdown_costs`
        being not None.
    MAXSHUTDOWNFLOWS
        A subset of set SHUTDOWNFLOWS with the attribute
        :attr:`maximum_shutdowns` being not None.
    MINUPTIMEFLOWS
        A subset of set NONCONVEX_FLOWS with the attribute
        :attr:`minimum_uptime` being not None.
    MINDOWNTIMEFLOWS
        A subset of set NONCONVEX_FLOWS with the attribute
        :attr:`minimum_downtime` being not None.

    **The following variables are created:**

    Status variable (binary) :attr:`om.NonConvexFlow.status`:
        Variable indicating if flow is >= 0 indexed by FLOWS

    Startup variable (binary) :attr:`om.NonConvexFlow.startup`:
        Variable indicating startup of flow (component) indexed by
        STARTUPFLOWS

    Shutdown variable (binary) :attr:`om.NonConvexFlow.shutdown`:
        Variable indicating shutdown of flow (component) indexed by
        SHUTDOWNFLOWS

    **The following constraints are created**:

    Minimum flow constraint :attr:`om.NonConvexFlow.min[i,o,t]`
        .. math::
            flow(i, o, t) \geq min(i, o, t) \cdot nominal\_value \
                \cdot status(i, o, t), \\
            \forall t \in \textrm{TIMESTEPS}, \\
            \forall (i, o) \in \textrm{NONCONVEX\_FLOWS}.

    Maximum flow constraint :attr:`om.NonConvexFlow.max[i,o,t]`
        .. math::
            flow(i, o, t) \leq max(i, o, t) \cdot nominal\_value \
                \cdot status(i, o, t), \\
            \forall t \in \textrm{TIMESTEPS}, \\
            \forall (i, o) \in \textrm{NONCONVEX\_FLOWS}.

    Startup constraint :attr:`om.NonConvexFlow.startup_constr[i,o,t]`
        .. math::
            startup(i, o, t) \geq \
                status(i,o,t) - status(i, o, t-1) \\
            \forall t \in \textrm{TIMESTEPS}, \\
            \forall (i,o) \in \textrm{STARTUPFLOWS}.

    Maximum startups constraint
      :attr:`om.NonConvexFlow.max_startup_constr[i,o,t]`
        .. math::
            \sum_{t \in \textrm{TIMESTEPS}} startup(i, o, t) \leq \
                N_{start}(i,o)
            \forall (i,o) \in \textrm{MAXSTARTUPFLOWS}.

    Shutdown constraint :attr:`om.NonConvexFlow.shutdown_constr[i,o,t]`
        .. math::
            shutdown(i, o, t) \geq \
                status(i, o, t-1) - status(i, o, t) \\
            \forall t \in \textrm{TIMESTEPS}, \\
            \forall (i, o) \in \textrm{SHUTDOWNFLOWS}.

    Maximum shutdowns constraint
      :attr:`om.NonConvexFlow.max_startup_constr[i,o,t]`
        .. math::
            \sum_{t \in \textrm{TIMESTEPS}} startup(i, o, t) \leq \
                N_{shutdown}(i,o)
            \forall (i,o) \in \textrm{MAXSHUTDOWNFLOWS}.

    Minimum uptime constraint :attr:`om.NonConvexFlow.uptime_constr[i,o,t]`
        .. math::
            (status(i, o, t)-status(i, o, t-1)) \cdot minimum\_uptime(i, o) \\
            \leq \sum_{n=0}^{minimum\_uptime-1} status(i,o,t+n) \\
            \forall t \in \textrm{TIMESTEPS} | \\
            t \neq \{0..minimum\_uptime\} \cup \
            \{t\_max-minimum\_uptime..t\_max\} , \\
            \forall (i,o) \in \textrm{MINUPTIMEFLOWS}.
            \\ \\
            status(i, o, t) = initial\_status(i, o) \\
            \forall t \in \textrm{TIMESTEPS} | \\
            t = \{0..minimum\_uptime\} \cup \
            \{t\_max-minimum\_uptime..t\_max\} , \\
            \forall (i,o) \in \textrm{MINUPTIMEFLOWS}.

    Minimum downtime constraint :attr:`om.NonConvexFlow.downtime_constr[i,o,t]`
        .. math::
            (status(i, o, t-1)-status(i, o, t)) \
            \cdot minimum\_downtime(i, o) \\
            \leq minimum\_downtime(i, o) \
            - \sum_{n=0}^{minimum\_downtime-1} status(i,o,t+n) \\
            \forall t \in \textrm{TIMESTEPS} | \\
            t \neq \{0..minimum\_downtime\} \cup \
            \{t\_max-minimum\_downtime..t\_max\} , \\
            \forall (i,o) \in \textrm{MINDOWNTIMEFLOWS}.
            \\ \\
            status(i, o, t) = initial\_status(i, o) \\
            \forall t \in \textrm{TIMESTEPS} | \\
            t = \{0..minimum\_downtime\} \cup \
            \{t\_max-minimum\_downtime..t\_max\} , \\
            \forall (i,o) \in \textrm{MINDOWNTIMEFLOWS}.

    **The following parts of the objective function are created:**

    If :attr:`nonconvex.startup_costs` is set by the user:
        .. math::
            \sum_{i, o \in STARTUPFLOWS} \sum_t  startup(i, o, t) \
            \cdot startup\_costs(i, o)

    If :attr:`nonconvex.shutdown_costs` is set by the user:
        .. math::
            \sum_{i, o \in SHUTDOWNFLOWS} \sum_t shutdown(i, o, t) \
                \cdot shutdown\_costs(i, o)

    If :attr:`nonconvex.activity_costs` is set by the user:
        .. math::
            \sum_{i, o \in ACTIVITYCOSTFLOWS} \sum_t status(i, o, t) \
                \cdot activity\_costs(i, o)

    """

    def __init__(self, *args, **kwargs):
        super().__init__(*args, **kwargs)

    def _create(self, group=None):
        """Creates set, variables, constraints for all flow object with
        an attribute flow of type class:`.NonConvexFlow`.

        Parameters
        ----------
        group : list
            List of oemof.solph.NonConvexFlow objects for which
            the constraints are build.
        """
        if group is None:
            return None

        m = self.parent_block()
        # ########################## SETS #####################################
        self.NONCONVEX_FLOWS = Set(initialize=[(g[0], g[1]) for g in group])

<<<<<<< HEAD
        self.MIN_FLOWS = Set(initialize=[(g[0], g[1]) for g in group
                                         if g[2].min[0] is not None])
        self.STARTUPFLOWS = Set(initialize=[(g[0], g[1]) for g in group
                                            if g[2].nonconvex.startup_costs[0]
                                            is not None
                                            or g[2].nonconvex.maximum_startups
                                            is not None])
        self.MAXSTARTUPFLOWS = Set(initialize=[(g[0], g[1]) for g in group
                                               if g[2].nonconvex.maximum_startups
                                               is not None])
        self.SHUTDOWNFLOWS = Set(initialize=[(g[0], g[1]) for g in group
                                             if g[2].nonconvex.shutdown_costs[0]
                                             is not None
                                             or g[2].nonconvex.maximum_shutdowns
                                             is not None])
        self.MAXSHUTDOWNFLOWS = Set(initialize=[(g[0], g[1]) for g in group
                                                if g[2].nonconvex.maximum_shutdowns
                                                is not None])
        self.MINUPTIMEFLOWS = Set(initialize=[(g[0], g[1]) for g in group
                                              if g[2].nonconvex.minimum_uptime
                                              is not None])

        self.MINDOWNTIMEFLOWS = Set(initialize=[(g[0], g[1]) for g in group
                                                if g[2].nonconvex.minimum_downtime
                                                is not None])
=======
        self.MIN_FLOWS = Set(
            initialize=[(g[0], g[1]) for g in group if g[2].min[0] is not None]
        )
        self.STARTUPFLOWS = Set(
            initialize=[
                (g[0], g[1])
                for g in group
                if g[2].nonconvex.startup_costs[0] is not None
                or g[2].nonconvex.maximum_startups is not None
            ]
        )
        self.MAXSTARTUPFLOWS = Set(
            initialize=[
                (g[0], g[1])
                for g in group
                if g[2].nonconvex.maximum_startups is not None
            ]
        )
        self.SHUTDOWNFLOWS = Set(
            initialize=[
                (g[0], g[1])
                for g in group
                if g[2].nonconvex.shutdown_costs[0] is not None
                or g[2].nonconvex.maximum_shutdowns is not None
            ]
        )
        self.MAXSHUTDOWNFLOWS = Set(
            initialize=[
                (g[0], g[1])
                for g in group
                if g[2].nonconvex.maximum_shutdowns is not None
            ]
        )
        self.MINUPTIMEFLOWS = Set(
            initialize=[
                (g[0], g[1])
                for g in group
                if g[2].nonconvex.minimum_uptime is not None
            ]
        )

        self.MINDOWNTIMEFLOWS = Set(
            initialize=[
                (g[0], g[1])
                for g in group
                if g[2].nonconvex.minimum_downtime is not None
            ]
        )
>>>>>>> 71e0c5da

        self.ACTIVITYCOSTFLOWS = Set(
            initialize=[
                (g[0], g[1])
                for g in group
                if g[2].nonconvex.activity_costs[0] is not None
            ]
        )

        # ################### VARIABLES AND CONSTRAINTS #######################
        self.status = Var(self.NONCONVEX_FLOWS, m.TIMESTEPS, within=Binary)

        if self.STARTUPFLOWS:
            self.startup = Var(self.STARTUPFLOWS, m.TIMESTEPS, within=Binary)

        if self.SHUTDOWNFLOWS:
            self.shutdown = Var(self.SHUTDOWNFLOWS, m.TIMESTEPS, within=Binary)

        def _minimum_flow_rule(block, i, o, t):
            """Rule definition for MILP minimum flow constraints."""
            expr = (
                self.status[i, o, t]
                * m.flows[i, o].min[t]
                * m.flows[i, o].nominal_value
                <= m.flow[i, o, t]
            )
            return expr

<<<<<<< HEAD
        self.min = Constraint(self.MIN_FLOWS, m.TIMESTEPS,
                              rule=_minimum_flow_rule)
=======
        self.min = Constraint(
            self.MIN_FLOWS, m.TIMESTEPS, rule=_minimum_flow_rule
        )
>>>>>>> 71e0c5da

        def _maximum_flow_rule(block, i, o, t):
            """Rule definition for MILP maximum flow constraints."""
            expr = (
                self.status[i, o, t]
                * m.flows[i, o].max[t]
                * m.flows[i, o].nominal_value
                >= m.flow[i, o, t]
            )
            return expr

<<<<<<< HEAD
        self.max = Constraint(self.MIN_FLOWS, m.TIMESTEPS,
                              rule=_maximum_flow_rule)
=======
        self.max = Constraint(
            self.MIN_FLOWS, m.TIMESTEPS, rule=_maximum_flow_rule
        )
>>>>>>> 71e0c5da

        def _startup_rule(block, i, o, t):
            """Rule definition for startup constraint of nonconvex flows."""
            if t > m.TIMESTEPS[1]:
<<<<<<< HEAD
                expr = (self.startup[i, o, t] >= self.status[i, o, t] -
                        self.status[i, o, t - 1])
=======
                expr = (
                    self.startup[i, o, t]
                    >= self.status[i, o, t] - self.status[i, o, t - 1]
                )
>>>>>>> 71e0c5da
            else:
                expr = (
                    self.startup[i, o, t]
                    >= self.status[i, o, t]
                    - m.flows[i, o].nonconvex.initial_status
                )
            return expr

<<<<<<< HEAD
        self.startup_constr = Constraint(self.STARTUPFLOWS, m.TIMESTEPS,
                                         rule=_startup_rule)
=======
        self.startup_constr = Constraint(
            self.STARTUPFLOWS, m.TIMESTEPS, rule=_startup_rule
        )
>>>>>>> 71e0c5da

        def _max_startup_rule(block, i, o):
            """Rule definition for maximum number of start-ups."""
            lhs = sum(self.startup[i, o, t] for t in m.TIMESTEPS)
            return lhs <= m.flows[i, o].nonconvex.maximum_startups

<<<<<<< HEAD
        self.max_startup_constr = Constraint(self.MAXSTARTUPFLOWS,
                                             rule=_max_startup_rule)
=======
        self.max_startup_constr = Constraint(
            self.MAXSTARTUPFLOWS, rule=_max_startup_rule
        )
>>>>>>> 71e0c5da

        def _shutdown_rule(block, i, o, t):
            """Rule definition for shutdown constraints of nonconvex flows."""
            if t > m.TIMESTEPS[1]:
<<<<<<< HEAD
                expr = (self.shutdown[i, o, t] >= self.status[i, o, t - 1] -
                        self.status[i, o, t])
=======
                expr = (
                    self.shutdown[i, o, t]
                    >= self.status[i, o, t - 1] - self.status[i, o, t]
                )
>>>>>>> 71e0c5da
            else:
                expr = (
                    self.shutdown[i, o, t]
                    >= m.flows[i, o].nonconvex.initial_status
                    - self.status[i, o, t]
                )
            return expr

<<<<<<< HEAD
        self.shutdown_constr = Constraint(self.SHUTDOWNFLOWS, m.TIMESTEPS,
                                          rule=_shutdown_rule)
=======
        self.shutdown_constr = Constraint(
            self.SHUTDOWNFLOWS, m.TIMESTEPS, rule=_shutdown_rule
        )
>>>>>>> 71e0c5da

        def _max_shutdown_rule(block, i, o):
            """Rule definition for maximum number of start-ups."""
            lhs = sum(self.shutdown[i, o, t] for t in m.TIMESTEPS)
            return lhs <= m.flows[i, o].nonconvex.maximum_shutdowns

<<<<<<< HEAD
        self.max_shutdown_constr = Constraint(self.MAXSHUTDOWNFLOWS,
                                              rule=_max_shutdown_rule)
=======
        self.max_shutdown_constr = Constraint(
            self.MAXSHUTDOWNFLOWS, rule=_max_shutdown_rule
        )
>>>>>>> 71e0c5da

        def _min_uptime_rule(block, i, o, t):
            """
<<<<<<< HEAD
            if m.flows[i, o].nonconvex.max_up_down <= t \
                <= m.TIMESTEPS[-1] - m.flows[i, o].nonconvex.max_up_down:
                expr = 0
                expr += ((self.status[i, o, t] - self.status[i, o, t - 1]) *
                         m.flows[i, o].nonconvex.minimum_uptime)
                expr += -sum(self.status[i, o, t + u] for u in range(0,
                                                                     m.flows[i, o].nonconvex.minimum_uptime))
=======
            Rule definition for min-uptime constraints of nonconvex flows.
            """
            if (
                m.flows[i, o].nonconvex.max_up_down
                <= t
                <= m.TIMESTEPS[-1] - m.flows[i, o].nonconvex.max_up_down
            ):
                expr = 0
                expr += (
                    self.status[i, o, t] - self.status[i, o, t - 1]
                ) * m.flows[i, o].nonconvex.minimum_uptime
                expr += -sum(
                    self.status[i, o, t + u]
                    for u in range(0, m.flows[i, o].nonconvex.minimum_uptime)
                )
>>>>>>> 71e0c5da
                return expr <= 0
            else:
                expr = 0
                expr += self.status[i, o, t]
                expr += -m.flows[i, o].nonconvex.initial_status
                return expr == 0

        self.min_uptime_constr = Constraint(
            self.MINUPTIMEFLOWS, m.TIMESTEPS, rule=_min_uptime_rule
        )

        def _min_downtime_rule(block, i, o, t):
            """
<<<<<<< HEAD
            if m.flows[i, o].nonconvex.max_up_down <= t \
                <= m.TIMESTEPS[-1] - m.flows[i, o].nonconvex.max_up_down:
                expr = 0
                expr += ((self.status[i, o, t - 1] - self.status[i, o, t]) *
                         m.flows[i, o].nonconvex.minimum_downtime)
                expr += - m.flows[i, o].nonconvex.minimum_downtime
                expr += sum(self.status[i, o, t + d] for d in range(0,
                                                                    m.flows[i, o].nonconvex.minimum_downtime))
=======
            Rule definition for min-downtime constraints of nonconvex flows.
            """
            if (
                m.flows[i, o].nonconvex.max_up_down
                <= t
                <= m.TIMESTEPS[-1] - m.flows[i, o].nonconvex.max_up_down
            ):
                expr = 0
                expr += (
                    self.status[i, o, t - 1] - self.status[i, o, t]
                ) * m.flows[i, o].nonconvex.minimum_downtime
                expr += -m.flows[i, o].nonconvex.minimum_downtime
                expr += sum(
                    self.status[i, o, t + d]
                    for d in range(0, m.flows[i, o].nonconvex.minimum_downtime)
                )
>>>>>>> 71e0c5da
                return expr <= 0
            else:
                expr = 0
                expr += self.status[i, o, t]
                expr += -m.flows[i, o].nonconvex.initial_status
                return expr == 0

        self.min_downtime_constr = Constraint(
            self.MINDOWNTIMEFLOWS, m.TIMESTEPS, rule=_min_downtime_rule
        )

        # TODO: Add gradient constraints for nonconvex block / flows

    def _objective_expression(self):
        r"""Objective expression for nonconvex flows."""
        if not hasattr(self, "NONCONVEX_FLOWS"):
            return 0

        m = self.parent_block()

        startup_costs = 0
        shutdown_costs = 0
        activity_costs = 0

        if self.STARTUPFLOWS:
            for i, o in self.STARTUPFLOWS:
                if m.flows[i, o].nonconvex.startup_costs[0] is not None:
                    startup_costs += sum(
                        self.startup[i, o, t]
                        * m.flows[i, o].nonconvex.startup_costs[t]
                        for t in m.TIMESTEPS
                    )
            self.startup_costs = Expression(expr=startup_costs)

        if self.SHUTDOWNFLOWS:
            for i, o in self.SHUTDOWNFLOWS:
                if m.flows[i, o].nonconvex.shutdown_costs[0] is not None:
                    shutdown_costs += sum(
                        self.shutdown[i, o, t]
                        * m.flows[i, o].nonconvex.shutdown_costs[t]
                        for t in m.TIMESTEPS
                    )
            self.shutdown_costs = Expression(expr=shutdown_costs)

        if self.ACTIVITYCOSTFLOWS:
            for i, o in self.ACTIVITYCOSTFLOWS:
                if m.flows[i, o].nonconvex.activity_costs[0] is not None:
                    activity_costs += sum(
                        self.status[i, o, t]
                        * m.flows[i, o].nonconvex.activity_costs[t]
                        for t in m.TIMESTEPS
                    )

            self.activity_costs = Expression(expr=activity_costs)

        return startup_costs + shutdown_costs + activity_costs<|MERGE_RESOLUTION|>--- conflicted
+++ resolved
@@ -120,15 +120,6 @@
 
         # ########################## SETS #################################
         # set for all flows with an global limit on the flow over time
-<<<<<<< HEAD
-        self.SUMMED_MAX_FLOWS = Set(initialize=[
-            (g[0], g[1]) for g in group if g[2].summed_max is not None and
-                                           g[2].nominal_value is not None])
-
-        self.SUMMED_MIN_FLOWS = Set(initialize=[
-            (g[0], g[1]) for g in group if g[2].summed_min is not None and
-                                           g[2].nominal_value is not None])
-=======
         self.SUMMED_MAX_FLOWS = Set(
             initialize=[
                 (g[0], g[1])
@@ -146,7 +137,6 @@
                 and g[2].nominal_value is not None
             ]
         )
->>>>>>> 71e0c5da
 
         self.NEGATIVE_GRADIENT_FLOWS = Set(
             initialize=[
@@ -832,7 +822,6 @@
 
         # create status variable for a non-convex investment flow
         self.invest_status = Var(self.NON_CONVEX_INVESTFLOWS, within=Binary)
-
         # ######################### CONSTRAINTS ###############################
 
         def _min_invest_rule(block, i, o):
@@ -862,16 +851,6 @@
             """Rule definition of constraint to fix flow variable
             of investment flow to (normed) actual value
             """
-<<<<<<< HEAD
-            expr = (m.flow[i, o, t] == (
-                (m.flows[i, o].investment.existing + self.invest[i, o]) *
-                m.flows[i, o].fix[t]))
-
-            return expr
-
-        self.fixed = Constraint(self.FIXED_INVESTFLOWS, m.TIMESTEPS,
-                                rule=_investflow_fixed_rule)
-=======
             expr = m.flow[i, o, t] == (
                 (m.flows[i, o].investment.existing + self.invest[i, o])
                 * m.flows[i, o].fix[t]
@@ -882,7 +861,6 @@
         self.fixed = Constraint(
             self.FIXED_INVESTFLOWS, m.TIMESTEPS, rule=_investflow_fixed_rule
         )
->>>>>>> 71e0c5da
 
         def _max_investflow_rule(block, i, o, t):
             """Rule definition of constraint setting an upper bound of flow
@@ -894,14 +872,9 @@
             )
             return expr
 
-<<<<<<< HEAD
-        self.max = Constraint(self.NON_FIXED_INVESTFLOWS, m.TIMESTEPS,
-                              rule=_max_investflow_rule)
-=======
         self.max = Constraint(
             self.NON_FIXED_INVESTFLOWS, m.TIMESTEPS, rule=_max_investflow_rule
         )
->>>>>>> 71e0c5da
 
         def _min_investflow_rule(block, i, o, t):
             """Rule definition of constraint setting a lower bound on flow
@@ -913,14 +886,9 @@
             )
             return expr
 
-<<<<<<< HEAD
-        self.min = Constraint(self.MIN_INVESTFLOWS, m.TIMESTEPS,
-                              rule=_min_investflow_rule)
-=======
         self.min = Constraint(
             self.MIN_INVESTFLOWS, m.TIMESTEPS, rule=_min_investflow_rule
         )
->>>>>>> 71e0c5da
 
         def _summed_max_investflow_rule(block, i, o):
             """Rule definition for build action of max. sum flow constraint
@@ -933,14 +901,9 @@
             )
             return expr
 
-<<<<<<< HEAD
-        self.summed_max = Constraint(self.SUMMED_MAX_INVESTFLOWS,
-                                     rule=_summed_max_investflow_rule)
-=======
         self.summed_max = Constraint(
             self.SUMMED_MAX_INVESTFLOWS, rule=_summed_max_investflow_rule
         )
->>>>>>> 71e0c5da
 
         def _summed_min_investflow_rule(block, i, o):
             """Rule definition for build action of min. sum flow constraint
@@ -954,14 +917,9 @@
             )
             return expr
 
-<<<<<<< HEAD
-        self.summed_min = Constraint(self.SUMMED_MIN_INVESTFLOWS,
-                                     rule=_summed_min_investflow_rule)
-=======
         self.summed_min = Constraint(
             self.SUMMED_MIN_INVESTFLOWS, rule=_summed_min_investflow_rule
         )
->>>>>>> 71e0c5da
 
     def _objective_expression(self):
         r"""Objective expression for flows with investment attribute of type
@@ -980,16 +938,11 @@
             )
         for i, o in self.NON_CONVEX_INVESTFLOWS:
             investment_costs += (
-<<<<<<< HEAD
-                self.invest[i, o] *
-                m.flows[i, o].investment.ep_costs +
-                self.invest_status[i, o] *
-                m.flows[i, o].investment.offset)
-=======
-                self.invest[i, o] * m.flows[i, o].investment.ep_costs
-                + self.invest_status[i, o] * m.flows[i, o].investment.offset
+                self.invest[i, o]
+                * m.flows[i, o].investment.ep_costs
+                + self.invest_status[i, o]
+                * m.flows[i, o].investment.offset
             )
->>>>>>> 71e0c5da
 
         self.investment_costs = Expression(expr=investment_costs)
         return investment_costs
@@ -1001,21 +954,8 @@
     See :class:`oemof.solph.options.MultiPeriodInvestment` for all parameters
     of the *MultiPeriodInvestment* class.
 
-<<<<<<< HEAD
     See :class:`oemof.solph.network.Flow` for all parameters of the *Flow*
     class.
-=======
-    Bus balance  :attr:`om.Bus.balance[i, o, t]`
-      .. math::
-        \sum_{i \in INPUTS(n)} flow(i, n, t) =
-        \sum_{o \in OUTPUTS(n)} flow(n, o, t), \\
-        \forall n \in \textrm{BUSES},
-        \forall t \in \textrm{TIMESTEPS}.
-    """
-
-    def __init__(self, *args, **kwargs):
-        super().__init__(*args, **kwargs)
->>>>>>> 71e0c5da
 
     **Variables**
 
@@ -1027,7 +967,6 @@
 
         Actual flow value (created in :class:`oemof.solph.models.BaseModel`).
 
-<<<<<<< HEAD
     * :math:`P_{invest}(p)`
 
         Value of the investment variable in period p, i.e. equivalent to
@@ -1660,18 +1599,12 @@
             ins[n] = [i for i in n.inputs]
             outs[n] = [o for o in n.outputs]
 
-=======
->>>>>>> 71e0c5da
         def _busbalance_rule(block):
             for t in m.TIMESTEPS:
                 for g in group:
                     lhs = sum(m.flow[i, g, t] for i in ins[g])
                     rhs = sum(m.flow[g, o, t] for o in outs[g])
-<<<<<<< HEAD
-                    expr = (lhs == rhs)
-=======
                     expr = lhs == rhs
->>>>>>> 71e0c5da
                     # no inflows no outflows yield: 0 == 0 which is True
                     if expr is not True:
                         block.balance.add((g, t), expr)
@@ -1825,7 +1758,6 @@
                                 )
                             block.relation.add((n, i, o, t), (lhs == rhs))
 
-<<<<<<< HEAD
         self.relation_build = BuildAction(rule=_input_output_relation)
 
 
@@ -1915,8 +1847,6 @@
                                         n.label, o.label))
                             block.relation.add((n, i, o, p, t), (lhs == rhs))
 
-=======
->>>>>>> 71e0c5da
         self.relation_build = BuildAction(rule=_input_output_relation)
 
 
@@ -2082,33 +2012,6 @@
         # ########################## SETS #####################################
         self.NONCONVEX_FLOWS = Set(initialize=[(g[0], g[1]) for g in group])
 
-<<<<<<< HEAD
-        self.MIN_FLOWS = Set(initialize=[(g[0], g[1]) for g in group
-                                         if g[2].min[0] is not None])
-        self.STARTUPFLOWS = Set(initialize=[(g[0], g[1]) for g in group
-                                            if g[2].nonconvex.startup_costs[0]
-                                            is not None
-                                            or g[2].nonconvex.maximum_startups
-                                            is not None])
-        self.MAXSTARTUPFLOWS = Set(initialize=[(g[0], g[1]) for g in group
-                                               if g[2].nonconvex.maximum_startups
-                                               is not None])
-        self.SHUTDOWNFLOWS = Set(initialize=[(g[0], g[1]) for g in group
-                                             if g[2].nonconvex.shutdown_costs[0]
-                                             is not None
-                                             or g[2].nonconvex.maximum_shutdowns
-                                             is not None])
-        self.MAXSHUTDOWNFLOWS = Set(initialize=[(g[0], g[1]) for g in group
-                                                if g[2].nonconvex.maximum_shutdowns
-                                                is not None])
-        self.MINUPTIMEFLOWS = Set(initialize=[(g[0], g[1]) for g in group
-                                              if g[2].nonconvex.minimum_uptime
-                                              is not None])
-
-        self.MINDOWNTIMEFLOWS = Set(initialize=[(g[0], g[1]) for g in group
-                                                if g[2].nonconvex.minimum_downtime
-                                                is not None])
-=======
         self.MIN_FLOWS = Set(
             initialize=[(g[0], g[1]) for g in group if g[2].min[0] is not None]
         )
@@ -2150,14 +2053,9 @@
             ]
         )
 
-        self.MINDOWNTIMEFLOWS = Set(
-            initialize=[
-                (g[0], g[1])
-                for g in group
-                if g[2].nonconvex.minimum_downtime is not None
-            ]
-        )
->>>>>>> 71e0c5da
+        self.MINDOWNTIMEFLOWS = Set(initialize=[(g[0], g[1]) for g in group
+                                    if g[2].nonconvex.minimum_downtime
+                                    is not None])
 
         self.ACTIVITYCOSTFLOWS = Set(
             initialize=[
@@ -2186,14 +2084,9 @@
             )
             return expr
 
-<<<<<<< HEAD
-        self.min = Constraint(self.MIN_FLOWS, m.TIMESTEPS,
-                              rule=_minimum_flow_rule)
-=======
         self.min = Constraint(
             self.MIN_FLOWS, m.TIMESTEPS, rule=_minimum_flow_rule
         )
->>>>>>> 71e0c5da
 
         def _maximum_flow_rule(block, i, o, t):
             """Rule definition for MILP maximum flow constraints."""
@@ -2205,27 +2098,17 @@
             )
             return expr
 
-<<<<<<< HEAD
-        self.max = Constraint(self.MIN_FLOWS, m.TIMESTEPS,
-                              rule=_maximum_flow_rule)
-=======
         self.max = Constraint(
             self.MIN_FLOWS, m.TIMESTEPS, rule=_maximum_flow_rule
         )
->>>>>>> 71e0c5da
 
         def _startup_rule(block, i, o, t):
             """Rule definition for startup constraint of nonconvex flows."""
             if t > m.TIMESTEPS[1]:
-<<<<<<< HEAD
-                expr = (self.startup[i, o, t] >= self.status[i, o, t] -
-                        self.status[i, o, t - 1])
-=======
                 expr = (
                     self.startup[i, o, t]
                     >= self.status[i, o, t] - self.status[i, o, t - 1]
                 )
->>>>>>> 71e0c5da
             else:
                 expr = (
                     self.startup[i, o, t]
@@ -2234,41 +2117,26 @@
                 )
             return expr
 
-<<<<<<< HEAD
-        self.startup_constr = Constraint(self.STARTUPFLOWS, m.TIMESTEPS,
-                                         rule=_startup_rule)
-=======
         self.startup_constr = Constraint(
             self.STARTUPFLOWS, m.TIMESTEPS, rule=_startup_rule
         )
->>>>>>> 71e0c5da
 
         def _max_startup_rule(block, i, o):
             """Rule definition for maximum number of start-ups."""
             lhs = sum(self.startup[i, o, t] for t in m.TIMESTEPS)
             return lhs <= m.flows[i, o].nonconvex.maximum_startups
 
-<<<<<<< HEAD
-        self.max_startup_constr = Constraint(self.MAXSTARTUPFLOWS,
-                                             rule=_max_startup_rule)
-=======
         self.max_startup_constr = Constraint(
             self.MAXSTARTUPFLOWS, rule=_max_startup_rule
         )
->>>>>>> 71e0c5da
 
         def _shutdown_rule(block, i, o, t):
             """Rule definition for shutdown constraints of nonconvex flows."""
             if t > m.TIMESTEPS[1]:
-<<<<<<< HEAD
-                expr = (self.shutdown[i, o, t] >= self.status[i, o, t - 1] -
-                        self.status[i, o, t])
-=======
                 expr = (
                     self.shutdown[i, o, t]
                     >= self.status[i, o, t - 1] - self.status[i, o, t]
                 )
->>>>>>> 71e0c5da
             else:
                 expr = (
                     self.shutdown[i, o, t]
@@ -2277,40 +2145,21 @@
                 )
             return expr
 
-<<<<<<< HEAD
-        self.shutdown_constr = Constraint(self.SHUTDOWNFLOWS, m.TIMESTEPS,
-                                          rule=_shutdown_rule)
-=======
         self.shutdown_constr = Constraint(
             self.SHUTDOWNFLOWS, m.TIMESTEPS, rule=_shutdown_rule
         )
->>>>>>> 71e0c5da
 
         def _max_shutdown_rule(block, i, o):
             """Rule definition for maximum number of start-ups."""
             lhs = sum(self.shutdown[i, o, t] for t in m.TIMESTEPS)
             return lhs <= m.flows[i, o].nonconvex.maximum_shutdowns
 
-<<<<<<< HEAD
-        self.max_shutdown_constr = Constraint(self.MAXSHUTDOWNFLOWS,
-                                              rule=_max_shutdown_rule)
-=======
         self.max_shutdown_constr = Constraint(
             self.MAXSHUTDOWNFLOWS, rule=_max_shutdown_rule
         )
->>>>>>> 71e0c5da
 
         def _min_uptime_rule(block, i, o, t):
             """
-<<<<<<< HEAD
-            if m.flows[i, o].nonconvex.max_up_down <= t \
-                <= m.TIMESTEPS[-1] - m.flows[i, o].nonconvex.max_up_down:
-                expr = 0
-                expr += ((self.status[i, o, t] - self.status[i, o, t - 1]) *
-                         m.flows[i, o].nonconvex.minimum_uptime)
-                expr += -sum(self.status[i, o, t + u] for u in range(0,
-                                                                     m.flows[i, o].nonconvex.minimum_uptime))
-=======
             Rule definition for min-uptime constraints of nonconvex flows.
             """
             if (
@@ -2326,7 +2175,6 @@
                     self.status[i, o, t + u]
                     for u in range(0, m.flows[i, o].nonconvex.minimum_uptime)
                 )
->>>>>>> 71e0c5da
                 return expr <= 0
             else:
                 expr = 0
@@ -2340,16 +2188,6 @@
 
         def _min_downtime_rule(block, i, o, t):
             """
-<<<<<<< HEAD
-            if m.flows[i, o].nonconvex.max_up_down <= t \
-                <= m.TIMESTEPS[-1] - m.flows[i, o].nonconvex.max_up_down:
-                expr = 0
-                expr += ((self.status[i, o, t - 1] - self.status[i, o, t]) *
-                         m.flows[i, o].nonconvex.minimum_downtime)
-                expr += - m.flows[i, o].nonconvex.minimum_downtime
-                expr += sum(self.status[i, o, t + d] for d in range(0,
-                                                                    m.flows[i, o].nonconvex.minimum_downtime))
-=======
             Rule definition for min-downtime constraints of nonconvex flows.
             """
             if (
@@ -2366,7 +2204,6 @@
                     self.status[i, o, t + d]
                     for d in range(0, m.flows[i, o].nonconvex.minimum_downtime)
                 )
->>>>>>> 71e0c5da
                 return expr <= 0
             else:
                 expr = 0
