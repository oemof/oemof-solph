<<<<<<< HEAD
__version__ = "0.4.5"
=======
__version__ = "0.5.0.beta1"
>>>>>>> addd8a37

from . import buses
from . import components
from . import constraints
from . import flows
from . import helpers
from . import processing
from . import views
from ._energy_system import EnergySystem
from ._energy_system import create_time_index
from ._groupings import GROUPINGS
from ._models import Model
from ._options import Investment
from ._options import NonConvex
from ._plumbing import sequence
from .buses import Bus  # default Bus (for convenience)
from .flows import Flow  # default Flow (for convenience)

__all__ = [
    "buses",
    "Bus",
    "components",
    "constraints",
    "flows",
    "Flow",
    "helpers",
    "processing",
    "views",
    "EnergySystem",
    "create_time_index",
    "GROUPINGS",
    "Model",
    "Investment",
    "NonConvex",
    "sequence",
]<|MERGE_RESOLUTION|>--- conflicted
+++ resolved
@@ -1,8 +1,4 @@
-<<<<<<< HEAD
-__version__ = "0.4.5"
-=======
 __version__ = "0.5.0.beta1"
->>>>>>> addd8a37
 
 from . import buses
 from . import components
