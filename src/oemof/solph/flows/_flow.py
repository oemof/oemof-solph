--- conflicted
+++ resolved
@@ -20,6 +20,7 @@
 import math
 from collections.abc import Iterable
 from warnings import warn
+import debugging
 
 import numpy as np
 from oemof.network import network as on
@@ -71,18 +72,6 @@
         the flow would have to run at full capacity to yield the same sum. The
         value will be multiplied with the nominal_value to get the absolute
         limit.
-<<<<<<< HEAD
-    variable_costs : numeric (iterable or scalar), :math:`c_{var}`
-        The costs associated with one unit of the flow. If this is set the
-        costs will be added to the objective expression of the optimization
-        problem.
-        Note: In a multi-period model, nominal costs have to be used.
-    fixed : boolean
-        Boolean value indicating if a flow is fixed during the optimization
-        problem to its ex-ante set value. Used in combination with the
-        :attr:`fix`.
-=======
->>>>>>> 29ca1d01
     integer : boolean
         Set True to bound the flow values to integers.
     investment : :class:`Investment <oemof.solph.options.Investment>`
@@ -149,6 +138,8 @@
         bidirectional=False,
         investment=None,
         nonconvex=None,
+        lifetime=None,
+        age=None,
         # --- BEGIN: To be removed for versions >= v0.6 ---
         summed_max=None,
         summed_min=None,
@@ -177,36 +168,17 @@
 
         super().__init__()
 
-<<<<<<< HEAD
-        scalars = [
-            "nominal_value",
-            "full_load_time_max",
-            "full_load_time_min",
-            "investment",
-            "nonconvex",
-            "integer",
-            "lifetime",
-            "age",
-        ]
-        sequences = ["fix", "variable_costs", "fixed_costs", "min", "max"]
-        dictionaries = ["positive_gradient", "negative_gradient"]
-        defaults = {
-            "variable_costs": 0,
-            "positive_gradient": {"ub": None},
-            "negative_gradient": {"ub": None},
-        }
-        need_nominal_value = [
-            "fix",
-            "full_load_time_max",
-            "full_load_time_min",
-            "max",
-            "min",
-            # --- BEGIN: To be removed for versions >= v0.6 ---
-            "summed_max",
-            "summed_min",
-            # --- END ---
-        ]
-        keys = [k for k in kwargs if k != "label"]
+        if custom_attributes is not None:
+            for attribute, value in custom_attributes.items():
+                setattr(self, attribute, value)
+
+        infinite_error_msg = (
+            "{} must be a finite value. Passing an infinite "
+            "value is not allowed."
+        )
+        if nominal_value is not None and not math.isfinite(nominal_value):
+            raise ValueError(infinite_error_msg.format("nominal_value"))
+        self.nominal_value = nominal_value
 
         if "fixed_costs" in keys:
             msg = (
@@ -220,19 +192,6 @@
                 "it will simply be ignored."
             )
             warn(msg, debugging.SuspiciousUsageWarning)
-=======
-        if custom_attributes is not None:
-            for attribute, value in custom_attributes.items():
-                setattr(self, attribute, value)
-
-        infinite_error_msg = (
-            "{} must be a finite value. Passing an infinite "
-            "value is not allowed."
-        )
-        if nominal_value is not None and not math.isfinite(nominal_value):
-            raise ValueError(infinite_error_msg.format("nominal_value"))
-        self.nominal_value = nominal_value
->>>>>>> 29ca1d01
 
         self.positive_gradient_limit = sequence(positive_gradient_limit)
         self.negative_gradient_limit = sequence(negative_gradient_limit)
@@ -243,6 +202,8 @@
         self.investment = investment
         self.nonconvex = nonconvex
         self.bidirectional = bidirectional
+        self.lifetime = lifetime
+        self.age = age
 
         # It is not allowed to define min or max if fix is defined.
         if fix is not None and (min is not None or max is not None):
