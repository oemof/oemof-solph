# -*- coding: utf-8 -*-

"""Creating sets, variables, constraints and parts of the objective function
for Flow objects with neither nonconvex nor investment options.

SPDX-FileCopyrightText: Uwe Krien <krien@uni-bremen.de>
SPDX-FileCopyrightText: Simon Hilpert
SPDX-FileCopyrightText: Cord Kaldemeyer
SPDX-FileCopyrightText: Stephan Günther
SPDX-FileCopyrightText: Birgit Schachler
SPDX-FileCopyrightText: jnnr
SPDX-FileCopyrightText: jmloenneberga
SPDX-FileCopyrightText: Pierre-François Duc
SPDX-FileCopyrightText: Saeed Sayadi
SPDX-FileCopyrightText: Johannes Kochems

SPDX-License-Identifier: MIT

"""
from pyomo.core import BuildAction
from pyomo.core import Constraint
from pyomo.core import Expression
from pyomo.core import NonNegativeIntegers
from pyomo.core import NonNegativeReals
from pyomo.core import Set
from pyomo.core import Var
from pyomo.core.base.block import ScalarBlock

from oemof.solph._plumbing import valid_sequence


class SimpleFlowBlock(ScalarBlock):
    r"""Flow block with definitions for standard flows.

    See :class:`~oemof.solph.flows._flow.Flow` class for all parameters of the
    *Flow*.

    .. automethod:: _create_constraints
    .. automethod:: _create_variables
    .. automethod:: _create_sets

    .. automethod:: _objective_expression

    Note
    ----
    See the :class:`~oemof.solph.flows._flow.Flow` class for the definition of
    all parameters from the "List of Parameters above.

    """  # noqa: E501

    def __init__(self, *args, **kwargs):
        super().__init__(*args, **kwargs)

    def _create(self, group=None):
        r"""Creates sets, variables and constraints for all standard flows.

        Parameters
        ----------
        group : list
            List containing tuples containing flow (f) objects and the
            associated source (s) and target (t)
            of flow e.g. groups=[(s1, t1, f1), (s2, t2, f2),..]
        """
        if group is None:
            return None

        self._create_sets(group)
        self._create_variables(group)
        self._create_constraints()

    def _create_sets(self, group):
        """
        Creates all sets for standard flows.
        """
        self.FULL_LOAD_TIME_MAX_FLOWS = Set(
            initialize=[
                (g[0], g[1])
                for g in group
                if g[2].full_load_time_max is not None
                and g[2].nominal_value is not None
            ]
        )

        self.FULL_LOAD_TIME_MIN_FLOWS = Set(
            initialize=[
                (g[0], g[1])
                for g in group
                if g[2].full_load_time_min is not None
                and g[2].nominal_value is not None
            ]
        )

        self.NEGATIVE_GRADIENT_FLOWS = Set(
            initialize=[
                (g[0], g[1])
                for g in group
                if g[2].negative_gradient_limit[0] is not None
            ]
        )

        self.POSITIVE_GRADIENT_FLOWS = Set(
            initialize=[
                (g[0], g[1])
                for g in group
                if g[2].positive_gradient_limit[0] is not None
            ]
        )

        self.INTEGER_FLOWS = Set(
            initialize=[(g[0], g[1]) for g in group if g[2].integer]
        )

        self.LIFETIME_FLOWS = Set(
            initialize=[
                (g[0], g[1])
                for g in group
                if g[2].lifetime is not None and g[2].age is None
            ]
        )

        self.LIFETIME_AGE_FLOWS = Set(
            initialize=[
                (g[0], g[1])
                for g in group
                if g[2].lifetime is not None and g[2].age is not None
            ]
        )

    def _create_variables(self, group):
        r"""Creates all variables for standard flows.

        All *Flow* objects are indexed by a starting and ending node
        :math:`(i, o)`, which is omitted in the following for the sake of
        convenience. The creation of some variables depend on the values of
        *Flow* attributes. The following variables are created:

        * :math:`P(p, t)`
            Actual flow value (created in :class:`~oemof.solph._models.Model`).
            The variable is bound to:
            :math:`f_\mathrm{min}(t) \cdot P_\mathrm{nom}
            \le P(p, t)
            \le f_\mathrm{max}(t) \cdot P_\mathrm{nom}`.

            If `Flow.fix` is not None the variable is bound to
            :math:`P(p, t) = f_\mathrm{fix}(t) \cdot P_\mathrm{nom}`.

        * :math:`ve_n` (`Flow.negative_gradient` is not `None`)
            Difference of a flow in consecutive timesteps if flow is reduced.
            The variable is bound to: :math:`0 \ge ve_n \ge ve_n^{max}`.

        * :math:`ve_p` (`Flow.positive_gradient` is not `None`)
            Difference of a flow in consecutive timesteps if flow is increased.
            The variable is bound to: :math:`0 \ge ve_p \ge ve_p^{max}`.

        The following variable is build for Flows with the attribute
        `integer_flows` being not None.

        * :math:`i` (`Flow.integer` is `True`)
            All flow values are integers. Variable is bound to non-negative
            integers.
        """
        m = self.parent_block()

        self.positive_gradient = Var(
            self.POSITIVE_GRADIENT_FLOWS, m.TIMESTEPS, within=NonNegativeReals
        )

        self.negative_gradient = Var(
            self.NEGATIVE_GRADIENT_FLOWS, m.TIMESTEPS, within=NonNegativeReals
        )

        self.integer_flow = Var(
            self.INTEGER_FLOWS, m.TIMESTEPS, within=NonNegativeIntegers
        )
        # set upper bound of gradient variable
        for i, o, f in group:
            if valid_sequence(
                m.flows[i, o].positive_gradient_limit, len(m.TIMESTEPS)
            ):
                for t in m.TIMESTEPS:
                    self.positive_gradient[i, o, t].setub(
                        f.positive_gradient_limit[t] * f.nominal_value
                    )
            if valid_sequence(
                m.flows[i, o].negative_gradient_limit, len(m.TIMESTEPS)
            ):
                for t in m.TIMESTEPS:
                    self.negative_gradient[i, o, t].setub(
                        f.negative_gradient_limit[t] * f.nominal_value
                    )

    def _create_constraints(self):
        r"""Creates all constraints for standard flows.

        The following constraints are created, if the appropriate attribute of
        the *Flow* (see :class:`~oemof.solph.flows._flow.Flow`) object is set:

        * `Flow.full_load_time_max` is not `None` (full_load_time_max_constr):
            .. math::
                \sum_t P(t) \cdot \tau \leq F_{max} \cdot P_{nom}

        * `Flow.full_load_time_min` is not `None` (full_load_time_min_constr):
            .. math::
                \sum_t P(t) \cdot \tau \geq F_{min} \cdot P_{nom}

        * `Flow.negative_gradient` is not `None` (negative_gradient_constr):
            .. math::
              P(t-1) - P(t) \geq ve_n(t)

        * `Flow.positive_gradient` is not `None` (positive_gradient_constr):
            .. math::
              P(t) - P(t-1) \geq ve_p(t)

        * `Flow.integer` is `True`
            .. math::
              P(t) = i(t)
        """
        m = self.parent_block()

        def _flow_full_load_time_max_rule(model):
            """Rule definition for build action of max. sum flow constraint."""
            for inp, out in self.FULL_LOAD_TIME_MAX_FLOWS:
                lhs = sum(
                    m.flow[inp, out, ts] * m.timeincrement[ts]
                    for ts in m.TIMESTEPS
                )
                rhs = (
                    m.flows[inp, out].full_load_time_max
                    * m.flows[inp, out].nominal_value
                )
                self.full_load_time_max_constr.add((inp, out), lhs <= rhs)

        self.full_load_time_max_constr = Constraint(
            self.FULL_LOAD_TIME_MAX_FLOWS, noruleinit=True
        )
        self.full_load_time_max_build = BuildAction(
            rule=_flow_full_load_time_max_rule
        )

        def _flow_full_load_time_min_rule(_):
            """Rule definition for build action of min. sum flow constraint."""
            for inp, out in self.FULL_LOAD_TIME_MIN_FLOWS:
                lhs = sum(
                    m.flow[inp, out, ts] * m.timeincrement[ts]
                    for ts in m.TIMESTEPS
                )
                rhs = (
                    m.flows[inp, out].full_load_time_min
                    * m.flows[inp, out].nominal_value
                )
                self.full_load_time_min_constr.add((inp, out), lhs >= rhs)

        self.full_load_time_min_constr = Constraint(
            self.FULL_LOAD_TIME_MIN_FLOWS, noruleinit=True
        )
        self.full_load_time_min_build = BuildAction(
            rule=_flow_full_load_time_min_rule
        )

        def _positive_gradient_flow_rule(_):
            """Rule definition for positive gradient constraint."""
            for inp, out in self.POSITIVE_GRADIENT_FLOWS:
                for index in range(1, len(m.TIMESTEPS) + 1):
                    if m.TIMESTEPS.at(index) > 0:
                        lhs = (
                            m.flow[
                                inp,
                                out,
                                m.TIMESTEPS.at(index),
                            ]
                            - m.flow[
                                inp,
                                out,
                                m.TIMESTEPS.at(index - 1),
                            ]
                        )
                        rhs = self.positive_gradient[
                            inp, out, m.TIMESTEPS.at(index)
                        ]
                        self.positive_gradient_constr.add(
                            (inp, out, m.TIMESTEPS.at(index)),
                            lhs <= rhs,
                        )
                    else:
                        lhs = self.positive_gradient[inp, out, 0]
                        rhs = 0
                        self.positive_gradient_constr.add(
                            (inp, out, m.TIMESTEPS.at(index)),
                            lhs == rhs,
                        )

        self.positive_gradient_constr = Constraint(
            self.POSITIVE_GRADIENT_FLOWS, m.TIMESTEPS, noruleinit=True
        )
        self.positive_gradient_build = BuildAction(
            rule=_positive_gradient_flow_rule
        )

        def _negative_gradient_flow_rule(model):
            """Rule definition for negative gradient constraint."""
            for inp, out in self.NEGATIVE_GRADIENT_FLOWS:
                for index in range(1, len(m.TIMESTEPS) + 1):
                    if m.TIMESTEPS.at(index) > 0:
                        lhs = (
                            m.flow[inp, out, m.TIMESTEPS.at(index - 1)]
                            - m.flow[inp, out, m.TIMESTEPS.at(index)]
                        )
                        rhs = self.negative_gradient[
                            inp, out, m.TIMESTEPS.at(index)
                        ]
                        self.negative_gradient_constr.add(
                            (inp, out, m.TIMESTEPS.at(index)),
                            lhs <= rhs,
                        )
                    else:
                        lhs = self.negative_gradient[inp, out, 0]
                        rhs = 0
                        self.negative_gradient_constr.add(
                            (inp, out, m.TIMESTEPS.at(index)),
                            lhs == rhs,
                        )

        self.negative_gradient_constr = Constraint(
            self.NEGATIVE_GRADIENT_FLOWS, m.TIMESTEPS, noruleinit=True
        )
        self.negative_gradient_build = BuildAction(
            rule=_negative_gradient_flow_rule
        )

        def _integer_flow_rule(_, ii, oi, ti):
            """Force flow variable to NonNegativeInteger values."""
            return self.integer_flow[ii, oi, ti] == m.flow[ii, oi, ti]

        self.integer_flow_constr = Constraint(
            self.INTEGER_FLOWS, m.TIMESTEPS, rule=_integer_flow_rule
        )

        if m.es.periods is not None:

            def _lifetime_output_rule(_):
                """Force flow value to zero when lifetime is reached"""
                for inp, out in self.LIFETIME_FLOWS:
                    for p, ts in m.TIMEINDEX:
                        if m.flows[inp, out].lifetime <= m.es.periods_years[p]:
                            lhs = m.flow[inp, out, ts]
                            rhs = 0
                            self.lifetime_output.add(
                                (inp, out, p, ts), (lhs == rhs)
                            )

            self.lifetime_output = Constraint(
                self.LIFETIME_FLOWS, m.TIMEINDEX, noruleinit=True
            )
            self.lifetime_output_build = BuildAction(
                rule=_lifetime_output_rule
            )

            def _lifetime_age_output_rule(block):
                """Force flow value to zero when lifetime is reached
                considering initial age
                """
                for inp, out in self.LIFETIME_AGE_FLOWS:
                    for p, ts in m.TIMEINDEX:
                        if (
                            m.flows[inp, out].lifetime - m.flows[inp, out].age
                            <= m.es.periods_years[p]
                        ):
                            lhs = m.flow[inp, out, ts]
                            rhs = 0
                            self.lifetime_age_output.add(
                                (inp, out, p, ts), (lhs == rhs)
                            )

            self.lifetime_age_output = Constraint(
                self.LIFETIME_AGE_FLOWS, m.TIMEINDEX, noruleinit=True
            )
            self.lifetime_age_output_build = BuildAction(
                rule=_lifetime_age_output_rule
            )

    def _objective_expression(self):
        r"""Objective expression for all standard flows with fixed costs
        and variable costs.

        Depending on the attributes of the `Flow` object the following parts of
        the objective function are created for a standard model:

        * `Flow.variable_costs` is not `None`:
            .. math::
              \sum_{(i,o)} \sum_t P(t) \cdot w(t) \cdot c_{var}(i, o, t)

        where :math:`w(t)` is the objective weighting.

        In a multi-period model, in contrast, the following parts of
        the objective function are created:

        * `Flow.variable_costs` is not `None`:
            .. math::
              \sum_{(i,o)} \sum_{p, t} P(p, t) \cdot w(t)
              \cdot c_{var}(i, o, t)

        * `Flow.fixed_costs` is not `None` and flow has no lifetime limit
            .. math::
              \sum_{(i,o)} \displaystyle \sum_{pp=0}^{year_{max}}
              P_{nominal} \cdot c_{fixed}(i, o, pp) \cdot DF^{-pp}

        * `Flow.fixed_costs` is not `None` and flow has a lifetime limit,
           but not an initial age
            .. math::
              \sum_{(i,o)} \displaystyle \sum_{pp=0}^{limit_{exo}}
              P_{nominal} \cdot c_{fixed}(i, o, pp) \cdot DF^{-pp}

        * `Flow.fixed_costs` is not `None` and flow has a lifetime limit,
           and an initial age
            .. math::
              \sum_{(i,o)} \displaystyle \sum_{pp=0}^{limit_{exo}} P_{nominal}
              \cdot c_{fixed}(i, o, pp) \cdot DF^{-pp}

        Hereby

        * :math:`DF(p) = (1 + dr)` is the discount factor for period :math:`p`
          and :math:`dr` is the discount rate.
        * :math:`n` is the unit lifetime and :math:`a` is the initial age.
        * :math:`year_{max}` denotes the last year of the optimization
          horizon, i.e. at the end of the last period.
        * :math:`limit_{exo}=min\{year_{max}, n - a\}` is used as an
          upper bound to ensure fixed costs for existing capacities to occur
          within the optimization horizon. :math:`a` is the initial age
          of an asset (or 0 if not specified).
        """
        m = self.parent_block()

        variable_costs = 0
        fixed_costs = 0

<<<<<<< HEAD
        for i, o in m.FLOWS:
            if m.flows[i, o].variable_costs[0] is not None:
                for t in m.TIMESTEPS:
                    variable_costs += (
                        m.flow[i, o, t]
                        * m.objective_weighting[t]
                        * m.flows[i, o].variable_costs[t]
                    )
=======
        if m.es.periods is None:
            for i, o in m.FLOWS:
                if valid_sequence(
                    m.flows[i, o].variable_costs, len(m.TIMESTEPS)
                ):
                    for t in m.TIMESTEPS:
                        variable_costs += (
                            m.flow[i, o, t]
                            * m.objective_weighting[t]
                            * m.flows[i, o].variable_costs[t]
                        )
>>>>>>> 37cb747f

        if m.es.periods is not None:
            for i, o in m.FLOWS:
<<<<<<< HEAD
=======
                if valid_sequence(
                    m.flows[i, o].variable_costs, len(m.TIMESTEPS)
                ):
                    for p, t in m.TIMEINDEX:
                        variable_costs += (
                            m.flow[i, o, t]
                            * m.objective_weighting[t]
                            * m.flows[i, o].variable_costs[t]
                            * ((1 + m.discount_rate) ** -m.es.periods_years[p])
                        )

>>>>>>> 37cb747f
                # Fixed costs for units with no lifetime limit
                if (
                    m.flows[i, o].fixed_costs[0] is not None
                    and m.flows[i, o].nominal_value is not None
                    and (i, o) not in self.LIFETIME_FLOWS
                    and (i, o) not in self.LIFETIME_AGE_FLOWS
                ):
                    fixed_costs += sum(
                        m.flows[i, o].nominal_value
                        * m.flows[i, o].fixed_costs[pp]
                        for pp in range(m.es.end_year_of_optimization)
                    )

            # Fixed costs for units with limited lifetime
            for i, o in self.LIFETIME_FLOWS:
                if valid_sequence(m.flows[i, o].fixed_costs, len(m.TIMESTEPS)):
                    range_limit = min(
                        m.es.end_year_of_optimization,
                        m.flows[i, o].lifetime,
                    )
                    fixed_costs += sum(
                        m.flows[i, o].nominal_value
                        * m.flows[i, o].fixed_costs[pp]
                        for pp in range(range_limit)
                    )

            for i, o in self.LIFETIME_AGE_FLOWS:
                if valid_sequence(m.flows[i, o].fixed_costs, len(m.TIMESTEPS)):
                    range_limit = min(
                        m.es.end_year_of_optimization,
                        m.flows[i, o].lifetime - m.flows[i, o].age,
                    )
                    fixed_costs += sum(
                        m.flows[i, o].nominal_value
                        * m.flows[i, o].fixed_costs[pp]
                        for pp in range(range_limit)
                    )

        self.variable_costs = Expression(expr=variable_costs)
        self.fixed_costs = Expression(expr=fixed_costs)
        self.costs = Expression(expr=variable_costs + fixed_costs)

        return self.costs<|MERGE_RESOLUTION|>--- conflicted
+++ resolved
@@ -433,45 +433,17 @@
         variable_costs = 0
         fixed_costs = 0
 
-<<<<<<< HEAD
         for i, o in m.FLOWS:
-            if m.flows[i, o].variable_costs[0] is not None:
+            if valid_sequence(m.flows[i, o].variable_costs, len(m.TIMESTEPS)):
                 for t in m.TIMESTEPS:
                     variable_costs += (
                         m.flow[i, o, t]
                         * m.objective_weighting[t]
                         * m.flows[i, o].variable_costs[t]
                     )
-=======
-        if m.es.periods is None:
-            for i, o in m.FLOWS:
-                if valid_sequence(
-                    m.flows[i, o].variable_costs, len(m.TIMESTEPS)
-                ):
-                    for t in m.TIMESTEPS:
-                        variable_costs += (
-                            m.flow[i, o, t]
-                            * m.objective_weighting[t]
-                            * m.flows[i, o].variable_costs[t]
-                        )
->>>>>>> 37cb747f
 
         if m.es.periods is not None:
             for i, o in m.FLOWS:
-<<<<<<< HEAD
-=======
-                if valid_sequence(
-                    m.flows[i, o].variable_costs, len(m.TIMESTEPS)
-                ):
-                    for p, t in m.TIMEINDEX:
-                        variable_costs += (
-                            m.flow[i, o, t]
-                            * m.objective_weighting[t]
-                            * m.flows[i, o].variable_costs[t]
-                            * ((1 + m.discount_rate) ** -m.es.periods_years[p])
-                        )
-
->>>>>>> 37cb747f
                 # Fixed costs for units with no lifetime limit
                 if (
                     m.flows[i, o].fixed_costs[0] is not None
