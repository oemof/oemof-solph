# -*- coding: utf-8 -*-

"""Creating sets, variables, constraints and parts of the objective function
for Flow objects with neither nonconvex nor investment options.

SPDX-FileCopyrightText: Uwe Krien <krien@uni-bremen.de>
SPDX-FileCopyrightText: Simon Hilpert
SPDX-FileCopyrightText: Cord Kaldemeyer
SPDX-FileCopyrightText: Stephan Günther
SPDX-FileCopyrightText: Birgit Schachler
SPDX-FileCopyrightText: jnnr
SPDX-FileCopyrightText: jmloenneberga
SPDX-FileCopyrightText: Pierre-François Duc
SPDX-FileCopyrightText: Saeed Sayadi
SPDX-FileCopyrightText: Johannes Kochems

SPDX-License-Identifier: MIT

"""
from pyomo.core import BuildAction
from pyomo.core import Constraint
from pyomo.core import Expression
from pyomo.core import NonNegativeIntegers
from pyomo.core import NonNegativeReals
from pyomo.core import Set
from pyomo.core import Var
from pyomo.core.base.block import ScalarBlock

from oemof.solph._plumbing import valid_sequence


class SimpleFlowBlock(ScalarBlock):
    r"""Flow block with definitions for standard flows.

    See :class:`~oemof.solph.flows._flow.Flow` class for all parameters of the
    *Flow*.

    .. automethod:: _create_constraints
    .. automethod:: _create_variables
    .. automethod:: _create_sets

    .. automethod:: _objective_expression

    Note
    ----
    See the :class:`~oemof.solph.flows._flow.Flow` class for the definition of
    all parameters from the "List of Parameters above.

    """  # noqa: E501

    def __init__(self, *args, **kwargs):
        super().__init__(*args, **kwargs)

    def _create(self, group=None):
        r"""Creates sets, variables and constraints for all standard flows.

        Parameters
        ----------
        group : list
            List containing tuples containing flow (f) objects and the
            associated source (s) and target (t)
            of flow e.g. groups=[(s1, t1, f1), (s2, t2, f2),..]
        """
        if group is None:
            return None

        self._create_sets(group)
        self._create_variables(group)
        self._create_constraints()

    def _create_sets(self, group):
        """
        Creates all sets for standard flows.
        """
        self.FULL_LOAD_TIME_MAX_FLOWS = Set(
            initialize=[
                (g[0], g[1])
                for g in group
                if g[2].full_load_time_max is not None
                and g[2].nominal_capacity is not None
            ]
        )

        self.FULL_LOAD_TIME_MIN_FLOWS = Set(
            initialize=[
                (g[0], g[1])
                for g in group
                if g[2].full_load_time_min is not None
                and g[2].nominal_capacity is not None
            ]
        )

        self.NEGATIVE_GRADIENT_FLOWS = Set(
            initialize=[
                (g[0], g[1])
                for g in group
                if g[2].negative_gradient_limit[0] is not None
            ]
        )

        self.POSITIVE_GRADIENT_FLOWS = Set(
            initialize=[
                (g[0], g[1])
                for g in group
                if g[2].positive_gradient_limit[0] is not None
            ]
        )

        self.INTEGER_FLOWS = Set(
            initialize=[(g[0], g[1]) for g in group if g[2].integer]
        )

        self.LIFETIME_FLOWS = Set(
            initialize=[
                (g[0], g[1])
                for g in group
                if g[2].lifetime is not None and g[2].age is None
            ]
        )

        self.LIFETIME_AGE_FLOWS = Set(
            initialize=[
                (g[0], g[1])
                for g in group
                if g[2].lifetime is not None and g[2].age is not None
            ]
        )

    def _create_variables(self, group):
        r"""Creates all variables for standard flows.

        All *Flow* objects are indexed by a starting and ending node
        :math:`(i, o)`, which is omitted in the following for the sake of
        convenience. The creation of some variables depend on the values of
        *Flow* attributes. The following variables are created:

        * :math:`P(p, t)`
            Actual flow value (created in :class:`~oemof.solph._models.Model`).
            The variable is bound to:
            :math:`f_\mathrm{min}(t) \cdot P_\mathrm{nom}
            \le P(p, t)
            \le f_\mathrm{max}(t) \cdot P_\mathrm{nom}`.

            If `Flow.fix` is not None the variable is bound to
            :math:`P(p, t) = f_\mathrm{fix}(t) \cdot P_\mathrm{nom}`.

        * :math:`ve_n` (`Flow.negative_gradient` is not `None`)
            Difference of a flow in consecutive timesteps if flow is reduced.
            The variable is bound to: :math:`0 \ge ve_n \ge ve_n^{max}`.

        * :math:`ve_p` (`Flow.positive_gradient` is not `None`)
            Difference of a flow in consecutive timesteps if flow is increased.
            The variable is bound to: :math:`0 \ge ve_p \ge ve_p^{max}`.

        The following variable is build for Flows with the attribute
        `integer_flows` being not None.

        * :math:`i` (`Flow.integer` is `True`)
            All flow values are integers. Variable is bound to non-negative
            integers.
        """
        m = self.parent_block()

        self.positive_gradient = Var(
            self.POSITIVE_GRADIENT_FLOWS, m.TIMESTEPS, within=NonNegativeReals
        )

        self.negative_gradient = Var(
            self.NEGATIVE_GRADIENT_FLOWS, m.TIMESTEPS, within=NonNegativeReals
        )

        self.integer_flow = Var(
            self.INTEGER_FLOWS, m.TIMESTEPS, within=NonNegativeIntegers
        )
        # set upper bound of gradient variable
        for i, o, f in group:
            if valid_sequence(
                m.flows[i, o].positive_gradient_limit, len(m.TIMESTEPS)
            ):
                for t in m.TIMESTEPS:
                    self.positive_gradient[i, o, t].setub(
                        f.positive_gradient_limit[t] * f.nominal_capacity
                    )
            if valid_sequence(
                m.flows[i, o].negative_gradient_limit, len(m.TIMESTEPS)
            ):
                for t in m.TIMESTEPS:
                    self.negative_gradient[i, o, t].setub(
                        f.negative_gradient_limit[t] * f.nominal_capacity
                    )

    def _create_constraints(self):
        r"""Creates all constraints for standard flows.

        The following constraints are created, if the appropriate attribute of
        the *Flow* (see :class:`~oemof.solph.flows._flow.Flow`) object is set:

        * `Flow.full_load_time_max` is not `None` (full_load_time_max_constr):
            .. math::
                \sum_t P(t) \cdot \tau \leq F_{max} \cdot P_{nom}

        * `Flow.full_load_time_min` is not `None` (full_load_time_min_constr):
            .. math::
                \sum_t P(t) \cdot \tau \geq F_{min} \cdot P_{nom}

        * `Flow.negative_gradient` is not `None` (negative_gradient_constr):
            .. math::
              P(t-1) - P(t) \geq ve_n(t)

        * `Flow.positive_gradient` is not `None` (positive_gradient_constr):
            .. math::
              P(t) - P(t-1) \geq ve_p(t)

        * `Flow.integer` is `True`
            .. math::
              P(t) = i(t)
        """
        m = self.parent_block()

        def _flow_full_load_time_max_rule(model):
            """Rule definition for build action of max. sum flow constraint."""
            for inp, out in self.FULL_LOAD_TIME_MAX_FLOWS:
                lhs = sum(
                    m.flow[inp, out, ts] * m.timeincrement[ts]
                    * m.tsam_weighting[ts]
                    for ts in m.TIMESTEPS
                )
                rhs = (
                    m.flows[inp, out].full_load_time_max
                    * m.flows[inp, out].nominal_capacity
                )
                self.full_load_time_max_constr.add((inp, out), lhs <= rhs)

        self.full_load_time_max_constr = Constraint(
            self.FULL_LOAD_TIME_MAX_FLOWS, noruleinit=True
        )
        self.full_load_time_max_build = BuildAction(
            rule=_flow_full_load_time_max_rule
        )

        def _flow_full_load_time_min_rule(_):
            """Rule definition for build action of min. sum flow constraint."""
            for inp, out in self.FULL_LOAD_TIME_MIN_FLOWS:
                lhs = sum(
                    m.flow[inp, out, ts] * m.timeincrement[ts]
                    * m.tsam_weighting[ts]
                    for ts in m.TIMESTEPS
                )
                rhs = (
                    m.flows[inp, out].full_load_time_min
                    * m.flows[inp, out].nominal_capacity
                )
                self.full_load_time_min_constr.add((inp, out), lhs >= rhs)

        self.full_load_time_min_constr = Constraint(
            self.FULL_LOAD_TIME_MIN_FLOWS, noruleinit=True
        )
        self.full_load_time_min_build = BuildAction(
            rule=_flow_full_load_time_min_rule
        )

        def _positive_gradient_flow_rule(_):
            """Rule definition for positive gradient constraint."""
            for inp, out in self.POSITIVE_GRADIENT_FLOWS:
                for index in range(1, len(m.TIMESTEPS) + 1):
                    if m.TIMESTEPS.at(index) > 0:
                        lhs = (
                            m.flow[
                                inp,
                                out,
                                m.TIMESTEPS.at(index),
                            ]
                            - m.flow[
                                inp,
                                out,
                                m.TIMESTEPS.at(index - 1),
                            ]
                        )
                        rhs = self.positive_gradient[
                            inp, out, m.TIMESTEPS.at(index)
                        ]
                        self.positive_gradient_constr.add(
                            (inp, out, m.TIMESTEPS.at(index)),
                            lhs <= rhs,
                        )
                    else:
                        lhs = self.positive_gradient[inp, out, 0]
                        rhs = 0
                        self.positive_gradient_constr.add(
                            (inp, out, m.TIMESTEPS.at(index)),
                            lhs == rhs,
                        )

        self.positive_gradient_constr = Constraint(
            self.POSITIVE_GRADIENT_FLOWS, m.TIMESTEPS, noruleinit=True
        )
        self.positive_gradient_build = BuildAction(
            rule=_positive_gradient_flow_rule
        )

        def _negative_gradient_flow_rule(model):
            """Rule definition for negative gradient constraint."""
            for inp, out in self.NEGATIVE_GRADIENT_FLOWS:
                for index in range(1, len(m.TIMESTEPS) + 1):
                    if m.TIMESTEPS.at(index) > 0:
                        lhs = (
                            m.flow[inp, out, m.TIMESTEPS.at(index - 1)]
                            - m.flow[inp, out, m.TIMESTEPS.at(index)]
                        )
                        rhs = self.negative_gradient[
                            inp, out, m.TIMESTEPS.at(index)
                        ]
                        self.negative_gradient_constr.add(
                            (inp, out, m.TIMESTEPS.at(index)),
                            lhs <= rhs,
                        )
                    else:
                        lhs = self.negative_gradient[inp, out, 0]
                        rhs = 0
                        self.negative_gradient_constr.add(
                            (inp, out, m.TIMESTEPS.at(index)),
                            lhs == rhs,
                        )

        self.negative_gradient_constr = Constraint(
            self.NEGATIVE_GRADIENT_FLOWS, m.TIMESTEPS, noruleinit=True
        )
        self.negative_gradient_build = BuildAction(
            rule=_negative_gradient_flow_rule
        )

        def _integer_flow_rule(_, ii, oi, ti):
            """Force flow variable to NonNegativeInteger values."""
            return self.integer_flow[ii, oi, ti] == m.flow[ii, oi, ti]

        self.integer_flow_constr = Constraint(
            self.INTEGER_FLOWS, m.TIMESTEPS, rule=_integer_flow_rule
        )

        if m.es.periods is not None:

            def _lifetime_output_rule(_):
                """Force flow value to zero when lifetime is reached"""
                for inp, out in self.LIFETIME_FLOWS:
                    for p, ts in m.TIMEINDEX:
                        if m.flows[inp, out].lifetime <= m.es.periods_years[p]:
                            lhs = m.flow[inp, out, ts]
                            rhs = 0
                            self.lifetime_output.add(
                                (inp, out, p, ts), (lhs == rhs)
                            )

            self.lifetime_output = Constraint(
                self.LIFETIME_FLOWS, m.TIMEINDEX, noruleinit=True
            )
            self.lifetime_output_build = BuildAction(
                rule=_lifetime_output_rule
            )

            def _lifetime_age_output_rule(block):
                """Force flow value to zero when lifetime is reached
                considering initial age
                """
                for inp, out in self.LIFETIME_AGE_FLOWS:
                    for p, ts in m.TIMEINDEX:
                        if (
                            m.flows[inp, out].lifetime - m.flows[inp, out].age
                            <= m.es.periods_years[p]
                        ):
                            lhs = m.flow[inp, out, ts]
                            rhs = 0
                            self.lifetime_age_output.add(
                                (inp, out, p, ts), (lhs == rhs)
                            )

            self.lifetime_age_output = Constraint(
                self.LIFETIME_AGE_FLOWS, m.TIMEINDEX, noruleinit=True
            )
            self.lifetime_age_output_build = BuildAction(
                rule=_lifetime_age_output_rule
            )

    def _objective_expression(self):
        r"""Objective expression for all standard flows with fixed costs
        and variable costs.

        Depending on the attributes of the `Flow` object the following parts of
        the objective function are created for a standard model:

        * `Flow.variable_costs` is not `None`:
            .. math::
              \sum_{(i,o)} \sum_t P(t) \cdot w(t) \cdot c_{var}(i, o, t)

        where :math:`w(t)` is the objective weighting.

        In a multi-period model, in contrast, the following parts of
        the objective function are created:

        * `Flow.variable_costs` is not `None`:
            .. math::
              \sum_{(i,o)} \sum_{p, t} P(p, t) \cdot w(t)
              \cdot c_{var}(i, o, t)

        * `Flow.fixed_costs` is not `None` and flow has no lifetime limit
            .. math::
              \sum_{(i,o)} \displaystyle \sum_{pp=0}^{year_{max}}
              P_{nominal} \cdot c_{fixed}(i, o, pp) \cdot DF^{-pp}

        * `Flow.fixed_costs` is not `None` and flow has a lifetime limit,
           but not an initial age
            .. math::
              \sum_{(i,o)} \displaystyle \sum_{pp=0}^{limit_{exo}}
              P_{nominal} \cdot c_{fixed}(i, o, pp) \cdot DF^{-pp}

        * `Flow.fixed_costs` is not `None` and flow has a lifetime limit,
           and an initial age
            .. math::
              \sum_{(i,o)} \displaystyle \sum_{pp=0}^{limit_{exo}} P_{nominal}
              \cdot c_{fixed}(i, o, pp) \cdot DF^{-pp}

        Hereby

        * :math:`DF(p) = (1 + dr)` is the discount factor for period :math:`p`
          and :math:`dr` is the discount rate.
        * :math:`n` is the unit lifetime and :math:`a` is the initial age.
        * :math:`year_{max}` denotes the last year of the optimization
          horizon, i.e. at the end of the last period.
        * :math:`limit_{exo}=min\{year_{max}, n - a\}` is used as an
          upper bound to ensure fixed costs for existing capacities to occur
          within the optimization horizon. :math:`a` is the initial age
          of an asset (or 0 if not specified).
        """
        m = self.parent_block()

        variable_costs = 0
        fixed_costs = 0

<<<<<<< HEAD
        if m.es.periods is None:
            for i, o in m.FLOWS:
                if valid_sequence(
                    m.flows[i, o].variable_costs, len(m.TIMESTEPS)
                ):
                    for t in m.TIMESTEPS:
                        variable_costs += (
                            m.flow[i, o, t]
                            * m.objective_weighting[t]
                            * m.tsam_weighting[t]
                            * m.flows[i, o].variable_costs[t]
                        )
=======
        for i, o in m.FLOWS:
            if valid_sequence(m.flows[i, o].variable_costs, len(m.TIMESTEPS)):
                for t in m.TIMESTEPS:
                    variable_costs += (
                        m.flow[i, o, t]
                        * m.objective_weighting[t]
                        * m.flows[i, o].variable_costs[t]
                    )
>>>>>>> f402c43c

        if m.es.periods is not None:
            for i, o in m.FLOWS:
<<<<<<< HEAD
                if valid_sequence(
                    m.flows[i, o].variable_costs, len(m.TIMESTEPS)
                ):
                    for p, t in m.TIMEINDEX:
                        variable_costs += (
                            m.flow[i, o, t]
                            * m.objective_weighting[t]
                            * m.tsam_weighting[t]
                            * m.flows[i, o].variable_costs[t]
                            * ((1 + m.discount_rate) ** -m.es.periods_years[p])
                        )

=======
>>>>>>> f402c43c
                # Fixed costs for units with no lifetime limit
                if (
                    m.flows[i, o].fixed_costs[0] is not None
                    and m.flows[i, o].nominal_capacity is not None
                    and (i, o) not in self.LIFETIME_FLOWS
                    and (i, o) not in self.LIFETIME_AGE_FLOWS
                ):
                    fixed_costs += sum(
                        m.flows[i, o].nominal_capacity
                        * m.flows[i, o].fixed_costs[pp]
                        for pp in range(m.es.end_year_of_optimization)
                    )

            # Fixed costs for units with limited lifetime
            for i, o in self.LIFETIME_FLOWS:
                if valid_sequence(m.flows[i, o].fixed_costs, len(m.TIMESTEPS)):
                    range_limit = min(
                        m.es.end_year_of_optimization,
                        m.flows[i, o].lifetime,
                    )
                    fixed_costs += sum(
                        m.flows[i, o].nominal_capacity
                        * m.flows[i, o].fixed_costs[pp]
                        for pp in range(range_limit)
                    )

            for i, o in self.LIFETIME_AGE_FLOWS:
                if valid_sequence(m.flows[i, o].fixed_costs, len(m.TIMESTEPS)):
                    range_limit = min(
                        m.es.end_year_of_optimization,
                        m.flows[i, o].lifetime - m.flows[i, o].age,
                    )
                    fixed_costs += sum(
                        m.flows[i, o].nominal_capacity
                        * m.flows[i, o].fixed_costs[pp]
                        for pp in range(range_limit)
                    )

        self.variable_costs = Expression(expr=variable_costs)
        self.fixed_costs = Expression(expr=fixed_costs)
        self.costs = Expression(expr=variable_costs + fixed_costs)

        return self.costs<|MERGE_RESOLUTION|>--- conflicted
+++ resolved
@@ -435,7 +435,6 @@
         variable_costs = 0
         fixed_costs = 0
 
-<<<<<<< HEAD
         if m.es.periods is None:
             for i, o in m.FLOWS:
                 if valid_sequence(
@@ -448,20 +447,9 @@
                             * m.tsam_weighting[t]
                             * m.flows[i, o].variable_costs[t]
                         )
-=======
-        for i, o in m.FLOWS:
-            if valid_sequence(m.flows[i, o].variable_costs, len(m.TIMESTEPS)):
-                for t in m.TIMESTEPS:
-                    variable_costs += (
-                        m.flow[i, o, t]
-                        * m.objective_weighting[t]
-                        * m.flows[i, o].variable_costs[t]
-                    )
->>>>>>> f402c43c
-
-        if m.es.periods is not None:
+
+        else:
             for i, o in m.FLOWS:
-<<<<<<< HEAD
                 if valid_sequence(
                     m.flows[i, o].variable_costs, len(m.TIMESTEPS)
                 ):
@@ -474,8 +462,6 @@
                             * ((1 + m.discount_rate) ** -m.es.periods_years[p])
                         )
 
-=======
->>>>>>> f402c43c
                 # Fixed costs for units with no lifetime limit
                 if (
                     m.flows[i, o].fixed_costs[0] is not None
