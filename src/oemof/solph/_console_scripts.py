# -*- coding: utf-8 -*-

"""This module can be used to check the installation.

This is not an illustrated example.

SPDX-FileCopyrightText: Uwe Krien <krien@uni-bremen.de>
SPDX-FileCopyrightText: jnnr

SPDX-License-Identifier: MIT

"""

import logging

import pandas as pd

from oemof import solph


def _check_oemof_installation(solvers):
    logging.disable(logging.CRITICAL)

    date_time_index = pd.date_range("1/1/2012", periods=6, freq="h")
    energysystem = solph.EnergySystem(
        timeindex=date_time_index,
        infer_last_interval=False,
    )

    bgas = solph.buses.Bus(label="natural_gas")
    bel = solph.buses.Bus(label="electricity")
    solph.components.Sink(label="excess_bel", inputs={bel: solph.flows.Flow()})
    solph.components.Source(label="rgas", outputs={bgas: solph.flows.Flow()})
    solph.components.Sink(
        label="demand",
        inputs={
            bel: solph.flows.Flow(fix=[10, 20, 30, 40, 50], nominal_capacity=1)
        },
    )
    solph.components.Converter(
        label="pp_gas",
        inputs={bgas: solph.flows.Flow()},
        outputs={
            bel: solph.flows.Flow(nominal_capacity=10e10, variable_costs=50)
        },
        conversion_factors={bel: 0.58},
    )
    om = solph.Model(energysystem)

    # check solvers
<<<<<<< HEAD
    solver = {}
    for s in ["cbc", "glpk", "gurobi", "cplex", "scip"]:
=======
    solver_status = dict()
    for s in solvers:
>>>>>>> 99767d84
        try:
            om.solve(solver=s)
            solver_status[s] = True
        except Exception:
<<<<<<< HEAD
            solver[s] = "not working"

    if not silent:
        _print_division_line("Solver installed with oemof:")
        print()
        for s, t in solver.items():
            print("{0}: {1}".format(s, t))
        _print_division_line("oemof successfully installed.")
        print("*****************************")


def _print_division_line(arg0):
    print()
    print("*****************************")
    print(arg0)
=======
            solver_status[s] = False

    return solver_status


def check_oemof_installation():

    solvers_to_test = ["cbc", "glpk", "gurobi", "cplex"]

    solver_status = _check_oemof_installation(solvers_to_test)

    print_text = (
        "***********************************\n"
        "Solver installed with oemof.solph:\n"
        "\n"
    )
    for solver, works in solver_status.items():
        if works:
            print_text += f"{solver}: installed and working\n"
        else:
            print_text += f"{solver}: not installed/ not working\n"
    print_text += (
        "\n"
        "***********************************\n"
        "oemof.solph successfully installed.\n"
        "***********************************\n"
    )

    print(print_text)
>>>>>>> 99767d84
<|MERGE_RESOLUTION|>--- conflicted
+++ resolved
@@ -48,34 +48,12 @@
     om = solph.Model(energysystem)
 
     # check solvers
-<<<<<<< HEAD
-    solver = {}
-    for s in ["cbc", "glpk", "gurobi", "cplex", "scip"]:
-=======
     solver_status = dict()
     for s in solvers:
->>>>>>> 99767d84
         try:
             om.solve(solver=s)
             solver_status[s] = True
         except Exception:
-<<<<<<< HEAD
-            solver[s] = "not working"
-
-    if not silent:
-        _print_division_line("Solver installed with oemof:")
-        print()
-        for s, t in solver.items():
-            print("{0}: {1}".format(s, t))
-        _print_division_line("oemof successfully installed.")
-        print("*****************************")
-
-
-def _print_division_line(arg0):
-    print()
-    print("*****************************")
-    print(arg0)
-=======
             solver_status[s] = False
 
     return solver_status
@@ -104,5 +82,4 @@
         "***********************************\n"
     )
 
-    print(print_text)
->>>>>>> 99767d84
+    print(print_text)