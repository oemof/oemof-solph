# -*- coding: utf-8 -*-

"""
solph version of oemof.network.energy_system

SPDX-FileCopyrightText: Uwe Krien <krien@uni-bremen.de>
SPDX-FileCopyrightText: Simon Hilpert
SPDX-FileCopyrightText: Cord Kaldemeyer
SPDX-FileCopyrightText: Stephan Günther
SPDX-FileCopyrightText: Birgit Schachler
SPDX-FileCopyrightText: Johannes Kochems

SPDX-License-Identifier: MIT

"""

<<<<<<< HEAD
=======
import calendar
import collections
import datetime
import itertools
>>>>>>> aaef5ad2
import warnings

import numpy as np
import pandas as pd
from oemof.network import energy_system as es
from oemof.tools import debugging


class EnergySystem(es.EnergySystem):
    """A variant of the class EnergySystem from
    <oemof.network.network.energy_system.EnergySystem> specially tailored to
    solph.

    In order to work in tandem with solph, instances of this class always use
    solph.GROUPINGS <oemof.solph.GROUPINGS>. If custom groupings are
    supplied via the `groupings` keyword argument, solph.GROUPINGS
    <oemof.solph.GROUPINGS> is prepended to those.

    If you know what you are doing and want to use solph without
    solph.GROUPINGS <oemof.solph.GROUPINGS>, you can just use
    EnergySystem <oemof.network.network.energy_system.EnergySystem>` of
    oemof.network directly.

    Parameters
    ----------
    timeindex : pandas.DatetimeIndex

    timeincrement : iterable

    infer_last_interval : bool
        Add an interval to the last time point. The end time of this interval
        is unknown so it does only work for an equidistant DatetimeIndex with
        a 'freq' attribute that is not None. The parameter has no effect on the
        timeincrement parameter.

    periods : list or None
        The periods of a multi-period model.
        If this is explicitly specified, it leads to creating a multi-period
        model, providing a respective user warning as a feedback.

        list of pd.date_range objects carrying the timeindex for the
        respective period;

        For a standard model, periods are not (to be) declared, i.e. None.
        A list with one entry is derived, i.e. [0].

    tsa_parameters : list of dicts, dict or None
        Parameter can be set in order to use aggregated timeseries from TSAM.
        If multi-period model is used, one dict per period has to be set.
        If no multi-period (aka single period) approach is selected, a single
        dict can be provided.
        If parameter is None, model is set up as usual.

        Dict must contain keys `timesteps_per_period`
        (from TSAMs `hoursPerPeriod`), `order` (from TSAMs `clusterOrder`) and
        `occurrences` (from TSAMs `clusterPeriodNoOccur`).
        When activated, storage equations and flow rules for full_load_time
        will be adapted. Note that timeseries for components have to
        be set up as already aggregated timeseries.

    use_remaining_value : bool
        If True, compare the remaining value of an investment to the
        original value (only applicable for multi-period models)

    kwargs
    """

    def __init__(
        self,
        timeindex=None,
        timeincrement=None,
        infer_last_interval=None,
        periods=None,
        tsa_parameters=None,
        use_remaining_value=False,
        groupings=None,
    ):
        # Doing imports at runtime is generally frowned upon, but should work
        # for now. See the TODO in :func:`constraint_grouping
        # <oemof.solph.groupings.constraint_grouping>` for more information.
        from oemof.solph import GROUPINGS

        if groupings is None:
            groupings = []
        groupings = GROUPINGS + groupings

        if not (
            isinstance(timeindex, pd.DatetimeIndex)
            or isinstance(timeindex, type(None))
        ):
            msg = (
                "Parameter 'timeindex' has to be of type "
                "pandas.DatetimeIndex or NoneType and not of type {0}"
            )
            raise TypeError(msg.format(type(timeindex)))

        if infer_last_interval is None and timeindex is not None:
            msg = (
                "The default behaviour will change in future versions.\n"
                "At the moment the last interval of an equidistant time "
                "index is added implicitly by default. Set "
                "'infer_last_interval' explicitly 'True' or 'False' to avoid "
                "this warning. In future versions 'False' will be the default"
                "behaviour"
            )
            warnings.warn(msg, FutureWarning)
            infer_last_interval = True

        if infer_last_interval is True and timeindex is not None:
            # Add one time interval to the timeindex by adding one time point.
            if timeindex.freq is None:
                msg = (
                    "You cannot infer the last interval if the 'freq' "
                    "attribute of your DatetimeIndex is None. Set "
                    " 'infer_last_interval=False' or specify a DatetimeIndex "
                    "with a valid frequency."
                )
                raise AttributeError(msg)

            timeindex = timeindex.union(
                pd.date_range(
                    timeindex[-1] + timeindex.freq,
                    periods=1,
                    freq=timeindex.freq,
                )
            )

        self.periods = periods
        if self.periods is not None:
            msg = (
                "CAUTION! You specified the 'periods' attribute for your "
                "energy system.\n This will lead to creating "
                "a multi-period optimization modeling which can be "
                "used e.g. for long-term investment modeling.\n"
                "Please be aware that the feature is experimental as of "
                "now. If you find anything suspicious or any bugs, "
                "please report them."
            )
            warnings.warn(msg, debugging.ExperimentalFeatureWarning)
            self._extract_periods_years()
            self._extract_periods_matrix()
            self._extract_end_year_of_optimization()
            self.use_remaining_value = use_remaining_value

        if tsa_parameters is not None:
            msg = (
                "CAUTION! You specified the 'tsa_parameters' attribute for "
                "your energy system.\n This will lead to setting up "
                "energysystem with aggregated timeseries. "
                "Storages and flows will be adapted accordingly.\n"
                "Please be aware that the feature is experimental as of "
                "now. If you find anything suspicious or any bugs, "
                "please report them."
            )
            warnings.warn(msg, debugging.SuspiciousUsageWarning)

            if isinstance(tsa_parameters, dict):
                # Set up tsa_parameters for single period:
                tsa_parameters = [tsa_parameters]

            # Construct occurrences of typical periods
            if periods is not None:
                for p in range(len(periods)):
                    tsa_parameters[p]["occurrences"] = collections.Counter(
                        tsa_parameters[p]["order"]
                    )
            else:
                tsa_parameters[0]["occurrences"] = collections.Counter(
                    tsa_parameters[0]["order"]
                )

            # If segmentation is used, timesteps is set to number of
            # segmentations per period.
            # Otherwise, default timesteps_per_period is used.
            for params in tsa_parameters:
                if "segments" in params:
                    params["timesteps"] = int(
                        len(params["segments"]) / len(params["occurrences"])
                    )
                else:
                    params["timesteps"] = params["timesteps_per_period"]

        self.tsa_parameters = tsa_parameters

        timeincrement = self._init_timeincrement(
            timeincrement, timeindex, periods, tsa_parameters
        )
        if (pd.Series(timeincrement) <= 0).any():
            msg = (
                "The time increment is inconsistent. Negative values and zero "
                "are not allowed.\nThis is caused by a inconsistent "
                "timeincrement parameter or an incorrect timeindex."
            )
            raise TypeError(msg)

        super().__init__(
            timeindex=timeindex, timeincrement=timeincrement, **kwargs
        )

    @staticmethod
    def _init_timeincrement(timeincrement, timeindex, periods, tsa_parameters):
        """Check and initialize timeincrement"""

        # Timeincrement in TSAM mode
        if (
            timeincrement is not None
            and tsa_parameters is not None
            and any("segments" in params for params in tsa_parameters)
        ):
            msg = (
                "You must not specify timeincrement in TSAM mode. "
                "TSAM will define timeincrement itself."
            )
            raise AttributeError(msg)
        if (
            tsa_parameters is not None
            and any("segments" in params for params in tsa_parameters)
            and not all("segments" in params for params in tsa_parameters)
        ):
            msg = (
                "You have to set up segmentation in all periods, "
                "if you want to use segmentation in TSAM mode"
            )
            raise AttributeError(msg)
        if tsa_parameters is not None and all(
            "segments" in params for params in tsa_parameters
        ):
            # Concatenate segments from TSAM parameters to get timeincrement
            return list(
                itertools.chain(
                    *[params["segments"].values() for params in tsa_parameters]
                )
            )

        # catch wrong combinations and infer timeincrement from timeindex.
        if timeincrement is not None and timeindex is not None:
            if periods is None:
                msg = (
                    "Specifying the timeincrement and the timeindex parameter "
                    "at the same time is not allowed since these might be "
                    "conflicting to each other."
                )
                raise AttributeError(msg)
            else:
                msg = (
                    "Ensure that your timeindex and timeincrement are "
                    "consistent."
                )
                warnings.warn(msg, debugging.ExperimentalFeatureWarning)
                return timeincrement

        elif timeindex is not None and timeincrement is None:
            df = pd.DataFrame(timeindex)
            timedelta = df.diff()
            timeincrement = timedelta / np.timedelta64(1, "h")

            # we want a series (squeeze)
            # without the first item (no delta defined for first entry)
            # but starting with index 0 (reset)
<<<<<<< HEAD
            timeincrement = timeincrement.squeeze()[1:].reset_index(drop=True)

        if timeincrement is not None and (pd.Series(timeincrement) <= 0).any():
            msg = (
                "The time increment is inconsistent. Negative values and zero "
                "are not allowed.\nThis is caused by a inconsistent "
                "timeincrement parameter or an incorrect timeindex."
            )
            raise TypeError(msg)

        super().__init__(
            groupings=groupings,
            timeindex=timeindex,
            timeincrement=timeincrement,
        )
=======
            return timeincrement.squeeze()[1:].reset_index(drop=True)
>>>>>>> aaef5ad2

        return timeincrement

    def _extract_periods_years(self):
        """Map years in optimization to respective period based on time indices

        Attribute `periods_years` of type list is set. It contains
        the year of the start of each period, relative to the
        start of the optimization run and starting with 0.
        """
        periods_years = [0]
        start_year = self.periods[0].min().year
        for k, v in enumerate(self.periods):
            if k >= 1:
                periods_years.append(v.min().year - start_year)

        self.periods_years = periods_years

    def _extract_periods_matrix(self):
        """Determines a matrix describing the temporal distance to each period.

        Attribute `periods_matrix` of type list np.array is set.
        Rows represent investment/commissioning periods, columns represent
        decommissioning periods. The values describe the temporal distance
        between each investment period to each decommissioning period.
        """
        periods_matrix = []
        period_years = np.array(self.periods_years)
        for v in period_years:
            row = period_years - v
            row = np.where(row < 0, 0, row)
            periods_matrix.append(row)
        self.periods_matrix = np.array(periods_matrix)

    def _extract_end_year_of_optimization(self):
        """Extract the end of the optimization in years

        Attribute `end_year_of_optimization` of int is set.
        """
        duration_last_period = self.get_period_duration(-1)
        self.end_year_of_optimization = (
            self.periods_years[-1] + duration_last_period
        )

    def get_period_duration(self, period):
        """Get duration of a period in full years

        Parameters
        ----------
        period : int
            Period for which the duration in years shall be obtained

        Returns
        -------
        int
            Duration of the period
        """
        return (
            self.periods[period].max().year
            - self.periods[period].min().year
            + 1
        )<|MERGE_RESOLUTION|>--- conflicted
+++ resolved
@@ -14,13 +14,10 @@
 
 """
 
-<<<<<<< HEAD
-=======
 import calendar
 import collections
 import datetime
 import itertools
->>>>>>> aaef5ad2
 import warnings
 
 import numpy as np
@@ -148,23 +145,39 @@
                 )
             )
 
-        self.periods = periods
-        if self.periods is not None:
-            msg = (
-                "CAUTION! You specified the 'periods' attribute for your "
-                "energy system.\n This will lead to creating "
-                "a multi-period optimization modeling which can be "
-                "used e.g. for long-term investment modeling.\n"
-                "Please be aware that the feature is experimental as of "
-                "now. If you find anything suspicious or any bugs, "
-                "please report them."
-            )
-            warnings.warn(msg, debugging.ExperimentalFeatureWarning)
-            self._extract_periods_years()
-            self._extract_periods_matrix()
-            self._extract_end_year_of_optimization()
-            self.use_remaining_value = use_remaining_value
-
+        # catch wrong combinations and infer timeincrement from timeindex.
+        if timeincrement is not None and timeindex is not None:
+            if periods is None:
+                msg = (
+                    "Specifying the timeincrement and the timeindex parameter "
+                    "at the same time is not allowed since these might be "
+                    "conflicting to each other."
+                )
+                raise AttributeError(msg)
+            else:
+                msg = (
+                    "Ensure that your timeindex and timeincrement are "
+                    "consistent."
+                )
+                warnings.warn(msg, debugging.ExperimentalFeatureWarning)
+
+        elif timeindex is not None and timeincrement is None:
+            df = pd.DataFrame(timeindex)
+            timedelta = df.diff()
+            timeincrement = timedelta / np.timedelta64(1, "h")
+
+            # we want a series (squeeze)
+            # without the first item (no delta defined for first entry)
+            # but starting with index 0 (reset)
+            timeincrement = timeincrement.squeeze()[1:].reset_index(drop=True)
+
+        if timeincrement is not None and (pd.Series(timeincrement) <= 0).any():
+            msg = (
+                "The time increment is inconsistent. Negative values and zero "
+                "are not allowed.\nThis is caused by a inconsistent "
+                "timeincrement parameter or an incorrect timeindex."
+            )
+            raise TypeError(msg)
         if tsa_parameters is not None:
             msg = (
                 "CAUTION! You specified the 'tsa_parameters' attribute for "
@@ -203,104 +216,11 @@
                 else:
                     params["timesteps"] = params["timesteps_per_period"]
 
-        self.tsa_parameters = tsa_parameters
-
-        timeincrement = self._init_timeincrement(
-            timeincrement, timeindex, periods, tsa_parameters
-        )
-        if (pd.Series(timeincrement) <= 0).any():
-            msg = (
-                "The time increment is inconsistent. Negative values and zero "
-                "are not allowed.\nThis is caused by a inconsistent "
-                "timeincrement parameter or an incorrect timeindex."
-            )
-            raise TypeError(msg)
-
-        super().__init__(
-            timeindex=timeindex, timeincrement=timeincrement, **kwargs
-        )
-
-    @staticmethod
-    def _init_timeincrement(timeincrement, timeindex, periods, tsa_parameters):
-        """Check and initialize timeincrement"""
-
-        # Timeincrement in TSAM mode
-        if (
-            timeincrement is not None
-            and tsa_parameters is not None
-            and any("segments" in params for params in tsa_parameters)
-        ):
-            msg = (
-                "You must not specify timeincrement in TSAM mode. "
-                "TSAM will define timeincrement itself."
-            )
-            raise AttributeError(msg)
-        if (
-            tsa_parameters is not None
-            and any("segments" in params for params in tsa_parameters)
-            and not all("segments" in params for params in tsa_parameters)
-        ):
-            msg = (
-                "You have to set up segmentation in all periods, "
-                "if you want to use segmentation in TSAM mode"
-            )
-            raise AttributeError(msg)
-        if tsa_parameters is not None and all(
-            "segments" in params for params in tsa_parameters
-        ):
-            # Concatenate segments from TSAM parameters to get timeincrement
-            return list(
-                itertools.chain(
-                    *[params["segments"].values() for params in tsa_parameters]
-                )
-            )
-
-        # catch wrong combinations and infer timeincrement from timeindex.
-        if timeincrement is not None and timeindex is not None:
-            if periods is None:
-                msg = (
-                    "Specifying the timeincrement and the timeindex parameter "
-                    "at the same time is not allowed since these might be "
-                    "conflicting to each other."
-                )
-                raise AttributeError(msg)
-            else:
-                msg = (
-                    "Ensure that your timeindex and timeincrement are "
-                    "consistent."
-                )
-                warnings.warn(msg, debugging.ExperimentalFeatureWarning)
-                return timeincrement
-
-        elif timeindex is not None and timeincrement is None:
-            df = pd.DataFrame(timeindex)
-            timedelta = df.diff()
-            timeincrement = timedelta / np.timedelta64(1, "h")
-
-            # we want a series (squeeze)
-            # without the first item (no delta defined for first entry)
-            # but starting with index 0 (reset)
-<<<<<<< HEAD
-            timeincrement = timeincrement.squeeze()[1:].reset_index(drop=True)
-
-        if timeincrement is not None and (pd.Series(timeincrement) <= 0).any():
-            msg = (
-                "The time increment is inconsistent. Negative values and zero "
-                "are not allowed.\nThis is caused by a inconsistent "
-                "timeincrement parameter or an incorrect timeindex."
-            )
-            raise TypeError(msg)
-
         super().__init__(
             groupings=groupings,
             timeindex=timeindex,
             timeincrement=timeincrement,
         )
-=======
-            return timeincrement.squeeze()[1:].reset_index(drop=True)
->>>>>>> aaef5ad2
-
-        return timeincrement
 
     def _extract_periods_years(self):
         """Map years in optimization to respective period based on time indices
