# -*- coding: utf-8 -*-

"""
solph version of oemof.network.energy_system

SPDX-FileCopyrightText: Uwe Krien <krien@uni-bremen.de>
SPDX-FileCopyrightText: Simon Hilpert
SPDX-FileCopyrightText: Cord Kaldemeyer
SPDX-FileCopyrightText: Stephan Günther
SPDX-FileCopyrightText: Birgit Schachler
SPDX-FileCopyrightText: Johannes Kochems

SPDX-License-Identifier: MIT

"""

import collections
import itertools
import warnings

import numpy as np
import pandas as pd
from oemof.network import energy_system as es
from oemof.tools import debugging


class EnergySystem(es.EnergySystem):
    """A variant of the class EnergySystem from
    <oemof.network.network.energy_system.EnergySystem> specially tailored to
    solph.

    In order to work in tandem with solph, instances of this class always use
    solph.GROUPINGS <oemof.solph.GROUPINGS>. If custom groupings are
    supplied via the `groupings` keyword argument, solph.GROUPINGS
    <oemof.solph.GROUPINGS> is prepended to those.

    If you know what you are doing and want to use solph without
    solph.GROUPINGS <oemof.solph.GROUPINGS>, you can just use
    EnergySystem <oemof.network.network.energy_system.EnergySystem>` of
    oemof.network directly.

    Parameters
    ----------
    timeindex : sequence of ascending numeric values
        Typically a pandas.DatetimeIndex is used,
        but for example also a list of floats works.

    infer_last_interval : bool
        Add an interval to the last time point. The end time of this interval
        is unknown so it does only work for an equidistant DatetimeIndex with
        a 'freq' attribute that is not None. The parameter has no effect on the
        timeincrement parameter.

    investment_times : list or None
        The points in time investments can be made. Defaults to timeindex[0].
        If multiple times are specified, it leads to creating a multi-period
        model.

    tsa_parameters : list of dicts, dict or None
        Parameter can be set in order to use aggregated timeseries from TSAM.
        If multi-period model is used, one dict per period has to be set.
        If no multi-period (aka single period) approach is selected, a single
        dict can be provided.
        If parameter is None, model is set up as usual.

        Dict must contain keys `timesteps_per_period`
        (from TSAMs `hoursPerPeriod`), `order` (from TSAMs `clusterOrder`) and
        `occurrences` (from TSAMs `clusterPeriodNoOccur`).
        When activated, storage equations and flow rules for full_load_time
        will be adapted. Note that timeseries for components have to
        be set up as already aggregated timeseries.

    kwargs
    """

    def __init__(
        self,
        timeindex=None,
        timeincrement=None,
<<<<<<< HEAD
        infer_last_interval=None,
        investment_times=None,
=======
        infer_last_interval=False,
        periods=None,
>>>>>>> f42cba81
        tsa_parameters=None,
        groupings=None,
    ):
        # Doing imports at runtime is generally frowned upon, but should work
        # for now. See the TODO in :func:`constraint_grouping
        # <oemof.solph.groupings.constraint_grouping>` for more information.
        from oemof.solph import GROUPINGS

        if groupings is None:
            groupings = []
        groupings = GROUPINGS + groupings

        if infer_last_interval is True and timeindex is not None:
            # Add one time interval to the timeindex by adding one time point.
            if timeindex.freq is None:
                msg = (
                    "You cannot infer the last interval if the 'freq' "
                    "attribute of your DatetimeIndex is None. Set "
                    " 'infer_last_interval=False' or specify a DatetimeIndex "
                    "with a valid frequency."
                )
                raise AttributeError(msg)

            timeindex = timeindex.union(
                pd.date_range(
                    timeindex[-1] + timeindex.freq,
                    periods=1,
                    freq=timeindex.freq,
                )
            )

        # catch wrong combinations and infer timeincrement from timeindex.
<<<<<<< HEAD
        if timeincrement is not None and timeindex is not None:
            msg = (
                "Specifying the timeincrement and the timeindex parameter "
                "at the same time is not allowed since these might be "
                "conflicting to each other."
            )
            raise AttributeError(msg)
=======
        if timeincrement is not None:
            if timeindex is None:
                msg = (
                    "Initialising an EnergySystem using a timeincrement"
                    " is deprecated. Please give a timeindex instead."
                )
                warnings.warn(msg, FutureWarning)
            else:
                if periods is None:
                    msg = (
                        "Specifying the timeincrement and the timeindex"
                        " parameter at the same time is not allowed since"
                        " these might be conflicting to each other."
                    )
                    raise AttributeError(msg)
                else:
                    msg = (
                        "Ensure that your timeindex and timeincrement are "
                        "consistent."
                    )
                    warnings.warn(msg, debugging.ExperimentalFeatureWarning)
>>>>>>> f42cba81

        elif timeindex is None and timeincrement is not None:
            timeindex = pd.Index(
                np.append(np.array([0]), np.cumsum(timeincrement))
            )
        elif timeindex is not None and timeincrement is None:
            if tsa_parameters is not None:
                pass
            else:
                try:
                    df = pd.DataFrame(timeindex)
                except ValueError:
                    raise ValueError("Invalid timeindex.")
                timedelta = df.diff()
                if isinstance(timeindex, pd.DatetimeIndex):
                    timeincrement = timedelta / np.timedelta64(1, "h")
                else:
                    timeincrement = timedelta
                # we want a series (squeeze)
                # without the first item (no delta defined for first entry)
                # but starting with index 0 (reset)
                timeincrement = timeincrement.squeeze()[1:].reset_index(
                    drop=True
                )

        if timeincrement is not None and (pd.Series(timeincrement) <= 0).any():
            msg = (
                "The time increment is inconsistent. Negative values and zero "
                "are not allowed.\nThis is caused by a inconsistent "
                "timeincrement parameter or an incorrect timeindex."
            )
            raise TypeError(msg)
        if tsa_parameters is not None:
            msg = (
                "CAUTION! You specified the 'tsa_parameters' attribute for "
                "your energy system.\n This will lead to setting up "
                "energysystem with aggregated timeseries. "
                "Storages and flows will be adapted accordingly.\n"
                "Please be aware that the feature is experimental as of "
                "now. If you find anything suspicious or any bugs, "
                "please report them."
            )
            warnings.warn(msg, debugging.SuspiciousUsageWarning)

            if isinstance(tsa_parameters, dict):
                # Set up tsa_parameters for single period:
                tsa_parameters = [tsa_parameters]

            # Construct occurrences of typical periods
            if investment_times is not None:
                for p in range(len(investment_times)):
                    tsa_parameters[p]["occurrences"] = collections.Counter(
                        tsa_parameters[p]["order"]
                    )
            else:
                tsa_parameters[0]["occurrences"] = collections.Counter(
                    tsa_parameters[0]["order"]
                )

            # If segmentation is used, timesteps is set to number of
            # segmentations per period.
            # Otherwise, default timesteps_per_period is used.
            for params in tsa_parameters:
                if "segments" in params:
                    params["timesteps"] = int(
                        len(params["segments"]) / len(params["occurrences"])
                    )
                else:
                    params["timesteps"] = params["timesteps_per_period"]
        self.tsa_parameters = tsa_parameters

        timeincrement = self._init_timeincrement(
            timeincrement, timeindex, investment_times, tsa_parameters
        )
        super().__init__(
            groupings=groupings,
            timeindex=timeindex,
            timeincrement=timeincrement,
        )

        # bare system to load pickled data
        if self.timeindex is not None:
            if investment_times is None:
                self.investment_times = [self.timeindex[0]]
            else:
                self.investment_times = sorted(
                    set([self.timeindex[0]] + investment_times)
                )

    @staticmethod
    def _init_timeincrement(timeincrement, timeindex, periods, tsa_parameters):
        """Check and initialize timeincrement"""

        # Timeincrement in TSAM mode
        if (
            timeincrement is not None
            and tsa_parameters is not None
            and any("segments" in params for params in tsa_parameters)
        ):
            msg = (
                "You must not specify timeincrement in TSAM mode. "
                "TSAM will define timeincrement itself."
            )
            raise AttributeError(msg)
        if (
            tsa_parameters is not None
            and any("segments" in params for params in tsa_parameters)
            and not all("segments" in params for params in tsa_parameters)
        ):
            msg = (
                "You have to set up segmentation in all periods, "
                "if you want to use segmentation in TSAM mode"
            )
            raise AttributeError(msg)
        if tsa_parameters is not None and all(
            "segments" in params for params in tsa_parameters
        ):
            # Concatenate segments from TSAM parameters to get timeincrement
            return list(
                itertools.chain(
                    *[params["segments"].values() for params in tsa_parameters]
                )
            )

        elif timeindex is not None and timeincrement is None:
            df = pd.DataFrame(timeindex)
            timedelta = df.diff()
            timeincrement = timedelta / np.timedelta64(1, "h")

            # we want a series (squeeze)
            # without the first item (no delta defined for first entry)
            # but starting with index 0 (reset)
            return timeincrement.squeeze()[1:].reset_index(drop=True)

        return timeincrement<|MERGE_RESOLUTION|>--- conflicted
+++ resolved
@@ -77,13 +77,8 @@
         self,
         timeindex=None,
         timeincrement=None,
-<<<<<<< HEAD
-        infer_last_interval=None,
+        infer_last_interval=False,
         investment_times=None,
-=======
-        infer_last_interval=False,
-        periods=None,
->>>>>>> f42cba81
         tsa_parameters=None,
         groupings=None,
     ):
@@ -116,15 +111,6 @@
             )
 
         # catch wrong combinations and infer timeincrement from timeindex.
-<<<<<<< HEAD
-        if timeincrement is not None and timeindex is not None:
-            msg = (
-                "Specifying the timeincrement and the timeindex parameter "
-                "at the same time is not allowed since these might be "
-                "conflicting to each other."
-            )
-            raise AttributeError(msg)
-=======
         if timeincrement is not None:
             if timeindex is None:
                 msg = (
@@ -133,20 +119,13 @@
                 )
                 warnings.warn(msg, FutureWarning)
             else:
-                if periods is None:
-                    msg = (
-                        "Specifying the timeincrement and the timeindex"
-                        " parameter at the same time is not allowed since"
-                        " these might be conflicting to each other."
-                    )
-                    raise AttributeError(msg)
-                else:
-                    msg = (
-                        "Ensure that your timeindex and timeincrement are "
-                        "consistent."
-                    )
-                    warnings.warn(msg, debugging.ExperimentalFeatureWarning)
->>>>>>> f42cba81
+                msg = (
+                    "The timeincrement is infered from the given timeindex."
+                    " As both parameters might be conflicting to each other,"
+                    " you cannot define both at the same time."
+                    " Please give only a timeindex."
+                )
+                raise AttributeError(msg)
 
         elif timeindex is None and timeincrement is not None:
             timeindex = pd.Index(
