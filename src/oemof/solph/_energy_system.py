# -*- coding: utf-8 -*-

"""
solph version of oemof.network.energy_system

SPDX-FileCopyrightText: Uwe Krien <krien@uni-bremen.de>
SPDX-FileCopyrightText: Simon Hilpert
SPDX-FileCopyrightText: Cord Kaldemeyer
SPDX-FileCopyrightText: Stephan Günther
SPDX-FileCopyrightText: Birgit Schachler
SPDX-FileCopyrightText: Johannes Kochems

SPDX-License-Identifier: MIT

"""
import warnings

<<<<<<< HEAD
=======
import calendar
import warnings

import numpy as np
>>>>>>> 1f53f781
import pandas as pd
from oemof.network import energy_system as es
from oemof.tools import debugging


class EnergySystem(es.EnergySystem):
    """A variant of the class EnergySystem from
    <oemof.network.network.energy_system.EnergySystem> specially tailored to
    solph.

    In order to work in tandem with solph, instances of this class always use
    solph.GROUPINGS <oemof.solph.GROUPINGS>. If custom groupings are
    supplied via the `groupings` keyword argument, solph.GROUPINGS
    <oemof.solph.GROUPINGS> is prepended to those.

    If you know what you are doing and want to use solph without
    solph.GROUPINGS <oemof.solph.GROUPINGS>, you can just use
    EnergySystem <oemof.network.network.energy_system.EnergySystem>` of
    oemof.network directly.

    Parameters
    ----------
    timeindex : pandas.DatetimeIndex

    timeincrement : iterable

    infer_last_interval : bool
        Add an interval to the last time point. The end time of this interval
        is unknown so it does only work for an equidistant DatetimeIndex with
        a 'freq' attribute that is not None. The parameter has no effect on the
        timeincrement parameter.
    kwargs
    """

<<<<<<< HEAD
    def __init__(self, multi_period=False, periods=None, **kwargs):
        """Initialize an EnergySystem

        Parameters
        ----------
        multi_period : boolean
            If True, a multi-period model is used; defaults to False

        periods : dict
            The periods of a multi-period model;
            Keys are the numbers of the respective period, starting with zero,
            values are pd.date_range objects carrying the timeindex for the
            respective period;
            For a standard model, periods only holds one entry, i.e. {0: 0}
        """
=======
    def __init__(
        self,
        timeindex=None,
        timeincrement=None,
        infer_last_interval=None,
        **kwargs,
    ):
>>>>>>> 1f53f781
        # Doing imports at runtime is generally frowned upon, but should work
        # for now. See the TODO in :func:`constraint_grouping
        # <oemof.solph.groupings.constraint_grouping>` for more information.
        from oemof.solph import GROUPINGS

        kwargs["groupings"] = GROUPINGS + kwargs.get("groupings", [])

<<<<<<< HEAD
        super().__init__(**kwargs)

        if multi_period:
            msg = (
                "CAUTION! You specified 'multi_period=True' for your "
                "energy system.\n This will lead to creating "
                "a multi-period optimization modeling which can be "
                "used e.g. for long-term investment modeling.\n"
                "Please be aware that the feature is experimental as of "
                "now. If you find anything suspicious or any bugs, "
                "please report them."
            )
            warnings.warn(msg, debugging.SuspiciousUsageWarning)
        self.multi_period = multi_period
        self.periods = self._add_periods(periods)
        self._extract_periods_years()

    def _add_periods(self, periods):
        """Returns periods to be added to the energy system

        * For a standard model, periods only contain one value {0: 0}
        * For a multi-period model, periods are indexed with integer values
          starting from zero. The keys are the time indices for the resective
          period given by a pd.date_range object. As a default,
          each year in the timeindex is mapped to its own period.

        Parameters
        ----------
        periods : dict
            Periods of a (multi-period) model
            Keys are periods as increasing integer values, starting from 0,
            values are the periods defined by a pd.date_range object;
            For a standard model, only one period is used.

        Returns
        -------
        periods : dict
            Periods of the energy system (to ensure it being set)
        """
        if not self.multi_period:
            periods = {0: 0}
        elif periods is None:
            years = sorted(list(set(getattr(self.timeindex, "year"))))

            periods = {}
            filter_series = self.timeindex.to_series()
            for number, year in enumerate(years):
                start = filter_series.loc[
                    filter_series.index.year == year
                ].min()
                end = filter_series.loc[filter_series.index.year == year].max()
                periods[number] = pd.date_range(start, end, freq="H")
        else:
            for k in periods.keys():
                if not isinstance(k, int):
                    raise ValueError("Period keys must be of type int.")

        return periods

    def _extract_periods_years(self):
        """Map simulation years to the respective period based on time indices

        Returns
        -------
        periods_years: dict
            the simulation year of the start of each a period,
            relative to the start of the optimization rund and starting with 0
        """
        periods_years = {0: 0}
        if self.multi_period:
            start_year = self.periods[0].min().year
            for k, v in self.periods.items():
                if k >= 1:
                    periods_years[k] = v.min().year - start_year

        self.periods_years = periods_years
=======
        if not (
            isinstance(timeindex, pd.DatetimeIndex)
            or isinstance(timeindex, type(None))
        ):
            msg = (
                "Parameter 'timeindex' has to be of type "
                "pandas.DatetimeIndex or NoneType and not of type {0}"
            )
            raise TypeError(msg.format(type(timeindex)))

        if infer_last_interval is None and timeindex is not None:
            msg = (
                "The default behaviour will change in future versions.\n"
                "At the moment the last interval of an equidistant time "
                "index is added implicitly by default. Set "
                "'infer_last_interval' explicitly 'True' or 'False' to avoid "
                "this warning. In future versions 'False' will be the default"
                "behaviour"
            )
            warnings.warn(msg, FutureWarning)
            infer_last_interval = True

        if infer_last_interval is True and timeindex is not None:
            # Add one time interval to the timeindex by adding one time point.
            if timeindex.freq is None:
                msg = (
                    "You cannot infer the last interval if the 'freq' "
                    "attribute of your DatetimeIndex is None. Set "
                    " 'infer_last_interval=False' or specify a DatetimeIndex "
                    "with a valid frequency."
                )
                raise AttributeError(msg)

            timeindex = timeindex.union(
                pd.date_range(
                    timeindex[-1] + timeindex.freq,
                    periods=1,
                    freq=timeindex.freq,
                )
            )

        # catch wrong combinations and infer timeincrement from timeindex.
        if timeincrement is not None and timeindex is not None:
            msg = (
                "Specifying the timeincrement and the timeindex parameter at "
                "the same time is not allowed since these might be "
                "conflicting to each other."
            )
            raise AttributeError(msg)

        elif timeindex is not None and timeincrement is None:
            df = pd.DataFrame(timeindex)
            timedelta = df.diff()
            timeincrement = pd.Series(
                (timedelta / np.timedelta64(1, "h"))[1:].set_index(0).index
            )

        if timeincrement is not None and (pd.Series(timeincrement) <= 0).any():
            msg = (
                "The time increment is inconsistent. Negative values and zero "
                "is not allowed.\nThis is caused by a inconsistent "
                "timeincrement parameter or an incorrect timeindex."
            )
            raise TypeError(msg)

        super().__init__(
            timeindex=timeindex, timeincrement=timeincrement, **kwargs
        )


def create_time_index(year, interval=1, number=None):
    """
    Create a datetime index for one year.

    Notes
    -----
    To create 8760 hourly intervals for a non leap year a datetime index with
    8761 time points need to be created. So the number of time steps is always
    the number of intervals plus one.

    Parameters
    ----------
    year : int
        The year of the index.
    interval : float
        The time interval in hours e.g. 0.5 for 30min or 2 for a two hour
        interval (default: 1).
    number : int
        The number of time intervals. By default number is calculated to create
        an index of one year. For a shorter or longer period the number of
        intervals can be set by the user.

    Examples
    --------
    >>> len(create_time_index(2014))
    8761
    >>> len(create_time_index(2012))  # leap year
    8785
    >>> len(create_time_index(2014, interval=0.5))
    17521
    >>> len(create_time_index(2014, interval=0.5, number=10))
    11
    >>> len(create_time_index(2014, number=10))
    11
    >>> str(create_time_index(2014, interval=0.5, number=10)[-1])
    '2014-01-01 05:00:00'
    >>> str(create_time_index(2014, interval=2, number=10)[-1])
    '2014-01-01 20:00:00'
    """
    if number is None:
        if calendar.isleap(year):
            hoy = 8784
        else:
            hoy = 8760
        number = round(hoy / interval)
    return pd.date_range(
        f"1/1/{year}", periods=number + 1, freq=f"{interval}H"
    )
>>>>>>> 1f53f781
<|MERGE_RESOLUTION|>--- conflicted
+++ resolved
@@ -13,18 +13,14 @@
 SPDX-License-Identifier: MIT
 
 """
-import warnings
-
-<<<<<<< HEAD
-=======
+
 import calendar
 import warnings
 
 import numpy as np
->>>>>>> 1f53f781
 import pandas as pd
+from oemof.tools import debugging
 from oemof.network import energy_system as es
-from oemof.tools import debugging
 
 
 class EnergySystem(es.EnergySystem):
@@ -53,34 +49,29 @@
         is unknown so it does only work for an equidistant DatetimeIndex with
         a 'freq' attribute that is not None. The parameter has no effect on the
         timeincrement parameter.
+
+    multi_period : boolean
+        If True, a multi-period model is used; defaults to False
+
+    periods : dict
+        The periods of a multi-period model;
+        Keys are the numbers of the respective period, starting with zero,
+        values are pd.date_range objects carrying the timeindex for the
+        respective period;
+        For a standard model, periods only holds one entry, i.e. {0: 0}
+
     kwargs
     """
 
-<<<<<<< HEAD
-    def __init__(self, multi_period=False, periods=None, **kwargs):
-        """Initialize an EnergySystem
-
-        Parameters
-        ----------
-        multi_period : boolean
-            If True, a multi-period model is used; defaults to False
-
-        periods : dict
-            The periods of a multi-period model;
-            Keys are the numbers of the respective period, starting with zero,
-            values are pd.date_range objects carrying the timeindex for the
-            respective period;
-            For a standard model, periods only holds one entry, i.e. {0: 0}
-        """
-=======
     def __init__(
         self,
         timeindex=None,
         timeincrement=None,
         infer_last_interval=None,
+        multi_period=False,
+        periods=None,
         **kwargs,
     ):
->>>>>>> 1f53f781
         # Doing imports at runtime is generally frowned upon, but should work
         # for now. See the TODO in :func:`constraint_grouping
         # <oemof.solph.groupings.constraint_grouping>` for more information.
@@ -88,84 +79,6 @@
 
         kwargs["groupings"] = GROUPINGS + kwargs.get("groupings", [])
 
-<<<<<<< HEAD
-        super().__init__(**kwargs)
-
-        if multi_period:
-            msg = (
-                "CAUTION! You specified 'multi_period=True' for your "
-                "energy system.\n This will lead to creating "
-                "a multi-period optimization modeling which can be "
-                "used e.g. for long-term investment modeling.\n"
-                "Please be aware that the feature is experimental as of "
-                "now. If you find anything suspicious or any bugs, "
-                "please report them."
-            )
-            warnings.warn(msg, debugging.SuspiciousUsageWarning)
-        self.multi_period = multi_period
-        self.periods = self._add_periods(periods)
-        self._extract_periods_years()
-
-    def _add_periods(self, periods):
-        """Returns periods to be added to the energy system
-
-        * For a standard model, periods only contain one value {0: 0}
-        * For a multi-period model, periods are indexed with integer values
-          starting from zero. The keys are the time indices for the resective
-          period given by a pd.date_range object. As a default,
-          each year in the timeindex is mapped to its own period.
-
-        Parameters
-        ----------
-        periods : dict
-            Periods of a (multi-period) model
-            Keys are periods as increasing integer values, starting from 0,
-            values are the periods defined by a pd.date_range object;
-            For a standard model, only one period is used.
-
-        Returns
-        -------
-        periods : dict
-            Periods of the energy system (to ensure it being set)
-        """
-        if not self.multi_period:
-            periods = {0: 0}
-        elif periods is None:
-            years = sorted(list(set(getattr(self.timeindex, "year"))))
-
-            periods = {}
-            filter_series = self.timeindex.to_series()
-            for number, year in enumerate(years):
-                start = filter_series.loc[
-                    filter_series.index.year == year
-                ].min()
-                end = filter_series.loc[filter_series.index.year == year].max()
-                periods[number] = pd.date_range(start, end, freq="H")
-        else:
-            for k in periods.keys():
-                if not isinstance(k, int):
-                    raise ValueError("Period keys must be of type int.")
-
-        return periods
-
-    def _extract_periods_years(self):
-        """Map simulation years to the respective period based on time indices
-
-        Returns
-        -------
-        periods_years: dict
-            the simulation year of the start of each a period,
-            relative to the start of the optimization rund and starting with 0
-        """
-        periods_years = {0: 0}
-        if self.multi_period:
-            start_year = self.periods[0].min().year
-            for k, v in self.periods.items():
-                if k >= 1:
-                    periods_years[k] = v.min().year - start_year
-
-        self.periods_years = periods_years
-=======
         if not (
             isinstance(timeindex, pd.DatetimeIndex)
             or isinstance(timeindex, type(None))
@@ -234,6 +147,21 @@
         super().__init__(
             timeindex=timeindex, timeincrement=timeincrement, **kwargs
         )
+
+        if multi_period:
+            msg = (
+                "CAUTION! You specified 'multi_period=True' for your "
+                "energy system.\n This will lead to creating "
+                "a multi-period optimization modeling which can be "
+                "used e.g. for long-term investment modeling.\n"
+                "Please be aware that the feature is experimental as of "
+                "now. If you find anything suspicious or any bugs, "
+                "please report them."
+            )
+            warnings.warn(msg, debugging.SuspiciousUsageWarning)
+        self.multi_period = multi_period
+        self.periods = self._add_periods(periods)
+        self._extract_periods_years()
 
 
 def create_time_index(year, interval=1, number=None):
@@ -284,4 +212,63 @@
     return pd.date_range(
         f"1/1/{year}", periods=number + 1, freq=f"{interval}H"
     )
->>>>>>> 1f53f781
+
+    def _add_periods(self, periods):
+        """Returns periods to be added to the energy system
+
+        * For a standard model, periods only contain one value {0: 0}
+        * For a multi-period model, periods are indexed with integer values
+          starting from zero. The keys are the time indices for the resective
+          period given by a pd.date_range object. As a default,
+          each year in the timeindex is mapped to its own period.
+
+        Parameters
+        ----------
+        periods : dict
+            Periods of a (multi-period) model
+            Keys are periods as increasing integer values, starting from 0,
+            values are the periods defined by a pd.date_range object;
+            For a standard model, only one period is used.
+
+        Returns
+        -------
+        periods : dict
+            Periods of the energy system (to ensure it being set)
+        """
+        if not self.multi_period:
+            periods = {0: 0}
+        elif periods is None:
+            years = sorted(list(set(getattr(self.timeindex, "year"))))
+
+            periods = {}
+            filter_series = self.timeindex.to_series()
+            for number, year in enumerate(years):
+                start = filter_series.loc[
+                    filter_series.index.year == year
+                ].min()
+                end = filter_series.loc[filter_series.index.year == year].max()
+                periods[number] = pd.date_range(start, end, freq="H")
+        else:
+            for k in periods.keys():
+                if not isinstance(k, int):
+                    raise ValueError("Period keys must be of type int.")
+
+        return periods
+
+    def _extract_periods_years(self):
+        """Map simulation years to the respective period based on time indices
+
+        Returns
+        -------
+        periods_years: dict
+            the simulation year of the start of each a period,
+            relative to the start of the optimization rund and starting with 0
+        """
+        periods_years = {0: 0}
+        if self.multi_period:
+            start_year = self.periods[0].min().year
+            for k, v in self.periods.items():
+                if k >= 1:
+                    periods_years[k] = v.min().year - start_year
+
+        self.periods_years = periods_years