# -*- coding: utf-8 -*-

"""Modules for providing a convenient data structure for solph results.

Information about the possible usage is provided within the examples.

SPDX-FileCopyrightText: Uwe Krien <krien@uni-bremen.de>
SPDX-FileCopyrightText: Simon Hilpert
SPDX-FileCopyrightText: Cord Kaldemeyer
SPDX-FileCopyrightText: Stephan Günther
SPDX-FileCopyrightText: henhuy
SPDX-FileCopyrightText: Johannes Kochems (jokochems)

SPDX-License-Identifier: MIT

"""

import sys
from itertools import groupby

import pandas as pd
from oemof.network.network import Node
from pyomo.core.base.piecewise import IndexedPiecewise
from pyomo.core.base.var import Var

from oemof.solph.helpers import flatten
# TODO: Generalize imports!
import models


def get_tuple(x):
    """
    Get oemof tuple within iterable or create it.

    Tuples from Pyomo are of type `(n, n, int)`, `(n, n)` and `(n, int)`.
    For single nodes `n` a tuple with one object `(n,)` is created.
    """
    for i in x:
        if isinstance(i, tuple):
            return i
        elif issubclass(type(i), Node):
            return (i,)

    # for standalone variables, x is used as identifying tuple
    if isinstance(x, tuple):
        return x


def get_timestep(x):
    """
    Get the timestep from oemof tuples.

    The timestep from tuples `(n, n, int)`, `(n, n)`, `(n, int)` and (n,)
    is fetched as the last element. For time-independent data (scalars)
    zero ist returned.
    """
    if all(issubclass(type(n), Node) for n in x):
        return 0
    else:
        return x[-1]


def remove_timestep(x):
    """
    Remove the timestep from oemof tuples.

    The timestep is removed from tuples of type `(n, n, int)` and `(n, int)`.
    """
    if all(issubclass(type(n), Node) for n in x):
        return x
    else:
        return x[:-1]


def get_timeindex(x):
    """
    Get the timeindex from oemof tuples for multiperiod models.
    Slice int values (timeindex, timesteps or periods) dependent on how
    the variable is indexed.

    The timestep is removed from tuples of type `(n, n, int, int)`,
    `(n, n, int)` and `(n, int)`.
    """
    for i, n in enumerate(x):
        if isinstance(n, int):
            return x[i:]
    else:
        return (0,)


def remove_timeindex(x):
    """
    Remove the timeindex from oemof tuples for mulitperiod models.
    Slice up to integer values (node labels)

    The timestep is removed from tuples of type `(n, n, int, int)`,
    `(n, n, int)` and `(n, int)`.
    """
    for i, n in enumerate(x):
        if isinstance(n, int):
            return x[:i]
    else:
        return x


def create_dataframe(om):
    """
    Create a result dataframe with all optimization data.

    Results from Pyomo are written into pandas DataFrame where separate columns
    are created for the variable index e.g. for tuples of the flows and
    components or the timesteps / timeindices.
    """
    # get all pyomo variables including their block
    block_vars = list(
        set([bv.parent_component() for bv in om.component_data_objects(Var)])
    )
    var_dict = {}
    for bv in block_vars:
        # Drop the auxiliary variables introduced by pyomo's Piecewise
        parent_component = bv.parent_block().parent_component()
        if not isinstance(parent_component, IndexedPiecewise):
            for i in getattr(bv, "_index"):
                key = (str(bv).split(".")[0], str(bv).split(".")[-1], i)
                value = bv[i].value
                var_dict[key] = value

    # use this to create a pandas dataframe
    df = pd.DataFrame(list(var_dict.items()), columns=["pyomo_tuple", "value"])
    df["variable_name"] = df["pyomo_tuple"].str[1]

    # adapt the dataframe by separating tuple data into columns depending
    # on which dimension the variable/parameter has (scalar/sequence).
    # columns for the oemof tuple and timestep are created
<<<<<<< HEAD
    df['oemof_tuple'] = df['pyomo_tuple'].map(get_tuple)
    time_col = 'timestep'
    methods_dict = {'get': get_timestep,
                    'remove': remove_timestep}
=======
    df["oemof_tuple"] = df["pyomo_tuple"].map(get_tuple)
    df = df[df["oemof_tuple"].map(lambda x: x is not None)]
    df["timestep"] = df["oemof_tuple"].map(get_timestep)
    df["oemof_tuple"] = df["oemof_tuple"].map(remove_timestep)
>>>>>>> 71e0c5da

    if isinstance(om, models.MultiPeriodModel):
        time_col = 'timeindex'
        methods_dict = {'get': get_timeindex,
                        'remove': remove_timeindex}

    df[time_col] = df['oemof_tuple'].map(methods_dict['get'])
    df['oemof_tuple'] = df['oemof_tuple'].map(methods_dict['remove'])
    # order the data by oemof tuple and timestep
<<<<<<< HEAD
    df = df.sort_values(['oemof_tuple', time_col],
                        ascending=[True, True])
=======
    df = df.sort_values(["oemof_tuple", "timestep"], ascending=[True, True])
>>>>>>> 71e0c5da

    # drop empty decision variables
    df = df.dropna(subset=["value"])

    return df


def results(om):
    """
    Create a result dictionary from the result DataFrame.

    Results from Pyomo are written into a dictionary of pandas objects where
    a Series holds all scalar values and a dataframe all sequences for nodes
    and flows for a standard model. For a MultiPeriodModel, the investment
    values are given in a DataFrame indexed by periods.
    The dictionary is keyed by the nodes e.g. `results[idx]['scalars']`
    and flows e.g. `results[n, n]['sequences']` for a standard model.
    """
    df = create_dataframe(om)
    time_col = 'timestep'
    scalars_col = 'scalars'

    if isinstance(om, models.MultiPeriodModel):
        # Note: timeindex differs dependent on variables!
        period_indexed = ['invest', 'total', 'old']
        period_timestep_indexed = ['flow']
        # TODO: Take care of initial storage content instead of just ignoring
        to_be_ignored = ['init_content']
        timestep_indexed = [el for el in df['variable_name'].unique()
                            if el not in period_indexed
                            and el not in period_timestep_indexed
                            and el not in to_be_ignored]
        time_col = 'timeindex'
        scalars_col = 'period_scalars'

    # create a dict of dataframes keyed by oemof tuples
<<<<<<< HEAD
    df_dict = {k if len(k) > 1 else (k[0], None):
               v[[time_col, 'variable_name', 'value']]
               for k, v in df.groupby('oemof_tuple')}
=======
    df_dict = {
        k
        if len(k) > 1
        else (k[0], None): v[["timestep", "variable_name", "value"]]
        for k, v in df.groupby("oemof_tuple")
    }
>>>>>>> 71e0c5da

    # create final result dictionary by splitting up the dataframes in the
    # dataframe dict into a series for scalar data and dataframe for sequences
    result = {}
    for k in df_dict:
<<<<<<< HEAD
        df_dict[k].set_index(time_col, inplace=True)
        df_dict[k] = df_dict[k].pivot(columns='variable_name', values='value')
        if not isinstance(om, models.MultiPeriodModel):
            try:
                df_dict[k].index = om.es.timeindex
            except ValueError as e:
                msg = ("\nFlow: {0}-{1}. This could be caused by NaN-values in"
                       " your input data.")
                raise type(e)(str(e) + msg.format(k[0].label, k[1].label)
                              ).with_traceback(sys.exc_info()[2])
            try:
                condition = df_dict[k].isnull().any()
                scalars = df_dict[k].loc[:, condition].dropna().iloc[0]
                sequences = df_dict[k].loc[:, ~condition]
                result[k] = {scalars_col: scalars, 'sequences': sequences}
            except IndexError:
                error_message = ('Cannot access index on result data. ' +
                                 'Did the optimization terminate' +
                                 ' without errors?')
                raise IndexError(error_message)
        # TODO: Revise and potentially speed up
        else:
            # Split data set
            timeindex_cols = [col for col in df_dict[k].columns
                              if col in timestep_indexed or col == 'flow']
            period_cols = [col for col in df_dict[k].columns
                           if col not in timeindex_cols]
            sequences = df_dict[k][timeindex_cols].dropna()
            if sequences.empty:
                sequences = pd.DataFrame(index=om.es.timeindex)
            # periods equal to years (will probably be the standard use case)
            periods = sorted(list(set(om.es.timeindex.year)))
            d = dict(zip([(el, ) for el in range(len(periods))], periods))
            period_scalars = df_dict[k][period_cols].dropna()
            if period_scalars.empty:
                period_scalars = pd.DataFrame(index=d.values())
            try:
                sequences.index = om.es.timeindex
                period_scalars.rename(index=d, inplace=True)
                period_scalars.index.name = 'period'
                result[k] = {scalars_col: period_scalars,
                             'sequences': sequences}
            except IndexError:
                error_message = ('Some indices seem to be not matching.\n'
                                 'Cannot properly extract model results.')
                raise IndexError(error_message)

    # add dual variables for bus constraints
    if om.dual is not None:
        df = pd.DataFrame()

        if not isinstance(om, models.MultiPeriodModel):
            grouped = groupby(sorted(om.Bus.balance.iterkeys()),
                              lambda p: p[0])
            for bus, timesteps in grouped:
                duals = [om.dual[om.Bus.balance[bus, t]] for _, t in timesteps]
                df = pd.DataFrame({'duals': duals}, index=om.es.timeindex)
        else:
            grouped = groupby(sorted(om.MultiPeriodBus.balance.iterkeys()),
                              lambda p: p[0])
            for bus, timeindex in grouped:
                duals = [om.dual[om.MultiPeriodBus.balance[bus, p, t]]
                         for _, p, t in timeindex]
                df = pd.DataFrame({'duals': duals}, index=om.es.timeindex)

        if (bus, None) not in result.keys():
            result[(bus, None)] = {
                'sequences': df, scalars_col: pd.Series(dtype=float)}
        else:
            result[(bus, None)]['sequences']['duals'] = duals
=======
        df_dict[k].set_index("timestep", inplace=True)
        df_dict[k] = df_dict[k].pivot(columns="variable_name", values="value")
        try:
            df_dict[k].index = om.es.timeindex
        except ValueError as e:
            msg = (
                "\nFlow: {0}-{1}. This could be caused by NaN-values in"
                " your input data."
            )
            raise type(e)(
                str(e) + msg.format(k[0].label, k[1].label)
            ).with_traceback(sys.exc_info()[2])
        try:
            condition = df_dict[k].isnull().any()
            scalars = df_dict[k].loc[:, condition].dropna().iloc[0]
            sequences = df_dict[k].loc[:, ~condition]
            result[k] = {"scalars": scalars, "sequences": sequences}
        except IndexError:
            error_message = (
                "Cannot access index on result data. "
                + "Did the optimization terminate"
                + " without errors?"
            )
            raise IndexError(error_message)

    # add dual variables for bus constraints
    if om.dual is not None:
        grouped = groupby(sorted(om.Bus.balance.iterkeys()), lambda p: p[0])
        for bus, timesteps in grouped:
            duals = [om.dual[om.Bus.balance[bus, t]] for _, t in timesteps]
            df = pd.DataFrame({"duals": duals}, index=om.es.timeindex)
            if (bus, None) not in result.keys():
                result[(bus, None)] = {
                    "sequences": df,
                    "scalars": pd.Series(dtype=float),
                }
            else:
                result[(bus, None)]["sequences"]["duals"] = duals
>>>>>>> 71e0c5da

    return result


def convert_keys_to_strings(result, keep_none_type=False):
    """
    Convert the dictionary keys to strings.

    All (tuple) keys of the result object e.g. results[(pp1, bus1)] are
    converted into strings that represent the object labels
    e.g. results[('pp1','bus1')].
    """
    if keep_none_type:
        converted = {
            tuple([str(e) if e is not None else None for e in k])
            if isinstance(k, tuple)
            else str(k)
            if k is not None
            else None: v
            for k, v in result.items()
        }
    else:
        converted = {
            tuple(map(str, k)) if isinstance(k, tuple) else str(k): v
            for k, v in result.items()
        }
    return converted


def meta_results(om, undefined=False):
    """
    Fetch some meta data from the Solver. Feel free to add more keys.

    Valid keys of the resulting dictionary are: 'objective', 'problem',
    'solver'.

    om : oemof.solph.Model
        A solved Model.
    undefined : bool
        By default (False) only defined keys can be found in the dictionary.
        Set to True to get also the undefined keys.

    Returns
    -------
    dict
    """
    meta_res = {"objective": om.objective()}

    for k1 in ["Problem", "Solver"]:
        k1 = k1.lower()
        meta_res[k1] = {}
        for k2, v2 in om.es.results[k1][0].items():
            try:
                if str(om.es.results[k1][0][k2]) == "<undefined>":
                    if undefined:
                        meta_res[k1][k2] = str(om.es.results[k1][0][k2])
                else:
                    meta_res[k1][k2] = om.es.results[k1][0][k2]
            except TypeError:
                if undefined:
                    msg = "Cannot fetch meta results of type {0}"
                    meta_res[k1][k2] = msg.format(
                        type(om.es.results[k1][0][k2])
                    )

    return meta_res


def __separate_attrs(system, get_flows=False, exclude_none=True):
    """
    Create a dictionary with flow scalars and series.

    The dictionary is structured with flows as tuples and nested dictionaries
    holding the scalars and series e.g.
    {(node1, node2): {'scalars': {'attr1': scalar, 'attr2': 'text'},
    'sequences': {'attr1': iterable, 'attr2': iterable}}}

    om : A solved oemof.solph.Model.

    Returns
    -------
    dict
    """

    def detect_scalars_and_sequences(com):
        com_data = {"scalars": {}, "sequences": {}}

        exclusions = (
            "__",
            "_",
            "registry",
            "inputs",
            "outputs",
            "register",
            "Label",
            "from_object",
            "input",
            "output",
            "constraint_group",
        )
        attrs = [
            i
            for i in dir(com)
            if not (callable(i) or i.startswith(exclusions))
        ]

        for a in attrs:
            attr_value = getattr(com, a)

            # Iterate trough investment and add scalars and sequences with
            # "investment" prefix to component data:
            if attr_value.__class__.__name__ == "Investment":
                invest_data = detect_scalars_and_sequences(attr_value)
                com_data["scalars"].update(
                    {
                        "investment_" + str(k): v
                        for k, v in invest_data["scalars"].items()
                    }
                )
                com_data["sequences"].update(
                    {
                        "investment_" + str(k): v
                        for k, v in invest_data["sequences"].items()
                    }
                )
                continue

            if isinstance(attr_value, str):
                com_data["scalars"][a] = attr_value
                continue

            # If the label is a tuple it is iterable, therefore it should be
            # converted to a string. Otherwise it will be a sequence.
            if a == "label":
                attr_value = str(attr_value)

            # check if attribute is iterable
            # see: https://stackoverflow.com/questions/1952464/
            # in-python-how-do-i-determine-if-an-object-is-iterable
            try:
                _ = (e for e in attr_value)
                com_data["sequences"][a] = attr_value
            except TypeError:
                com_data["scalars"][a] = attr_value

        com_data["sequences"] = flatten(com_data["sequences"])
        move_undetected_scalars(com_data)
        if exclude_none:
            remove_nones(com_data)

        com_data = {
            "scalars": pd.Series(com_data["scalars"]),
            "sequences": pd.DataFrame(com_data["sequences"]),
        }
        return com_data

    def move_undetected_scalars(com):
        for ckey, value in list(com["sequences"].items()):
            if isinstance(value, str):
                com["scalars"][ckey] = value
                del com["sequences"][ckey]
                continue
            try:
                _ = (e for e in value)
            except TypeError:
                com["scalars"][ckey] = value
                del com["sequences"][ckey]
            else:
                try:
                    if not value.default_changed:
                        com["scalars"][ckey] = value.default
                        del com["sequences"][ckey]
                except AttributeError:
                    pass

    def remove_nones(com):
        for ckey, value in list(com["scalars"].items()):
            if value is None:
                del com["scalars"][ckey]
        for ckey, value in list(com["sequences"].items()):
            if len(value) == 0 or value[0] is None:
                del com["sequences"][ckey]

    # Check if system is es or om:
    if system.__class__.__name__ == "EnergySystem":
        components = system.flows() if get_flows else system.nodes
    else:
        components = system.flows if get_flows else system.es.nodes

    data = {}
    for com_key in components:
        component = components[com_key] if get_flows else com_key
        component_data = detect_scalars_and_sequences(component)
        comkey = com_key if get_flows else (com_key, None)
        data[comkey] = component_data
    return data


def parameter_as_dict(system, exclude_none=True):
    """
    Create a result dictionary containing node parameters.

    Results are written into a dictionary of pandas objects where
    a Series holds all scalar values and a dataframe all sequences for nodes
    and flows.
    The dictionary is keyed by flows (n, n) and nodes (n, None), e.g.
    `parameter[(n, n)]['sequences']` or `parameter[(n, n)]['scalars']`.

    Parameters
    ----------
    system: energy_system.EnergySystem
        A populated energy system.
    exclude_none: bool
        If True, all scalars and sequences containing None values are excluded

    Returns
    -------
    dict: Parameters for all nodes and flows
    """

    flow_data = __separate_attrs(system, True, exclude_none)
    node_data = __separate_attrs(system, False, exclude_none)

    flow_data.update(node_data)
    return flow_data<|MERGE_RESOLUTION|>--- conflicted
+++ resolved
@@ -132,17 +132,11 @@
     # adapt the dataframe by separating tuple data into columns depending
     # on which dimension the variable/parameter has (scalar/sequence).
     # columns for the oemof tuple and timestep are created
-<<<<<<< HEAD
     df['oemof_tuple'] = df['pyomo_tuple'].map(get_tuple)
+    df = df[df["oemof_tuple"].map(lambda x: x is not None)]
     time_col = 'timestep'
     methods_dict = {'get': get_timestep,
                     'remove': remove_timestep}
-=======
-    df["oemof_tuple"] = df["pyomo_tuple"].map(get_tuple)
-    df = df[df["oemof_tuple"].map(lambda x: x is not None)]
-    df["timestep"] = df["oemof_tuple"].map(get_timestep)
-    df["oemof_tuple"] = df["oemof_tuple"].map(remove_timestep)
->>>>>>> 71e0c5da
 
     if isinstance(om, models.MultiPeriodModel):
         time_col = 'timeindex'
@@ -152,12 +146,8 @@
     df[time_col] = df['oemof_tuple'].map(methods_dict['get'])
     df['oemof_tuple'] = df['oemof_tuple'].map(methods_dict['remove'])
     # order the data by oemof tuple and timestep
-<<<<<<< HEAD
     df = df.sort_values(['oemof_tuple', time_col],
                         ascending=[True, True])
-=======
-    df = df.sort_values(["oemof_tuple", "timestep"], ascending=[True, True])
->>>>>>> 71e0c5da
 
     # drop empty decision variables
     df = df.dropna(subset=["value"])
@@ -194,43 +184,40 @@
         scalars_col = 'period_scalars'
 
     # create a dict of dataframes keyed by oemof tuples
-<<<<<<< HEAD
-    df_dict = {k if len(k) > 1 else (k[0], None):
-               v[[time_col, 'variable_name', 'value']]
-               for k, v in df.groupby('oemof_tuple')}
-=======
     df_dict = {
-        k
-        if len(k) > 1
-        else (k[0], None): v[["timestep", "variable_name", "value"]]
-        for k, v in df.groupby("oemof_tuple")
+        k if len(k) > 1 else (k[0], None):
+        v[[time_col, "variable_name", "value"]]
+        for k, v in df.groupby('oemof_tuple')
     }
->>>>>>> 71e0c5da
 
     # create final result dictionary by splitting up the dataframes in the
     # dataframe dict into a series for scalar data and dataframe for sequences
     result = {}
     for k in df_dict:
-<<<<<<< HEAD
         df_dict[k].set_index(time_col, inplace=True)
-        df_dict[k] = df_dict[k].pivot(columns='variable_name', values='value')
+        df_dict[k] = df_dict[k].pivot(columns="variable_name", values="value")
         if not isinstance(om, models.MultiPeriodModel):
             try:
                 df_dict[k].index = om.es.timeindex
             except ValueError as e:
-                msg = ("\nFlow: {0}-{1}. This could be caused by NaN-values in"
-                       " your input data.")
-                raise type(e)(str(e) + msg.format(k[0].label, k[1].label)
-                              ).with_traceback(sys.exc_info()[2])
+                msg = (
+                    "\nFlow: {0}-{1}. This could be caused by NaN-values in"
+                    " your input data."
+                )
+                raise type(e)(
+                    str(e) + msg.format(k[0].label, k[1].label)
+                ).with_traceback(sys.exc_info()[2])
             try:
                 condition = df_dict[k].isnull().any()
                 scalars = df_dict[k].loc[:, condition].dropna().iloc[0]
                 sequences = df_dict[k].loc[:, ~condition]
-                result[k] = {scalars_col: scalars, 'sequences': sequences}
+                result[k] = {scalars_col: scalars, "sequences": sequences}
             except IndexError:
-                error_message = ('Cannot access index on result data. ' +
-                                 'Did the optimization terminate' +
-                                 ' without errors?')
+                error_message = (
+                    "Cannot access index on result data. "
+                    + "Did the optimization terminate"
+                    + " without errors?"
+                )
                 raise IndexError(error_message)
         # TODO: Revise and potentially speed up
         else:
@@ -251,12 +238,14 @@
             try:
                 sequences.index = om.es.timeindex
                 period_scalars.rename(index=d, inplace=True)
-                period_scalars.index.name = 'period'
+                period_scalars.index.name = "period"
                 result[k] = {scalars_col: period_scalars,
-                             'sequences': sequences}
+                             "sequences": sequences}
             except IndexError:
-                error_message = ('Some indices seem to be not matching.\n'
-                                 'Cannot properly extract model results.')
+                error_message = (
+                    "Some indices seem to be not matching.\n"
+                    "Cannot properly extract model results."
+                )
                 raise IndexError(error_message)
 
     # add dual variables for bus constraints
@@ -268,60 +257,22 @@
                               lambda p: p[0])
             for bus, timesteps in grouped:
                 duals = [om.dual[om.Bus.balance[bus, t]] for _, t in timesteps]
-                df = pd.DataFrame({'duals': duals}, index=om.es.timeindex)
+                df = pd.DataFrame({"duals": duals}, index=om.es.timeindex)
         else:
             grouped = groupby(sorted(om.MultiPeriodBus.balance.iterkeys()),
                               lambda p: p[0])
             for bus, timeindex in grouped:
                 duals = [om.dual[om.MultiPeriodBus.balance[bus, p, t]]
                          for _, p, t in timeindex]
-                df = pd.DataFrame({'duals': duals}, index=om.es.timeindex)
+                df = pd.DataFrame({"duals": duals}, index=om.es.timeindex)
 
         if (bus, None) not in result.keys():
             result[(bus, None)] = {
-                'sequences': df, scalars_col: pd.Series(dtype=float)}
+                "sequences": df,
+                scalars_col: pd.Series(dtype=float)
+            }
         else:
-            result[(bus, None)]['sequences']['duals'] = duals
-=======
-        df_dict[k].set_index("timestep", inplace=True)
-        df_dict[k] = df_dict[k].pivot(columns="variable_name", values="value")
-        try:
-            df_dict[k].index = om.es.timeindex
-        except ValueError as e:
-            msg = (
-                "\nFlow: {0}-{1}. This could be caused by NaN-values in"
-                " your input data."
-            )
-            raise type(e)(
-                str(e) + msg.format(k[0].label, k[1].label)
-            ).with_traceback(sys.exc_info()[2])
-        try:
-            condition = df_dict[k].isnull().any()
-            scalars = df_dict[k].loc[:, condition].dropna().iloc[0]
-            sequences = df_dict[k].loc[:, ~condition]
-            result[k] = {"scalars": scalars, "sequences": sequences}
-        except IndexError:
-            error_message = (
-                "Cannot access index on result data. "
-                + "Did the optimization terminate"
-                + " without errors?"
-            )
-            raise IndexError(error_message)
-
-    # add dual variables for bus constraints
-    if om.dual is not None:
-        grouped = groupby(sorted(om.Bus.balance.iterkeys()), lambda p: p[0])
-        for bus, timesteps in grouped:
-            duals = [om.dual[om.Bus.balance[bus, t]] for _, t in timesteps]
-            df = pd.DataFrame({"duals": duals}, index=om.es.timeindex)
-            if (bus, None) not in result.keys():
-                result[(bus, None)] = {
-                    "sequences": df,
-                    "scalars": pd.Series(dtype=float),
-                }
-            else:
-                result[(bus, None)]["sequences"]["duals"] = duals
->>>>>>> 71e0c5da
+            result[(bus, None)]["sequences"]["duals"] = duals
 
     return result
 
