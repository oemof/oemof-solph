--- conflicted
+++ resolved
@@ -120,39 +120,6 @@
     return df
 
 
-<<<<<<< HEAD
-def results(om):
-    """Create a nested result dictionary from the result DataFrame
-
-    The already rearranged results from Pyomo from the result DataFrame are
-    transferred into a nested dictionary of pandas objects.
-    The first level key of that dictionary is a node (denoting the respective
-    flow or component).
-
-    The second level keys are "sequences" and "scalars" for a *standard model*:
-
-    * A pd.DataFrame holds all results that are time-dependent, i.e. given as
-      a sequence and can be indexed with the energy system's timeindex.
-    * A pd.Series holds all scalar values which are applicable for timestep 0
-      (i.e. investments).
-
-    For a *multi-period model*, the second level key for "sequences" remains
-    the same while instead of "scalars", the key "period_scalars" is used:
-
-    * For sequences, see standard model.
-    * Instead of a pd.Series, a pd.DataFrame holds scalar values indexed
-      by periods. These hold investment-related variables.
-
-    Examples
-    --------
-    * *Standard model*: `results[idx]['scalars']`
-      and flows `results[n, n]['sequences']`.
-    * *Multi-period model*: `results[idx]['period_scalars']`
-      and flows `results[n, n]['sequences']`.
-    """
-    # Extraction steps that are the same for both model types
-    df = create_dataframe(om)
-=======
 def divide_scalars_sequences(df_dict, k):
     try:
         condition = df_dict[k][:-1].isnull().any()
@@ -186,14 +153,33 @@
 
 
 def results(model, remove_last_time_point=False):
-    """
-    Create a result dictionary from the result DataFrame.
-
-    Results from Pyomo are written into a dictionary of pandas objects where
-    a Series holds all scalar values and a dataframe all sequences for nodes
-    and flows.
-    The dictionary is keyed by the nodes e.g. `results[idx]['scalars']`
-    and flows e.g. `results[n, n]['sequences']`.
+    """Create a nested result dictionary from the result DataFrame
+
+    The already rearranged results from Pyomo from the result DataFrame are
+    transferred into a nested dictionary of pandas objects.
+    The first level key of that dictionary is a node (denoting the respective
+    flow or component).
+
+    The second level keys are "sequences" and "scalars" for a *standard model*:
+
+    * A pd.DataFrame holds all results that are time-dependent, i.e. given as
+      a sequence and can be indexed with the energy system's timeindex.
+    * A pd.Series holds all scalar values which are applicable for timestep 0
+      (i.e. investments).
+
+    For a *multi-period model*, the second level key for "sequences" remains
+    the same while instead of "scalars", the key "period_scalars" is used:
+
+    * For sequences, see standard model.
+    * Instead of a pd.Series, a pd.DataFrame holds scalar values indexed
+      by periods. These hold investment-related variables.
+
+    Examples
+    --------
+    * *Standard model*: `results[idx]['scalars']`
+      and flows `results[n, n]['sequences']`.
+    * *Multi-period model*: `results[idx]['period_scalars']`
+      and flows `results[n, n]['sequences']`.
 
     Parameters
     ----------
@@ -209,8 +195,8 @@
         will get one row with nan-values to have the same index for all
         variables.
     """
+    # Extraction steps that are the same for both model types
     df = create_dataframe(model)
->>>>>>> 1f53f781
 
     # create a dict of dataframes keyed by oemof tuples
     df_dict = {
@@ -220,12 +206,19 @@
         for k, v in df.groupby("oemof_tuple")
     }
 
-<<<<<<< HEAD
+    # Define index
+    if model.es.timeindex is None:
+        result_index = list(range(len(model.es.timeincrement) + 1))
+    else:
+        result_index = model.es.timeindex
+
+    # create final result dictionary by splitting up the dataframes in the
+    # dataframe dict into a series for scalar data and dataframe for sequences
     result = {}
 
     # Standard model results extraction
-    if not om.es.multi_period:
-        result = _extract_standard_model_result(om, df_dict, result)
+    if not model.es.multi_period:
+        result = _extract_standard_model_result(model, df_dict, result)
         scalars_col = "scalars"
 
     # Results extraction for a multi-period model
@@ -233,7 +226,7 @@
         period_indexed = ["invest", "total", "old", "old_end", "old_exo"]
 
         result = _extract_multi_period_model_result(
-            om,
+            model,
             df_dict,
             period_indexed,
             result,
@@ -241,16 +234,16 @@
         scalars_col = "period_scalars"
 
     # add dual variables for bus constraints
-    if om.dual is not None:
+    if model.dual is not None:
         grouped = groupby(
-            sorted(om.BusBlock.balance.iterkeys()), lambda p: p[0]
+            sorted(model.BusBlock.balance.iterkeys()), lambda p: p[0]
         )
         for bus, timeindex in grouped:
             duals = [
-                om.dual[om.BusBlock.balance[bus, p, t]]
+                model.dual[model.BusBlock.balance[bus, p, t]]
                 for _, p, t in timeindex
             ]
-            df = pd.DataFrame({"duals": duals}, index=om.es.timeindex)
+            df = pd.DataFrame({"duals": duals}, index=model.es.timeindex)
             if (bus, None) not in result.keys():
                 result[(bus, None)] = {
                     "sequences": df,
@@ -262,7 +255,7 @@
     return result
 
 
-def _extract_standard_model_result(om, df_dict, result):
+def _extract_standard_model_result(model, df_dict, result, remove_last_time_point):
     """Extract and return the results of a standard model
 
     * Set index to timeindex and pivot results such that values are displayed
@@ -272,7 +265,7 @@
 
     Parameters
     ----------
-    om : oemof.solph.models.Model
+    model : oemof.solph.models.Model
         The optimization model
     df_dict : dict
         dictionary of results DataFrames
@@ -284,20 +277,26 @@
     result : dict
         dictionary with results stored
     """
-    for k in df_dict:
-        df_dict[k] = _do_basic_results_extraction(om, df_dict, k)
-        try:
-            condition = df_dict[k].isnull().any()
-            scalars = df_dict[k].loc[:, condition].dropna().iloc[0]
-            sequences = df_dict[k].loc[:, ~condition]
-            result[k] = {"scalars": scalars, "sequences": sequences}
-        except IndexError:
-            error_message = (
-                "Cannot access index on result data. "
-                + "Did the optimization terminate"
-                + " without errors?"
+    if remove_last_time_point is True:
+        # The values of intervals belong to the time at the beginning of the
+        # interval.
+        for k in df_dict:
+            df_dict[k].set_index("timestep", inplace=True)
+            df_dict[k] = df_dict[k].pivot(
+                columns="variable_name", values="value"
             )
-            raise IndexError(error_message)
+            set_result_index(df_dict, k, result_index[:-1])
+            result[k] = divide_scalars_sequences(df_dict, k)
+    else:
+        for k in df_dict:
+            df_dict[k].set_index("timestep", inplace=True)
+            df_dict[k] = df_dict[k].pivot(
+                columns="variable_name", values="value"
+            )
+            # Add empty row at the end
+            df_dict[k] = df_dict[k].append(pd.Series(), ignore_index=True)
+            set_result_index(df_dict, k, result_index)
+            result[k] = divide_scalars_sequences(df_dict, k)
 
     return result
 
@@ -401,60 +400,9 @@
             error_message = (
                 "Some indices seem to be not matching.\n"
                 "Cannot properly extract model results."
-=======
-    # Define index
-    if model.es.timeindex is None:
-        result_index = list(range(len(model.es.timeincrement) + 1))
-    else:
-        result_index = model.es.timeindex
-
-    # create final result dictionary by splitting up the dataframes in the
-    # dataframe dict into a series for scalar data and dataframe for sequences
-    result = {}
-    if remove_last_time_point is True:
-        # The values of intervals belong to the time at the beginning of the
-        # interval.
-        for k in df_dict:
-            df_dict[k].set_index("timestep", inplace=True)
-            df_dict[k] = df_dict[k].pivot(
-                columns="variable_name", values="value"
             )
-            set_result_index(df_dict, k, result_index[:-1])
-            result[k] = divide_scalars_sequences(df_dict, k)
-    else:
-        for k in df_dict:
-            df_dict[k].set_index("timestep", inplace=True)
-            df_dict[k] = df_dict[k].pivot(
-                columns="variable_name", values="value"
->>>>>>> 1f53f781
-            )
-            # Add empty row at the end
-            df_dict[k] = df_dict[k].append(pd.Series(), ignore_index=True)
-            set_result_index(df_dict, k, result_index)
-            result[k] = divide_scalars_sequences(df_dict, k)
-
-<<<<<<< HEAD
-=======
-    # add dual variables for bus constraints
-    if model.dual is not None:
-        grouped = groupby(
-            sorted(model.BusBlock.balance.iterkeys()), lambda p: p[0]
-        )
-        for bus, timesteps in grouped:
-            duals = [
-                model.dual[model.BusBlock.balance[bus, t]]
-                for _, t in timesteps
-            ]
-            df = pd.DataFrame({"duals": duals}, index=result_index[:-1])
-            if (bus, None) not in result.keys():
-                result[(bus, None)] = {
-                    "sequences": df,
-                    "scalars": pd.Series(dtype=float),
-                }
-            else:
-                result[(bus, None)]["sequences"]["duals"] = duals
-
->>>>>>> 1f53f781
+            raise IndexError(error_message)
+
     return result
 
 
