--- conflicted
+++ resolved
@@ -377,37 +377,6 @@
         return fig, ax
 
 
-<<<<<<< HEAD
-=======
-# --- BEGIN: To be removed for versions >= v0.6 ---
-class OffsetTransformer(OffsetConverter):
-    def __init__(
-        self,
-        inputs,
-        outputs,
-        label=None,
-        coefficients=None,
-        custom_attributes=None,
-    ):
-        super().__init__(
-            label=label,
-            inputs=inputs,
-            outputs=outputs,
-            coefficients=coefficients,
-            custom_properties=custom_attributes,
-        )
-        warn(
-            "solph.components.OffsetTransformer has been renamed to"
-            " solph.components.OffsetConverter. The transitional wrapper"
-            " will be deleted in the future.",
-            FutureWarning,
-        )
-
-
-# --- END ---
-
-
->>>>>>> 4e745f0c
 class OffsetConverterBlock(ScalarBlock):
     r"""Block for the relation of nodes with type
     :class:`~oemof.solph.components._offset_converter.OffsetConverter`
