--- conflicted
+++ resolved
@@ -16,12 +16,8 @@
 SPDX-FileCopyrightText: jakob-wo
 SPDX-FileCopyrightText: gplssm
 SPDX-FileCopyrightText: jnnr
-<<<<<<< HEAD
+SPDX-FileCopyrightText: Julian Endres
 SPDX-FileCopyrightText: Johannes Kochems
-=======
-SPDX-FileCopyrightText: Julian Endres
-SPDX-FileCopyrightText: Johannes Kochems (jokochems)
->>>>>>> 29ca1d01
 
 SPDX-License-Identifier: MIT
 
@@ -94,7 +90,7 @@
         For investment modeling, it is advised to use the maximum of the
         demand timeseries and the cumulated (fixed) infeed time series
         for normalization, because the balancing potential may be determined by
-        both. Elsewise, underinvestments may occur.
+        both. Else, underinvestments may occur.
     capacity_up: int or iterable
         maximum DSM capacity that may be increased (normalized)
     capacity_down: int or iterable
@@ -136,15 +132,9 @@
         None.
         It's the interval in which between :math:`DSM_{t}^{up}` and
         :math:`DSM_{t}^{down}` have to be compensated.
-<<<<<<< HEAD
     delay_time: int or iterable
-        Only used when :attr:`~approach` is set to 'DIW' or 'DLR'. Otherwise,
-        can be None. Iterable only allowed in case approach 'DLR' is used.
-=======
-    delay_time: int
-        Only used when `approach` is set to "DIW" or "DLR". Otherwise,
-        can be None.
->>>>>>> 29ca1d01
+        Only used when :attr:`~approach` is set to "DIW" or "DLR". Otherwise,
+        can be None. Iterable only allowed in case approach "DLR" is used.
         Length of symmetrical time windows around :math:`t` in which
         :math:`DSM_{t}^{up}` and :math:`DSM_{t,tt}^{down}` have to be
         compensated.
@@ -199,15 +189,9 @@
         Only used when `approach` is set to "DLR".
         Maximum number of load sheds at full capacity per year, used to limit
         the amount of energy shedded per year. Mandatory parameter if load
-<<<<<<< HEAD
-        shedding is allowed by setting shed_eligibility to True
-    t_dayLimit : int
-        Only used when :attr:`~approach` is set to 'DLR'.
-=======
         shedding is allowed by setting `shed_eligibility` to True
     t_dayLimit: int
         Only used when `approach` is set to "DLR".
->>>>>>> 29ca1d01
         Maximum duration of load shifts at full capacity per day, used to limit
         the amount of energy shifted per day. Optional parameter that is only
         needed when ActivateDayLimit is True
@@ -233,12 +217,6 @@
     Note
     ----
 
-    * When you set up a dispatch model, you have to specify `max_capacity_up`,
-      `max_capacity_down` and `max_demand`. Don't set `flex_share_up`
-      and `flex_share_down` which shall only used for investment modeling.
-    * When using the investment mode, you have to specify `flex_share_up`
-      and `flex_share_down` instead of `max_capacity_up`,
-      `max_capacity_down` and `max_demand`.
     * `method` has been renamed to `approach`.
     * As many constraints and dependencies are created in approach "DIW",
       computational cost might be high with a large `delay_time` and with model
@@ -290,13 +268,9 @@
         fixes=True,
         shed_eligibility=True,
         shift_eligibility=True,
-<<<<<<< HEAD
         fixed_costs=0,
-        **kwargs,
-=======
         investment=None,
         custom_attributes=None,
->>>>>>> 29ca1d01
     ):
         if custom_attributes is None:
             custom_attributes = {}
@@ -479,62 +453,6 @@
 
     **Table: Symbols and attribute names of variables and parameters**
 
-<<<<<<< HEAD
-        .. csv-table:: Variables (V) and Parameters (P)
-            :header: "symbol", "attribute", "type", "explanation"
-            :widths: 1, 1, 1, 1
-
-            ":math:`DSM_{t}^{up}` ",
-            ":attr:`~SinkDSM.dsm_up[g, t]` ","V", "DSM
-            up shift (capacity shifted upwards)"
-            ":math:`DSM_{t}^{do, shift}` ",
-            ":attr:`~SinkDSM.dsm_do_shift[g, t]` ",
-            "V","DSM down shift (capacity shifted downwards)"
-            ":math:`DSM_{t}^{do, shed}` ",
-            ":attr:`~SinkDSM.dsm_do_shed[g, t]` ",
-            "V","DSM shedded (capacity shedded, i.e. not compensated for)"
-            ":math:`\dot{E}_{t}`",":attr:`~SinkDSM.inputs`","V", "Energy
-            flowing in from (electrical) inflow bus"
-            ":math:`demand_{t}`",":attr:`~SinkDSM.demand[t]`","P",
-            "(Electrical) demand series (normalized)"
-            ":math:`demand_{max}`",":attr:`~SinkDSM.max_demand`","P",
-            "Maximum demand value"
-            ":math:`E_{t}^{do}`",":attr:`~SinkDSM.capacity_down[t]`","P",
-            "Capacity  allowed for a load adjustment downwards (normalized)
-            (DSM down shift + DSM shedded)"
-            ":math:`E_{t}^{up}`",":attr:`~SinkDSM.capacity_up[t]`","P",
-            "Capacity allowed for a shift upwards (normalized) (DSM up shift)"
-            ":math:`E_{do, max}`",":attr:`~SinkDSM.max_capacity_down`","P",
-            "Maximum capacity allowed for a load adjustment downwards
-            (DSM down shift + DSM shedded)"
-            ":math:`E_{up, max}`",":attr:`~SinkDSM.max_capacity_up`","P",
-            "Capacity allowed for a shift upwards (normalized) (DSM up shift)"
-            ":math:`\tau`",":attr:`~SinkDSM.shift_interval`","P", "Shift
-            interval (time within which the energy balance must be
-            levelled out"
-            ":math:`\eta`",":attr:`~SinkDSM.efficiency`","P", "Efficiency
-            loss forload shifting processes"
-            ":math:`\eta`",":attr:`efficiency`","P", "Efficiency loss for
-            load shifting processes"
-            ":math:`\mathbb{T}` "," ","P", "Time steps"
-            ":math:`eligibility_{shift}` ",
-            ":attr:`~SinkDSM.shift_eligibility`","P",
-            "Boolean parameter indicating if unit can be used for
-            load shifting"
-            ":math:`eligibility_{shed}` ",
-            ":attr:`~SinkDSM.shed_eligibility`","P",
-            "Boolean parameter indicating if unit can be used for
-            load shedding"
-            ":math:`cost_{t}^{dsm, up}` ", ":attr:`~SinkDSM.cost_dsm_up[t]`",
-            "P", "Variable costs for an upwards shift"
-            ":math:`cost_{t}^{dsm, do, shift}` ",
-            ":attr:`~SinkDSM.cost_dsm_down_shift[t]`","P",
-            "Variable costs for a downwards shift (load shifting)"
-            ":math:`cost_{t}^{dsm, do, shed}` ",
-            ":attr:`~SinkDSM.cost_dsm_down_shed[t]`","P",
-            "Variable costs for shedding load"
-    """
-=======
     .. table:: Variables (V) and Parameters (P)
         :widths: 1, 1, 1, 1
 
@@ -545,8 +463,8 @@
         :math:`DSM_{t}^{do, shift}`       `dsm_do_shift[g, t]`     V    DSM down shift (capacity shifted downwards)
         :math:`DSM_{t}^{do, shed}`        `dsm_do_shed[g, t]`      V    DSM shedded (capacity shedded, i.e. not compensated for)
         :math:`\dot{E}_{t}`               `SinkDSM.inputs`         V    Energy flowing in from (electrical) inflow bus
-        :math:`demand_{t}`                `demand[t]`              P    (Electrical) demand series (normalized)
-        :math:`demand_{max}`              `max_demand`             P    Maximum demand value
+        :math:`demand_{t}`                `demand[t]`              P    (Electrical) demand series before shifting (normalized)
+        :math:`demand_{max}(p)`           `max_demand`             P    Maximum demand value in period p
         :math:`E_{t}^{do}`                `capacity_down[t]`       P    | Capacity  allowed for a load adjustment downwards
                                                                         | (normalized; shifting + shedding)
         :math:`E_{t}^{up}`                `capacity_up[t]`         P    Capacity allowed for a shift upwards (normalized)
@@ -568,7 +486,6 @@
         ================================= ======================== ==== =======================================
 
     """  # noqa: E501
->>>>>>> 29ca1d01
     CONSTRAINT_GROUP = True
 
     def __init__(self, *args, **kwargs):
@@ -803,7 +720,7 @@
 
     .. math::
         &
-        (1) \quad invest_{min} \leq invest \leq invest_{max} \\
+        (1) \quad invest_{min}(p) \leq invest(p) \leq invest_{max}(p) \\
         & \\
         &
         (2) \quad DSM_{t}^{up} = 0 \\
@@ -816,34 +733,20 @@
         \quad \textrm{if} \quad e_{shed} = \textrm{False} \\
         & \\
         &
-<<<<<<< HEAD
         (4) \quad \dot{E}_{t} = demand_{t} \cdot demand_{max}
         + DSM_{t}^{up}
         - DSM_{t}^{do, shift} - DSM_{t}^{do, shed}
-        \quad \forall t \in \mathbb{T} \\
+        & \quad \quad \quad \quad \forall t \in \mathbb{T} \\
+        & \\
         &
         (5) \quad  DSM_{t}^{up} \leq E_{t}^{up} \cdot (invest + E_{exist})
-        \quad \forall t \in \mathbb{T} \\
+        & \quad \quad \quad \quad \forall t \in \mathbb{T} \\
+        & \\
         &
         (6) \quad DSM_{t}^{do, shift} +  DSM_{t}^{do, shed} \leq
         E_{t}^{do} \cdot (invest + E_{exist})
-        \quad \forall t \in \mathbb{T} \\
-=======
-        (4) \quad \dot{E}_{t} = demand_{t} \cdot (invest + E_{exist})
-        + DSM_{t}^{up} - DSM_{t}^{do, shift} - DSM_{t}^{do, shed} \\
         & \quad \quad \quad \quad \forall t \in \mathbb{T} \\
         & \\
-        &
-        (5) \quad  DSM_{t}^{up} \leq E_{t}^{up} \cdot (invest + E_{exist})
-        \cdot s_{flex, up} \\
-        & \quad \quad \quad \quad \forall t \in \mathbb{T} \\
-        & \\
-        &
-        (6) \quad DSM_{t}^{do, shift} +  DSM_{t}^{do, shed} \leq
-        E_{t}^{do} \cdot (invest + E_{exist}) \cdot s_{flex, do} \\
-        & \quad \quad \quad \quad \forall t \in \mathbb{T} \\
-        & \\
->>>>>>> 29ca1d01
         &
         (7) \quad  \sum_{t=t_s}^{t_s+\tau} DSM_{t}^{up} \cdot \eta =
         \sum_{t=t_s}^{t_s+\tau} DSM_{t}^{do, shift} \\
@@ -873,30 +776,6 @@
 
     **Symbols and attribute names of variables and parameters**
 
-<<<<<<< HEAD
-    Please refer to
-    :class:`oemof.solph.components.experimental._sink_dsm.SinkDSMOemofBlock`.
-
-    The following variables and parameters are exclusively used for
-    investment modeling:
-
-        .. csv-table:: Variables (V) and Parameters (P)
-            :header: "symbol", "attribute", "type", "explanation"
-            :widths: 1, 1, 1, 1
-
-            ":math:`invest` ",":attr:`~SinkDSM.invest` ","V", "DSM capacity
-            invested in. Equals to the additionally shiftable resp.
-            sheddable capacity."
-            ":math:`invest_{min}` ", ":attr:`~SinkDSM.investment.minimum` ",
-            "P", "minimum investment"
-            ":math:`invest_{max}` ", ":attr:`~SinkDSM.investment.maximum` ",
-            "P", "maximum investment"
-            ":math:`E_{exist}` ",":attr:`~SinkDSM.investment.existing` ",
-            "P", "existing DSM capacity"
-            ":math:`costs_{invest}` ",":attr:`~SinkDSM.investment.epcosts` ",
-            "P", "specific investment annuity"
-    """
-=======
     * Please refer to
       :class:`oemof.solph.components.experimental._sink_dsm.SinkDSMOemofBlock`.
       for a variables and parameter description.
@@ -909,11 +788,10 @@
         ================================= ======================== ==== =======================================
         symbol                            attribute                type explanation
         ================================= ======================== ==== =======================================
-        :math:`invest`                    `invest`                 V    | DSM capacity invested in
-                                                                        | Equals to the additionally installed capacity.
-                                                                        | The capacity share eligible for a shift is determined by flex share(s).
-        :math:`invest_{min}`              `investment.minimum`     P    minimum investment
-        :math:`invest_{max}`              `investment.maximum`     P    maximum investment
+        :math:`invest(p)`                 `invest`                 V    | DSM capacity invested into in period p.
+                                                                        | Equals to the additionally shiftable resp. sheddable capacity.
+        :math:`invest_{min}(p)`           `investment.minimum`     P    minimum investment in period p
+        :math:`invest_{max}(p)`           `investment.maximum`     P    maximum investment in period p
         :math:`E_{exist}`                 `investment.existing`    P    existing DSM capacity
         :math:`s_{flex, up}`              `flex_share_up`          P    share of invested capacity that may be shift upwards at maximum
         :math:`s_{flex, do}`              `flex_share_do`          P    share of invested capacity that may be shift downwards at maximum
@@ -921,7 +799,6 @@
         ================================= ======================== ==== =======================================
 
     """  # noqa: E501
->>>>>>> 29ca1d01
     CONSTRAINT_GROUP = True
 
     def __init__(self, *args, **kwargs):
@@ -1475,14 +1352,9 @@
     **The following parts of the objective function are created:**
 
     .. math::
-<<<<<<< HEAD
+        &
         DSM_{t}^{up} \cdot cost_{t}^{dsm, up}
         + \sum_{tt=0}^{|T|} DSM_{tt, t}^{do, shift} \cdot
-=======
-        &
-        (DSM_{t}^{up} \cdot cost_{t}^{dsm, up}
-        + \sum_{tt=0}^{T} DSM_{t, tt}^{do, shift} \cdot
->>>>>>> 29ca1d01
         cost_{t}^{dsm, do, shift}
         + DSM_{t}^{do, shed} \cdot cost_{t}^{dsm, do, shed})
         \cdot \omega_{t} \\
@@ -1627,12 +1499,8 @@
                         )
 
                     # main use case
-<<<<<<< HEAD
                     elif g.delay_time < t <= m.TIMESTEPS.at(-1) - g.delay_time:
 
-=======
-                    elif g.delay_time < t <= m.TIMESTEPS[-1] - g.delay_time:
->>>>>>> 29ca1d01
                         # Inflow from bus
                         lhs = m.flow[g.inflow, g, p, t]
                         # Demand +- DSM
@@ -1707,12 +1575,8 @@
                         block.dsm_updo_constraint.add((g, t), (lhs == rhs))
 
                     # main use case
-<<<<<<< HEAD
                     elif g.delay_time < t <= m.TIMESTEPS.at(-1) - g.delay_time:
 
-=======
-                    elif g.delay_time < t <= m.TIMESTEPS[-1] - g.delay_time:
->>>>>>> 29ca1d01
                         # DSM up
                         lhs = self.dsm_up[g, t] * g.efficiency
                         # DSM down
@@ -1794,14 +1658,10 @@
                         block.dsm_do_constraint.add((g, tt), (lhs <= rhs))
 
                     # main use case
-<<<<<<< HEAD
                     elif (
                         g.delay_time < tt <= m.TIMESTEPS.at(-1) - g.delay_time
                     ):
 
-=======
-                    elif g.delay_time < tt <= m.TIMESTEPS[-1] - g.delay_time:
->>>>>>> 29ca1d01
                         # DSM down
                         lhs = (
                             sum(
@@ -1871,14 +1731,10 @@
                         # add constraint
                         block.C2_constraint.add((g, tt), (lhs <= rhs))
 
-<<<<<<< HEAD
                     elif (
                         g.delay_time < tt <= m.TIMESTEPS.at(-1) - g.delay_time
                     ):
 
-=======
-                    elif g.delay_time < tt <= m.TIMESTEPS[-1] - g.delay_time:
->>>>>>> 29ca1d01
                         # DSM up/down
                         lhs = (
                             self.dsm_up[g, tt]
@@ -1936,12 +1792,8 @@
                     # time is defined.
                     if g.recovery_time_shift not in [None, 0]:
                         # main use case
-<<<<<<< HEAD
                         if t <= m.TIMESTEPS.at(-1) - g.recovery_time_shift:
 
-=======
-                        if t <= m.TIMESTEPS[-1] - g.recovery_time_shift:
->>>>>>> 29ca1d01
                             # DSM up
                             lhs = sum(
                                 self.dsm_up[g, tt]
@@ -1996,12 +1848,7 @@
                     # Only applicable for load shedding
                     if g.shed_eligibility:
                         # main use case
-<<<<<<< HEAD
                         if t <= m.TIMESTEPS.at(-1) - g.recovery_time_shed:
-
-=======
-                        if t <= m.TIMESTEPS[-1] - g.recovery_time_shed:
->>>>>>> 29ca1d01
                             # DSM up
                             lhs = sum(
                                 self.dsm_do_shed[g, tt]
@@ -2142,62 +1989,35 @@
         & \\
         &
         (6) \quad DSM_{t}^{up} \leq E_{t}^{up} \cdot (invest + E_{exist})
-<<<<<<< HEAD
-        \quad \forall t \in \mathbb{T} \\
+        & \quad \quad \quad \quad \forall t \in \mathbb{T} \\
+        & \\
         &
         (7) \quad \sum_{t=tt-L}^{tt+L} DSM_{t,tt}^{do, shift}
-        + DSM_{tt}^{do, shed} \leq E_{tt}^{do} \cdot (invest + E_{exist})
-        \quad \forall tt \in \mathbb{T} \\
+        + DSM_{tt}^{do, shed} \leq E_{tt}^{do} \cdot (invest + E_{exist}) \\
+        & \quad \quad \quad \quad \forall t \in \mathbb{T} \\
+        & \\
         &
         (8) \quad DSM_{tt}^{up} + \sum_{t=tt-L}^{tt+L} DSM_{t,tt}^{do, shift}
-        + DSM_{tt}^{do, shed} \leq
-        max \{ E_{tt}^{up}, E_{tt}^{do} \}
-        \cdot (invest + E_{exist})
-        \quad \forall tt \in \mathbb{T} \\
+        + DSM_{tt}^{do, shed} \\
+        & \quad \quad \leq max \{ E_{tt}^{up}, E_{tt}^{do} \}
+        \cdot (invest + E_{exist}) \\
+        & \quad \quad \quad \quad \forall tt \in \mathbb{T} \\
+        & \\
         &
         (9) \quad \sum_{tt=t}^{t+R-1} DSM_{tt}^{up}
         \leq E_{t}^{up} \cdot (invest + E_{exist})
-        \cdot L \cdot \Delta t
-        \quad \forall t \in \mathbb{T} \\
+        \cdot L \cdot \Delta t \\
+        & \quad \quad \quad \quad \forall tt \in \mathbb{T} \\
+        & \\
         &
         (10) \quad \sum_{tt=t}^{t+R-1} DSM_{tt}^{do, shed}
         \leq E_{t}^{do} \cdot (invest + E_{exist})
         \cdot t_{shed}
-        \cdot \Delta t \quad \forall t \in \mathbb{T} \\
-=======
-        \ s_{flex, up} \\
-        & \quad \quad \quad \quad \forall t \in \mathbb{T} \\
-        & \\
-        &
-        (7) \quad \sum_{t=tt-L}^{tt+L} DSM_{t,tt}^{do, shift}
-        + DSM_{tt}^{do, shed} \leq E_{tt}^{do} \cdot (invest + E_{exist})
-        \cdot s_{flex, do} \\
-        & \quad \quad \quad \quad \forall tt \in \mathbb{T} \\
-        & \\
-        &
-        (8) \quad DSM_{tt}^{up} + \sum_{t=tt-L}^{tt+L} DSM_{t,tt}^{do, shift}
-        + DSM_{tt}^{do, shed} \\
-        & \quad \quad \leq max \{ E_{tt}^{up} \cdot s_{flex, up},
-        E_{tt}^{do} \cdot s_{flex, do} \} \cdot (invest + E_{exist}) \\
-        & \quad \quad \quad \quad \forall tt \in \mathbb{T} \\
-        & \\
-        &
-        (9) \quad \sum_{tt=t}^{t+R-1} DSM_{tt}^{up}
-        \leq E_{t}^{up} \cdot (invest + E_{exist})
-        \cdot s_{flex, up} \cdot L \cdot \Delta t \\
-        & \quad \quad \quad \quad \forall tt \in \mathbb{T} \\
-        & \\
-        &
-        (10) \quad \sum_{tt=t}^{t+R-1} DSM_{tt}^{do, shed}
-        \leq E_{t}^{do} \cdot (invest + E_{exist})
-        \cdot s_{flex, do} \cdot t_{shed}
         \cdot \Delta t \\
         & \quad \quad \quad \quad \forall tt \in \mathbb{T} \\
 
-
     Note
     ----
->>>>>>> 29ca1d01
 
     For the sake of readability, the handling of indices is not
     displayed here. E.g. evaluating a variable for `t-L` may lead to a negative
@@ -2218,14 +2038,9 @@
     * Variable costs:
 
     .. math::
-<<<<<<< HEAD
-        DSM_{t}^{up} \cdot cost_{t}^{dsm, up}
+        &
+        (DSM_{t}^{up} \cdot cost_{t}^{dsm, up}
         + \sum_{tt=0}^{T} DSM_{tt, t}^{do, shift} \cdot
-=======
-        &
-        (DSM_{t}^{up} \cdot cost_{t}^{dsm, up}
-        + \sum_{tt=0}^{T} DSM_{t, tt}^{do, shift} \cdot
->>>>>>> 29ca1d01
         cost_{t}^{dsm, do, shift}
         + DSM_{t}^{do, shed} \cdot cost_{t}^{dsm, do, shed})
         \cdot \omega_{t} \\
@@ -2233,31 +2048,6 @@
 
     **Table: Symbols and attribute names of variables and parameters**
 
-<<<<<<< HEAD
-    Please refer to
-    :class:`oemof.solph.components.experimental._sink_dsm.SinkDSMDIWBlock`.
-
-    The following variables and parameters are exclusively used for
-    investment modeling:
-
-        .. csv-table:: Variables (V) and Parameters (P)
-            :header: "symbol", "attribute", "type", "explanation"
-            :widths: 1, 1, 1, 1
-
-            ":math:`invest` ",":attr:`~SinkDSM.invest` ","V", "DSM capacity
-            invested in. Equals to the additionally shiftable resp.
-            sheddable capacity."
-            ":math:`invest_{min}` ", ":attr:`~SinkDSM.investment.minimum` ",
-            "P", "minimum investment"
-            ":math:`invest_{max}` ", ":attr:`~SinkDSM.investment.maximum` ",
-            "P", "maximum investment"
-            ":math:`E_{exist}` ",":attr:`~SinkDSM.investment.existing` ",
-            "P", "existing DSM capacity"
-            ":math:`costs_{invest}` ",":attr:`~SinkDSM.investment.ep_costs` ",
-            "P", "specific investment annuity"
-            ":math:`T` "," ","P", "Overall amount of time steps (cardinality)"
-    """
-=======
     * Please refer to
       :class:`oemof.solph.components.experimental._sink_dsm.SinkDSMDIWBlock`
       for a variables and parameter description.
@@ -2282,7 +2072,6 @@
         ================================= ======================== ==== =======================================
 
     """  # noqa: E501
->>>>>>> 29ca1d01
     CONSTRAINT_GROUP = True
 
     def __init__(self, *args, **kwargs):
@@ -2534,12 +2323,8 @@
                         )
 
                     # main use case
-<<<<<<< HEAD
                     elif g.delay_time < t <= m.TIMESTEPS.at(-1) - g.delay_time:
 
-=======
-                    elif g.delay_time < t <= m.TIMESTEPS[-1] - g.delay_time:
->>>>>>> 29ca1d01
                         # Inflow from bus
                         lhs = m.flow[g.inflow, g, p, t]
                         # Demand +- DSM
@@ -2614,12 +2399,8 @@
                         block.dsm_updo_constraint.add((g, t), (lhs == rhs))
 
                     # main use case
-<<<<<<< HEAD
                     elif g.delay_time < t <= m.TIMESTEPS.at(-1) - g.delay_time:
 
-=======
-                    elif g.delay_time < t <= m.TIMESTEPS[-1] - g.delay_time:
->>>>>>> 29ca1d01
                         # DSM up
                         lhs = self.dsm_up[g, t] * g.efficiency
                         # DSM down
@@ -2701,14 +2482,10 @@
                         block.dsm_do_constraint.add((g, p, tt), (lhs <= rhs))
 
                     # main use case
-<<<<<<< HEAD
                     elif (
                         g.delay_time < tt <= m.TIMESTEPS.at(-1) - g.delay_time
                     ):
 
-=======
-                    elif g.delay_time < tt <= m.TIMESTEPS[-1] - g.delay_time:
->>>>>>> 29ca1d01
                         # DSM down
                         lhs = (
                             sum(
@@ -2781,14 +2558,10 @@
                         # add constraint
                         block.C2_constraint.add((g, p, tt), (lhs <= rhs))
 
-<<<<<<< HEAD
                     elif (
                         g.delay_time < tt <= m.TIMESTEPS.at(-1) - g.delay_time
                     ):
 
-=======
-                    elif g.delay_time < tt <= m.TIMESTEPS[-1] - g.delay_time:
->>>>>>> 29ca1d01
                         # DSM up/down
                         lhs = (
                             self.dsm_up[g, tt]
@@ -2852,12 +2625,8 @@
                     # time is defined.
                     if g.recovery_time_shift not in [None, 0]:
                         # main use case
-<<<<<<< HEAD
                         if t <= m.TIMESTEPS.at(-1) - g.recovery_time_shift:
 
-=======
-                        if t <= m.TIMESTEPS[-1] - g.recovery_time_shift:
->>>>>>> 29ca1d01
                             # DSM up
                             lhs = sum(
                                 self.dsm_up[g, tt]
@@ -2916,12 +2685,8 @@
                     # Only applicable for load shedding
                     if g.shed_eligibility:
                         # main use case
-<<<<<<< HEAD
                         if t <= m.TIMESTEPS.at(-1) - g.recovery_time_shed:
 
-=======
-                        if t <= m.TIMESTEPS[-1] - g.recovery_time_shed:
->>>>>>> 29ca1d01
                             # DSM up
                             lhs = sum(
                                 self.dsm_do_shed[g, tt]
@@ -3008,16 +2773,10 @@
                 rule=_overall_minimum_dsm_investflow_rule
             )
 
-<<<<<<< HEAD
     def _objective_expression(self):
         r"""Objective expression with variable and investment costs for DSM"""
 
         m = self.parent_block()
-=======
-    **The following constraints are created for approach = "DLR":**
-
-    .. _SinkDSMDLRBlock equations:
->>>>>>> 29ca1d01
 
         investment_costs = 0
         period_investment_costs = {p: 0 for p in m.PERIODS}
@@ -3141,9 +2900,9 @@
 class SinkDSMDLRBlock(ScalarBlock):
     r"""Constraints for SinkDSM with "DLR" approach
 
-    **The following constraints are created for approach = 'DLR':**
-
-    .. _SinkDSMDLR equations:
+    **The following constraints are created for approach = "DLR":**
+
+    .. _SinkDSMDLRBlock equations:
 
     .. math::
         &
@@ -3298,7 +3057,7 @@
             =========================================== ================================= ==== =======================================
             symbol                                      attribute                         type explanation
             =========================================== ================================= ==== =======================================
-            :math:`DSM_{h, t}^{up}`                     `dsm_up[g,h,t]`                   V    DSM up shift (additional load) in hour t with delay time h
+            :math:`DSM_{h, t}^{up}`                     `dsm_up[g, h, t]`                 V    DSM up shift (additional load) in hour t with delay time h
             :math:`DSM_{h, t}^{do, shift}`              `dsm_do_shift[g, h, t]`           V    DSM down shift (less load) in hour t with delay time h
             :math:`DSM_{h, t}^{balanceUp}`              `balance_dsm_up[g, h, t]`         V    | DSM down shift (less load) in hour t with delay time h
                                                                                                | to balance previous upshift
@@ -3594,12 +3353,7 @@
                 for g in group:
                     if g.fixes:
                         for h in g.delay_time:
-<<<<<<< HEAD
-
                             if t > m.TIMESTEPS.at(-1) - h:
-=======
-                            if t > m.TIMESTEPS[-1] - h:
->>>>>>> 29ca1d01
                                 # no load reduction anymore (dsm_do_shift = 0)
                                 lhs = self.dsm_do_shift[g, h, t]
                                 rhs = 0
@@ -3622,12 +3376,7 @@
                 for g in group:
                     if g.fixes:
                         for h in g.delay_time:
-<<<<<<< HEAD
-
                             if t > m.TIMESTEPS.at(-1) - h:
-=======
-                            if t > m.TIMESTEPS[-1] - h:
->>>>>>> 29ca1d01
                                 # no load increase anymore (dsm_up = 0)
                                 lhs = self.dsm_up[g, h, t]
                                 rhs = 0
@@ -4173,14 +3922,8 @@
         \quad \textrm{if} \quad e_{shed} = \textrm{False} \\
         & \\
         &
-<<<<<<< HEAD
         (4) \quad \dot{E}_{t} = demand_{t} \cdot demand_{max}
-        + \displaystyle\sum_{h=1}^{H_{DR}} (DSM_{h, t}^{up}
-=======
-        (4) \quad \dot{E}_{t} = demand_{t} \cdot (invest + E_{exist}) \\
-        & \quad \quad \quad \quad + \displaystyle\sum_{h=1}^{H_{DR}}
-        (DSM_{h, t}^{up}
->>>>>>> 29ca1d01
+        & \quad \quad \quad \quad + \displaystyle\sum_{h=1}^{H_{DR}} (DSM_{h, t}^{up}
         + DSM_{h, t}^{balanceDo} - DSM_{h, t}^{do, shift}
         - DSM_{h, t}^{balanceUp}) - DSM_{t}^{do, shed} \\
         & \quad \quad \quad \quad \forall t \in \mathbb{T} \\
@@ -4207,25 +3950,15 @@
         &
         (9) \quad \displaystyle\sum_{h=1}^{H_{DR}} (DSM_{h, t}^{do, shift}
         + DSM_{h, t}^{balanceUp}) + DSM_{t}^{do, shed}
-        \leq E_{t}^{do} \cdot (invest + E_{exist})
-<<<<<<< HEAD
-        \quad \forall t \in \mathbb{T} \\
-=======
-        \cdot s_{flex, do} \\
+        \leq E_{t}^{do} \cdot (invest + E_{exist}) \\
         & \quad \quad \quad \quad  \forall t \in \mathbb{T} \\
         & \\
->>>>>>> 29ca1d01
         &
         (10) \quad \displaystyle\sum_{h=1}^{H_{DR}} (DSM_{h, t}^{up}
         + DSM_{h, t}^{balanceDo})
-        \leq E_{t}^{up} \cdot (invest + E_{exist})
-<<<<<<< HEAD
-        \quad \forall t \in \mathbb{T} \\
-=======
-        \cdot s_{flex, up} \\
+        \leq E_{t}^{up} \cdot (invest + E_{exist}) \\
         & \quad \quad \quad \quad \forall t \in \mathbb{T} \\
         & \\
->>>>>>> 29ca1d01
         &
         (11) \quad \Delta t \cdot \displaystyle\sum_{h=1}^{H_{DR}}
         (DSM_{h, t}^{do, shift} - DSM_{h, t}^{balanceDo} \cdot \eta)
@@ -4240,25 +3973,14 @@
         & \\
         &
         (13) \quad W_{t}^{levelDo} \leq \overline{E}_{t}^{do}
-<<<<<<< HEAD
-        \cdot (invest + E_{exist}) \cdot t_{shift}
-        \quad \forall t \in \mathbb{T} \\
+        \cdot (invest + E_{exist}) \cdot t_{shift} \\
+        & \quad \quad \quad \quad \forall t \in \mathbb{T} \\
+        & \\
         &
         (14) \quad W_{t}^{levelUp} \leq \overline{E}_{t}^{up}
-        \cdot (invest + E_{exist}) \cdot t_{shift}
-        \quad \forall t \in \mathbb{T} \\
-=======
-        \cdot (invest + E_{exist})
-        \cdot s_{flex, do} \cdot t_{shift} \\
+        \cdot (invest + E_{exist}) \cdot t_{shift} \\
         & \quad \quad \quad \quad \forall t \in \mathbb{T} \\
         & \\
-        &
-        (14) \quad W_{t}^{levelUp} \leq \overline{E}_{t}^{up}
-        \cdot (invest + E_{exist})
-        \cdot s_{flex, up} \cdot t_{shift} \\
-        & \quad \quad \quad \quad \forall t \in \mathbb{T} \\
-        & \\
->>>>>>> 29ca1d01
         &
         (15) \quad \displaystyle\sum_{t=0}^{T} DSM_{t}^{do, shed}
         \leq (invest + E_{exist})
@@ -4307,20 +4029,11 @@
         (20) \quad \displaystyle\sum_{h=1}^{H_{DR}} (DSM_{h, t}^{up}
         + DSM_{h, t}^{balanceDo}
         + DSM_{h, t}^{do, shift} + DSM_{h, t}^{balanceUp})
-<<<<<<< HEAD
         + DSM_{t}^{shed}
-        \leq \max \{E_{t}^{up}, E_{t}^{do} \} \cdot (invest + E_{exist})
-        \quad \forall t \in \mathbb{T} \\
-        (optional \space constraint) \\
-        &
-=======
-        + DSM_{t}^{shed} \\
-        & \quad \quad \leq \max \{E_{t}^{up} \cdot s_{flex, up},
-        E_{t}^{do} \cdot s_{flex, do} \} \cdot (invest + E_{exist}) \\
+        \leq \max \{E_{t}^{up}, E_{t}^{do} \} \cdot (invest + E_{exist}) \\
         & \quad \quad \quad \quad \forall t \in \mathbb{T} \\
         & \quad \quad \textrm{(optional constraint)} \\
->>>>>>> 29ca1d01
-
+        &
 
     Note
     ----
@@ -4364,20 +4077,6 @@
         .. table:: Variables (V) and Parameters (P)
             :widths: 1, 1, 1, 1
 
-<<<<<<< HEAD
-            ":math:`invest` ",":attr:`~SinkDSM.invest` ","V", "DSM capacity
-            invested in. Equals to the additionally shiftable resp.
-            sheddable capacity."
-            ":math:`invest_{min}` ", ":attr:`~SinkDSM.investment.minimum` ",
-            "P", "minimum investment"
-            ":math:`invest_{max}` ", ":attr:`~SinkDSM.investment.maximum` ",
-            "P", "maximum investment"
-            ":math:`E_{exist}` ",":attr:`~SinkDSM.investment.existing` ",
-            "P", "existing DSM capacity"
-            ":math:`costs_{invest}` ",":attr:`~SinkDSM.investment.ep_costs` ",
-            "P", "specific investment annuity"
-    """
-=======
             ================================= ======================== ==== =======================================
             symbol                            attribute                type explanation
             ================================= ======================== ==== =======================================
@@ -4393,7 +4092,6 @@
             ================================= ======================== ==== =======================================
 
     """  # noqa: E501
->>>>>>> 29ca1d01
     CONSTRAINT_GROUP = True
 
     def __init__(self, *args, **kwargs):
@@ -4657,19 +4355,14 @@
             The actual demand after DR.
             BusBlock outflow == Demand +- DR (i.e. effective Sink consumption)
             """
-<<<<<<< HEAD
             for p, t in m.TIMEINDEX:
 
-=======
-            for t in m.TIMESTEPS:
->>>>>>> 29ca1d01
                 for g in group:
                     # outflow from bus
                     lhs = m.flow[g.inflow, g, p, t]
 
                     # Demand +- DR
                     rhs = (
-                        # g.demand[t] * self.total[g, p]
                         g.demand[t] * g.max_demand[p]
                         + sum(
                             self.dsm_up[g, h, t]
@@ -4803,12 +4496,7 @@
                 for g in group:
                     if g.fixes:
                         for h in g.delay_time:
-<<<<<<< HEAD
-
                             if t > m.TIMESTEPS.at(-1) - h:
-=======
-                            if t > m.TIMESTEPS[-1] - h:
->>>>>>> 29ca1d01
                                 # no load reduction anymore (dsm_do_shift = 0)
                                 lhs = self.dsm_do_shift[g, h, t]
                                 rhs = 0
@@ -4831,12 +4519,7 @@
                 for g in group:
                     if g.fixes:
                         for h in g.delay_time:
-<<<<<<< HEAD
-
                             if t > m.TIMESTEPS.at(-1) - h:
-=======
-                            if t > m.TIMESTEPS[-1] - h:
->>>>>>> 29ca1d01
                                 # no load increase anymore (dsm_up = 0)
                                 lhs = self.dsm_up[g, h, t]
                                 rhs = 0
