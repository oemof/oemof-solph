# -*- coding: utf-8 -*-

"""
In-development generic compressed air energy storage.

SPDX-FileCopyrightText: Uwe Krien <krien@uni-bremen.de>
SPDX-FileCopyrightText: Simon Hilpert
SPDX-FileCopyrightText: Cord Kaldemeyer
SPDX-FileCopyrightText: Patrik Schönfeldt
SPDX-FileCopyrightText: Johannes Röder
SPDX-FileCopyrightText: jakob-wo
SPDX-FileCopyrightText: gplssm
SPDX-FileCopyrightText: jnnr
SPDX-FileCopyrightText: Johannes Kochems

SPDX-License-Identifier: MIT

"""

from oemof.network import network as on
from pyomo.core.base.block import ScalarBlock
from pyomo.environ import Binary
from pyomo.environ import Constraint
from pyomo.environ import NonNegativeReals
from pyomo.environ import Set
from pyomo.environ import Var


class GenericCAES(on.Transformer):
    """
    Component `GenericCAES` to model arbitrary compressed air energy storages.

    The full set of equations is described in:
    Kaldemeyer, C.; Boysen, C.; Tuschy, I.
    A Generic Formulation of Compressed Air Energy Storage as
    Mixed Integer Linear Program – Unit Commitment of Specific
    Technical Concepts in Arbitrary Market Environments
    Materials Today: Proceedings 00 (2018) 0000–0000
    [currently in review]

    Parameters
    ----------
    electrical_input : dict
        Dictionary with key-value-pair of `oemof.Bus` and `oemof.Flow` object
        for the electrical input.
    fuel_input : dict
        Dictionary with key-value-pair of `oemof.Bus` and `oemof.Flow` object
        for the fuel input.
    electrical_output : dict
        Dictionary with key-value-pair of `oemof.Bus` and `oemof.Flow` object
        for the electrical output.

    Note: This component is experimental. Use it with care.

    Notes
    -----
    The following sets, variables, constraints and objective parts are created
     * :py:class:`~oemof.solph.blocks.generic_caes.GenericCAES`

    Examples
    --------

    >>> from oemof import solph
    >>> bel = solph.buses.Bus(label='bel')
    >>> bth = solph.buses.Bus(label='bth')
    >>> bgas = solph.buses.Bus(label='bgas')
    >>> # dictionary with parameters for a specific CAES plant
    >>> concept = {
    ...    'cav_e_in_b': 0,
    ...    'cav_e_in_m': 0.6457267578,
    ...    'cav_e_out_b': 0,
    ...    'cav_e_out_m': 0.3739636077,
    ...    'cav_eta_temp': 1.0,
    ...    'cav_level_max': 211.11,
    ...    'cmp_p_max_b': 86.0918959849,
    ...    'cmp_p_max_m': 0.0679999932,
    ...    'cmp_p_min': 1,
    ...    'cmp_q_out_b': -19.3996965679,
    ...    'cmp_q_out_m': 1.1066036114,
    ...    'cmp_q_tes_share': 0,
    ...    'exp_p_max_b': 46.1294016678,
    ...    'exp_p_max_m': 0.2528340303,
    ...    'exp_p_min': 1,
    ...    'exp_q_in_b': -2.2073411014,
    ...    'exp_q_in_m': 1.129249765,
    ...    'exp_q_tes_share': 0,
    ...    'tes_eta_temp': 1.0,
    ...    'tes_level_max': 0.0}
    >>> # generic compressed air energy storage (caes) plant
    >>> caes = solph.components.experimental.GenericCAES(
    ...    label='caes',
    ...    electrical_input={bel: solph.flows.Flow()},
    ...    fuel_input={bgas: solph.flows.Flow()},
    ...    electrical_output={bel: solph.flows.Flow()},
    ...    params=concept, fixed_costs=0)
    >>> type(caes)
    <class 'oemof.solph.components.experimental._generic_caes.GenericCAES'>
    """

    def __init__(self, *args, **kwargs):
        super().__init__(*args, **kwargs)

        self.electrical_input = kwargs.get("electrical_input")
        self.fuel_input = kwargs.get("fuel_input")
        self.electrical_output = kwargs.get("electrical_output")
        self.params = kwargs.get("params")

        # map specific flows to standard API
        self.inputs.update(kwargs.get("electrical_input"))
        self.inputs.update(kwargs.get("fuel_input"))
        self.outputs.update(kwargs.get("electrical_output"))

    def constraint_group(self):
        return GenericCAESBlock


class GenericCAESBlock(ScalarBlock):
    r"""Block for nodes of class:`.GenericCAES`.

    Note: This component is experimental. Use it with care.

    **The following constraints are created:**

    .. _GenericCAES-equations:

    .. math::
        &
        (1) \qquad P_{cmp}(t) = electrical\_input (t)
            \quad \forall t \in T \\
        &
        (2) \qquad P_{cmp\_max}(t) = m_{cmp\_max} \cdot CAS_{fil}(t-1)
            + b_{cmp\_max}
            \quad \forall t \in\left[1, t_{max}\right] \\
        &
        (3) \qquad P_{cmp\_max}(t) = b_{cmp\_max}
            \quad \forall t \notin\left[1, t_{max}\right] \\
        &
        (4) \qquad P_{cmp}(t) \leq P_{cmp\_max}(t)
            \quad \forall t \in T  \\
        &
        (5) \qquad P_{cmp}(t) \geq P_{cmp\_min} \cdot ST_{cmp}(t)
            \quad \forall t \in T  \\
        &
        (6) \qquad P_{cmp}(t) = m_{cmp\_max} \cdot CAS_{fil\_max}
            + b_{cmp\_max} \cdot ST_{cmp}(t)
            \quad \forall t \in T \\
        &
        (7) \qquad \dot{Q}_{cmp}(t) =
            m_{cmp\_q} \cdot P_{cmp}(t) + b_{cmp\_q} \cdot ST_{cmp}(t)
            \quad \forall t \in T  \\
        &
        (8) \qquad \dot{Q}_{cmp}(t) = \dot{Q}_{cmp_out}(t)
            + \dot{Q}_{tes\_in}(t)
            \quad \forall t \in T \\
        &
        (9) \qquad r_{cmp\_tes} \cdot\dot{Q}_{cmp\_out}(t) =
            \left(1-r_{cmp\_tes}\right) \dot{Q}_{tes\_in}(t)
            \quad \forall t \in T \\
        &
        (10) \quad\; P_{exp}(t) = electrical\_output (t)
             \quad \forall t \in T \\
        &
        (11) \quad\; P_{exp\_max}(t) = m_{exp\_max} CAS_{fil}(t-1)
             + b_{exp\_max}
             \quad \forall t \in\left[1, t_{\max }\right] \\
        &
        (12) \quad\; P_{exp\_max}(t) = b_{exp\_max}
             \quad \forall t \notin\left[1, t_{\max }\right] \\
        &
        (13) \quad\; P_{exp}(t) \leq P_{exp\_max}(t)
             \quad \forall t \in T \\
        &
        (14) \quad\; P_{exp}(t) \geq P_{exp\_min}(t) \cdot ST_{exp}(t)
             \quad \forall t \in T \\
        &
        (15) \quad\; P_{exp}(t) \leq m_{exp\_max} \cdot CAS_{fil\_max}
             + b_{exp\_max} \cdot ST_{exp}(t)
             \quad \forall t \in T \\
        &
        (16) \quad\; \dot{Q}_{exp}(t) = m_{exp\_q} \cdot P_{exp}(t)
             + b_{cxp\_q} \cdot ST_{cxp}(t)
             \quad \forall t \in T \\
        &
        (17) \quad\; \dot{Q}_{exp\_in}(t) = fuel\_input(t)
             \quad \forall t \in T \\
        &
        (18) \quad\; \dot{Q}_{exp}(t) = \dot{Q}_{exp\_in}(t)
             + \dot{Q}_{tes\_out}(t)+\dot{Q}_{cxp\_add}(t)
             \quad \forall t \in T \\
        &
        (19) \quad\; r_{exp\_tes} \cdot \dot{Q}_{exp\_in}(t) =
             (1 - r_{exp\_tes})(\dot{Q}_{tes\_out}(t) + \dot{Q}_{exp\_add}(t))
             \quad \forall t \in T \\
        &
        (20) \quad\; \dot{E}_{cas\_in}(t) = m_{cas\_in}\cdot P_{cmp}(t)
             + b_{cas\_in}\cdot ST_{cmp}(t)
             \quad \forall t \in T \\
        &
        (21) \quad\; \dot{E}_{cas\_out}(t) = m_{cas\_out}\cdot P_{cmp}(t)
             + b_{cas\_out}\cdot ST_{cmp}(t)
             \quad \forall t \in T \\
        &
        (22) \quad\; \eta_{cas\_tmp} \cdot CAS_{fil}(t) = CAS_{fil}(t-1)
             + \tau\left(\dot{E}_{cas\_in}(t) - \dot{E}_{cas\_out}(t)\right)
             \quad \forall t \in\left[1, t_{max}\right] \\
         &
        (23) \quad\; \eta_{cas\_tmp} \cdot CAS_{fil}(t) =
             \tau\left(\dot{E}_{cas\_in}(t) - \dot{E}_{cas\_out}(t)\right)
             \quad \forall t \notin\left[1, t_{max}\right] \\
        &
        (24) \quad\; CAS_{fil}(t) \leq CAS_{fil\_max}
             \quad \forall t \in T \\
        &
        (25) \quad\; TES_{fil}(t) = TES_{fil}(t-1)
             + \tau\left(\dot{Q}_{tes\_in}(t)
             - \dot{Q}_{tes\_out}(t)\right)
             \quad \forall t \in\left[1, t_{max}\right] \\
         &
        (26) \quad\; TES_{fil}(t) =
             \tau\left(\dot{Q}_{tes\_in}(t)
             - \dot{Q}_{tes\_out}(t)\right)
             \quad \forall t \notin\left[1, t_{max}\right] \\
        &
        (27) \quad\; TES_{fil}(t) \leq TES_{fil\_max}
             \quad \forall t \in T \\
        &


    **Table: Symbols and attribute names of variables and parameters**

    .. csv-table:: Variables (V) and Parameters (P)
        :header: "symbol", "attribute", "type", "explanation"
        :widths: 1, 1, 1, 1

        ":math:`ST_{cmp}` ", "`cmp_st[n,t]` ", "V", "Status of
        compression"
        ":math:`{P}_{cmp}` ", "`cmp_p[n,t]`", "V", "Compression power"
        ":math:`{P}_{cmp\_max}`", "`cmp_p_max[n,t]`", "V", "Max.
        compression power"
        ":math:`\dot{Q}_{cmp}` ", "`cmp_q_out_sum[n,t]`", "V", "Summed
        heat flow in compression"
        ":math:`\dot{Q}_{cmp\_out}` ", "`cmp_q_waste[n,t]`", "V", "
        Waste heat flow from compression"
        ":math:`ST_{exp}(t)`", "`exp_st[n,t]`", "V", "Status of
        expansion (binary)"
        ":math:`P_{exp}(t)`", "`exp_p[n,t]`", "V", "Expansion power"
        ":math:`P_{exp\_max}(t)`", "`exp_p_max[n,t]`", "V", "Max.
        expansion power"
        ":math:`\dot{Q}_{exp}(t)`", "`exp_q_in_sum[n,t]`", "V", "
        Summed heat flow in expansion"
        ":math:`\dot{Q}_{exp\_in}(t)`", "`exp_q_fuel_in[n,t]`", "V", "
        Heat (external) flow into expansion"
        ":math:`\dot{Q}_{exp\_add}(t)`", "`exp_q_add_in[n,t]`", "V", "
        Additional heat flow into expansion"
        ":math:`CAV_{fil}(t)`", "`cav_level[n,t]`", "V", "Filling level
        if CAE"
        ":math:`\dot{E}_{cas\_in}(t)`", "`cav_e_in[n,t]`", "V", "
        Exergy flow into CAS"
        ":math:`\dot{E}_{cas\_out}(t)`", "`cav_e_out[n,t]`", "V", "
        Exergy flow from CAS"
        ":math:`TES_{fil}(t)`", "`tes_level[n,t]`", "V", "Filling
        level of Thermal Energy Storage (TES)"
        ":math:`\dot{Q}_{tes\_in}(t)`", "`tes_e_in[n,t]`", "V", "Heat
        flow into TES"
        ":math:`\dot{Q}_{tes\_out}(t)`", "`tes_e_out[n,t]`", "V", "Heat
        flow from TES"
        ":math:`b_{cmp\_max}`", "`cmp_p_max_b[n,t]`", "P", "Specific
        y-intersection"
        ":math:`b_{cmp\_q}`", "`cmp_q_out_b[n,t]`", "P", "Specific
        y-intersection"
        ":math:`b_{exp\_max}`", "`exp_p_max_b[n,t]`", "P", "Specific
        y-intersection"
        ":math:`b_{exp\_q}`", "`exp_q_in_b[n,t]`", "P", "Specific
        y-intersection"
        ":math:`b_{cas\_in}`", "`cav_e_in_b[n,t]`", "P", "Specific
        y-intersection"
        ":math:`b_{cas\_out}`", "`cav_e_out_b[n,t]`", "P", "Specific
        y-intersection"
        ":math:`m_{cmp\_max}`", "`cmp_p_max_m[n,t]`", "P", "Specific
        slope"
        ":math:`m_{cmp\_q}`", "`cmp_q_out_m[n,t]`", "P", "Specific
        slope"
        ":math:`m_{exp\_max}`", "`exp_p_max_m[n,t]`", "P", "Specific
        slope"
        ":math:`m_{exp\_q}`", "`exp_q_in_m[n,t]`", "P", "Specific
        slope"
        ":math:`m_{cas\_in}`", "`cav_e_in_m[n,t]`", "P", "Specific
        slope"
        ":math:`m_{cas\_out}`", "`cav_e_out_m[n,t]`", "P", "Specific
        slope"
        ":math:`P_{cmp\_min}`", "`cmp_p_min[n,t]`", "P", "Min.
        compression power"
        ":math:`r_{cmp\_tes}`", "`cmp_q_tes_share[n,t]`", "P", "Ratio
        between waste heat flow and heat flow into TES"
<<<<<<< HEAD
        ":math:`r_{exp\_tes}`", "`exp_q_tes_share[n,t]`", "P", "Ratio
        between external heat flow into expansion and heat flows from TES and
        additional source"
=======
        ":math:`r_{exp\_tes}`", "`exp_q_tes_share[n,t]`", "P", "
        | Ratio between external heat flow into expansion
        | and heat flows from TES and additional source"
>>>>>>> 29ca1d01
        ":math:`\tau`", "`m.timeincrement[n,t]`", "P", "Time interval
        length"
        ":math:`TES_{fil\_max}`", "`tes_level_max[n,t]`", "P", "Max.
        filling level of TES"
        ":math:`CAS_{fil\_max}`", "`cav_level_max[n,t]`", "P", "Max.
        filling level of TES"
<<<<<<< HEAD
        ":math:`\tau`", "`cav_eta_tmp[n,t]`", "P", "Temporal efficiency
        (loss factor to take intertemporal losses into account)"
=======
        ":math:`\tau`", "`cav_eta_tmp[n,t]`", "P", "
        | Temporal efficiency
        | (loss factor to take intertemporal losses into account)"
>>>>>>> 29ca1d01
        ":math:`electrical\_input`", "
        `flow[list(n.electrical_input.keys())[0], p, n, t]`", "P", "
        Electr. power input into compression"
        ":math:`electrical\_output`", "
        `flow[n, list(n.electrical_output.keys())[0], p, t]`", "P", "
        Electr. power output of expansion"
        ":math:`fuel\_input`", "
<<<<<<< HEAD
        flow[list(n.fuel_input.keys())[0], n, p, t]`", "P", "Heat input
=======
        `flow[list(n.fuel_input.keys())[0], n, t]`", "P", "Heat input
>>>>>>> 29ca1d01
        (external) into Expansion"

    """

    CONSTRAINT_GROUP = True

    def __init__(self, *args, **kwargs):
        super().__init__(*args, **kwargs)

    def _create(self, group=None):
        """
        Create constraints for GenericCAESBlock.

        Parameters
        ----------
        group : list
            List containing `.GenericCAES` objects.
            e.g. groups=[gcaes1, gcaes2,..]
        """
        m = self.parent_block()

        if group is None:
            return None

        self.GENERICCAES = Set(initialize=[n for n in group])

        # Compression: Binary variable for operation status
        self.cmp_st = Var(self.GENERICCAES, m.TIMESTEPS, within=Binary)

        # Compression: Realized capacity
        self.cmp_p = Var(
            self.GENERICCAES, m.TIMESTEPS, within=NonNegativeReals
        )

        # Compression: Max. Capacity
        self.cmp_p_max = Var(
            self.GENERICCAES, m.TIMESTEPS, within=NonNegativeReals
        )

        # Compression: Heat flow
        self.cmp_q_out_sum = Var(
            self.GENERICCAES, m.TIMESTEPS, within=NonNegativeReals
        )

        # Compression: Waste heat
        self.cmp_q_waste = Var(
            self.GENERICCAES, m.TIMESTEPS, within=NonNegativeReals
        )

        # Expansion: Binary variable for operation status
        self.exp_st = Var(self.GENERICCAES, m.TIMESTEPS, within=Binary)

        # Expansion: Realized capacity
        self.exp_p = Var(
            self.GENERICCAES, m.TIMESTEPS, within=NonNegativeReals
        )

        # Expansion: Max. Capacity
        self.exp_p_max = Var(
            self.GENERICCAES, m.TIMESTEPS, within=NonNegativeReals
        )

        # Expansion: Heat flow of natural gas co-firing
        self.exp_q_in_sum = Var(
            self.GENERICCAES, m.TIMESTEPS, within=NonNegativeReals
        )

        # Expansion: Heat flow of natural gas co-firing
        self.exp_q_fuel_in = Var(
            self.GENERICCAES, m.TIMESTEPS, within=NonNegativeReals
        )

        # Expansion: Heat flow of additional firing
        self.exp_q_add_in = Var(
            self.GENERICCAES, m.TIMESTEPS, within=NonNegativeReals
        )

        # Cavern: Filling levelh
        self.cav_level = Var(
            self.GENERICCAES, m.TIMESTEPS, within=NonNegativeReals
        )

        # Cavern: Energy inflow
        self.cav_e_in = Var(
            self.GENERICCAES, m.TIMESTEPS, within=NonNegativeReals
        )

        # Cavern: Energy outflow
        self.cav_e_out = Var(
            self.GENERICCAES, m.TIMESTEPS, within=NonNegativeReals
        )

        # TES: Filling levelh
        self.tes_level = Var(
            self.GENERICCAES, m.TIMESTEPS, within=NonNegativeReals
        )

        # TES: Energy inflow
        self.tes_e_in = Var(
            self.GENERICCAES, m.TIMESTEPS, within=NonNegativeReals
        )

        # TES: Energy outflow
        self.tes_e_out = Var(
            self.GENERICCAES, m.TIMESTEPS, within=NonNegativeReals
        )

        # Spot market: Positive capacity
        self.exp_p_spot = Var(
            self.GENERICCAES, m.TIMESTEPS, within=NonNegativeReals
        )

        # Spot market: Negative capacity
        self.cmp_p_spot = Var(
            self.GENERICCAES, m.TIMESTEPS, within=NonNegativeReals
        )

        # Compression: Capacity on markets
        def cmp_p_constr_rule(block, n, p, t):
            expr = 0
            expr += -self.cmp_p[n, t]
            expr += m.flow[list(n.electrical_input.keys())[0], n, p, t]
            return expr == 0

        self.cmp_p_constr = Constraint(
            self.GENERICCAES, m.TIMEINDEX, rule=cmp_p_constr_rule
        )

        # Compression: Max. capacity depending on cavern filling level
        def cmp_p_max_constr_rule(block, n, t):
            if t != 0:
                return (
                    self.cmp_p_max[n, t]
                    == n.params["cmp_p_max_m"] * self.cav_level[n, t - 1]
                    + n.params["cmp_p_max_b"]
                )
            else:
                return self.cmp_p_max[n, t] == n.params["cmp_p_max_b"]

        self.cmp_p_max_constr = Constraint(
            self.GENERICCAES, m.TIMESTEPS, rule=cmp_p_max_constr_rule
        )

        def cmp_p_max_area_constr_rule(block, n, t):
            return self.cmp_p[n, t] <= self.cmp_p_max[n, t]

        self.cmp_p_max_area_constr = Constraint(
            self.GENERICCAES, m.TIMESTEPS, rule=cmp_p_max_area_constr_rule
        )

        # Compression: Status of operation (on/off)
        def cmp_st_p_min_constr_rule(block, n, t):
            return (
                self.cmp_p[n, t] >= n.params["cmp_p_min"] * self.cmp_st[n, t]
            )

        self.cmp_st_p_min_constr = Constraint(
            self.GENERICCAES, m.TIMESTEPS, rule=cmp_st_p_min_constr_rule
        )

        def cmp_st_p_max_constr_rule(block, n, t):
            return (
                self.cmp_p[n, t]
                <= (
                    n.params["cmp_p_max_m"] * n.params["cav_level_max"]
                    + n.params["cmp_p_max_b"]
                )
                * self.cmp_st[n, t]
            )

        self.cmp_st_p_max_constr = Constraint(
            self.GENERICCAES, m.TIMESTEPS, rule=cmp_st_p_max_constr_rule
        )

        # (7) Compression: Heat flow out
        def cmp_q_out_constr_rule(block, n, t):
            return (
                self.cmp_q_out_sum[n, t]
                == n.params["cmp_q_out_m"] * self.cmp_p[n, t]
                + n.params["cmp_q_out_b"] * self.cmp_st[n, t]
            )

        self.cmp_q_out_constr = Constraint(
            self.GENERICCAES, m.TIMESTEPS, rule=cmp_q_out_constr_rule
        )

        #  (8) Compression: Definition of single heat flows
        def cmp_q_out_sum_constr_rule(block, n, t):
            return (
                self.cmp_q_out_sum[n, t]
                == self.cmp_q_waste[n, t] + self.tes_e_in[n, t]
            )

        self.cmp_q_out_sum_constr = Constraint(
            self.GENERICCAES, m.TIMESTEPS, rule=cmp_q_out_sum_constr_rule
        )

        # (9) Compression: Heat flow out ratio
        def cmp_q_out_shr_constr_rule(block, n, t):
            return self.cmp_q_waste[n, t] * n.params[
                "cmp_q_tes_share"
            ] == self.tes_e_in[n, t] * (1 - n.params["cmp_q_tes_share"])

        self.cmp_q_out_shr_constr = Constraint(
            self.GENERICCAES, m.TIMESTEPS, rule=cmp_q_out_shr_constr_rule
        )

        # (10) Expansion: Capacity on markets
        def exp_p_constr_rule(block, n, p, t):
            expr = 0
            expr += -self.exp_p[n, t]
            expr += m.flow[n, list(n.electrical_output.keys())[0], p, t]
            return expr == 0

        self.exp_p_constr = Constraint(
            self.GENERICCAES, m.TIMEINDEX, rule=exp_p_constr_rule
        )

        # (11-12) Expansion: Max. capacity depending on cavern filling level
        def exp_p_max_constr_rule(block, n, t):
            if t != 0:
                return (
                    self.exp_p_max[n, t]
                    == n.params["exp_p_max_m"] * self.cav_level[n, t - 1]
                    + n.params["exp_p_max_b"]
                )
            else:
                return self.exp_p_max[n, t] == n.params["exp_p_max_b"]

        self.exp_p_max_constr = Constraint(
            self.GENERICCAES, m.TIMESTEPS, rule=exp_p_max_constr_rule
        )

        # (13)
        def exp_p_max_area_constr_rule(block, n, t):
            return self.exp_p[n, t] <= self.exp_p_max[n, t]

        self.exp_p_max_area_constr = Constraint(
            self.GENERICCAES, m.TIMESTEPS, rule=exp_p_max_area_constr_rule
        )

        # (14) Expansion: Status of operation (on/off)
        def exp_st_p_min_constr_rule(block, n, t):
            return (
                self.exp_p[n, t] >= n.params["exp_p_min"] * self.exp_st[n, t]
            )

        self.exp_st_p_min_constr = Constraint(
            self.GENERICCAES, m.TIMESTEPS, rule=exp_st_p_min_constr_rule
        )

        # (15)
        def exp_st_p_max_constr_rule(block, n, t):
            return (
                self.exp_p[n, t]
                <= (
                    n.params["exp_p_max_m"] * n.params["cav_level_max"]
                    + n.params["exp_p_max_b"]
                )
                * self.exp_st[n, t]
            )

        self.exp_st_p_max_constr = Constraint(
            self.GENERICCAES, m.TIMESTEPS, rule=exp_st_p_max_constr_rule
        )

        # (16) Expansion: Heat flow in
        def exp_q_in_constr_rule(block, n, t):
            return (
                self.exp_q_in_sum[n, t]
                == n.params["exp_q_in_m"] * self.exp_p[n, t]
                + n.params["exp_q_in_b"] * self.exp_st[n, t]
            )

        self.exp_q_in_constr = Constraint(
            self.GENERICCAES, m.TIMESTEPS, rule=exp_q_in_constr_rule
        )

        # (17) Expansion: Fuel allocation
        def exp_q_fuel_constr_rule(block, n, p, t):
            expr = 0
            expr += -self.exp_q_fuel_in[n, t]
            expr += m.flow[list(n.fuel_input.keys())[0], n, p, t]
            return expr == 0

        self.exp_q_fuel_constr = Constraint(
            self.GENERICCAES, m.TIMEINDEX, rule=exp_q_fuel_constr_rule
        )

        # (18) Expansion: Definition of single heat flows
        def exp_q_in_sum_constr_rule(block, n, t):
            return (
                self.exp_q_in_sum[n, t]
                == self.exp_q_fuel_in[n, t]
                + self.tes_e_out[n, t]
                + self.exp_q_add_in[n, t]
            )

        self.exp_q_in_sum_constr = Constraint(
            self.GENERICCAES, m.TIMESTEPS, rule=exp_q_in_sum_constr_rule
        )

        # (19) Expansion: Heat flow in ratio
        def exp_q_in_shr_constr_rule(block, n, t):
            return n.params["exp_q_tes_share"] * self.exp_q_fuel_in[n, t] == (
                1 - n.params["exp_q_tes_share"]
            ) * (self.exp_q_add_in[n, t] + self.tes_e_out[n, t])

        self.exp_q_in_shr_constr = Constraint(
            self.GENERICCAES, m.TIMESTEPS, rule=exp_q_in_shr_constr_rule
        )

        # (20) Cavern: Energy inflow
        def cav_e_in_constr_rule(block, n, t):
            return (
                self.cav_e_in[n, t]
                == n.params["cav_e_in_m"] * self.cmp_p[n, t]
                + n.params["cav_e_in_b"]
            )

        self.cav_e_in_constr = Constraint(
            self.GENERICCAES, m.TIMESTEPS, rule=cav_e_in_constr_rule
        )

        # (21) Cavern: Energy outflow
        def cav_e_out_constr_rule(block, n, t):
            return (
                self.cav_e_out[n, t]
                == n.params["cav_e_out_m"] * self.exp_p[n, t]
                + n.params["cav_e_out_b"]
            )

        self.cav_e_out_constr = Constraint(
            self.GENERICCAES, m.TIMESTEPS, rule=cav_e_out_constr_rule
        )

        # (22-23) Cavern: Storage balance
        def cav_eta_constr_rule(block, n, t):
            if t != 0:
                return n.params["cav_eta_temp"] * self.cav_level[
                    n, t
                ] == self.cav_level[n, t - 1] + m.timeincrement[t] * (
                    self.cav_e_in[n, t] - self.cav_e_out[n, t]
                )
            else:
                return n.params["cav_eta_temp"] * self.cav_level[
                    n, t
                ] == m.timeincrement[t] * (
                    self.cav_e_in[n, t] - self.cav_e_out[n, t]
                )

        self.cav_eta_constr = Constraint(
            self.GENERICCAES, m.TIMESTEPS, rule=cav_eta_constr_rule
        )

        # (24) Cavern: Upper bound
        def cav_ub_constr_rule(block, n, t):
            return self.cav_level[n, t] <= n.params["cav_level_max"]

        self.cav_ub_constr = Constraint(
            self.GENERICCAES, m.TIMESTEPS, rule=cav_ub_constr_rule
        )

        # (25-26) TES: Storage balance
        def tes_eta_constr_rule(block, n, t):
            if t != 0:
                return self.tes_level[n, t] == self.tes_level[
                    n, t - 1
                ] + m.timeincrement[t] * (
                    self.tes_e_in[n, t] - self.tes_e_out[n, t]
                )
            else:
                return self.tes_level[n, t] == m.timeincrement[t] * (
                    self.tes_e_in[n, t] - self.tes_e_out[n, t]
                )

        self.tes_eta_constr = Constraint(
            self.GENERICCAES, m.TIMESTEPS, rule=tes_eta_constr_rule
        )

        # (27) TES: Upper bound
        def tes_ub_constr_rule(block, n, t):
            return self.tes_level[n, t] <= n.params["tes_level_max"]

        self.tes_ub_constr = Constraint(
            self.GENERICCAES, m.TIMESTEPS, rule=tes_ub_constr_rule
        )<|MERGE_RESOLUTION|>--- conflicted
+++ resolved
@@ -292,29 +292,18 @@
         compression power"
         ":math:`r_{cmp\_tes}`", "`cmp_q_tes_share[n,t]`", "P", "Ratio
         between waste heat flow and heat flow into TES"
-<<<<<<< HEAD
-        ":math:`r_{exp\_tes}`", "`exp_q_tes_share[n,t]`", "P", "Ratio
-        between external heat flow into expansion and heat flows from TES and
-        additional source"
-=======
         ":math:`r_{exp\_tes}`", "`exp_q_tes_share[n,t]`", "P", "
         | Ratio between external heat flow into expansion
         | and heat flows from TES and additional source"
->>>>>>> 29ca1d01
         ":math:`\tau`", "`m.timeincrement[n,t]`", "P", "Time interval
         length"
         ":math:`TES_{fil\_max}`", "`tes_level_max[n,t]`", "P", "Max.
         filling level of TES"
         ":math:`CAS_{fil\_max}`", "`cav_level_max[n,t]`", "P", "Max.
         filling level of TES"
-<<<<<<< HEAD
-        ":math:`\tau`", "`cav_eta_tmp[n,t]`", "P", "Temporal efficiency
-        (loss factor to take intertemporal losses into account)"
-=======
         ":math:`\tau`", "`cav_eta_tmp[n,t]`", "P", "
         | Temporal efficiency
         | (loss factor to take intertemporal losses into account)"
->>>>>>> 29ca1d01
         ":math:`electrical\_input`", "
         `flow[list(n.electrical_input.keys())[0], p, n, t]`", "P", "
         Electr. power input into compression"
@@ -322,11 +311,7 @@
         `flow[n, list(n.electrical_output.keys())[0], p, t]`", "P", "
         Electr. power output of expansion"
         ":math:`fuel\_input`", "
-<<<<<<< HEAD
-        flow[list(n.fuel_input.keys())[0], n, p, t]`", "P", "Heat input
-=======
-        `flow[list(n.fuel_input.keys())[0], n, t]`", "P", "Heat input
->>>>>>> 29ca1d01
+        `flow[list(n.fuel_input.keys())[0], n, p, t]`", "P", "Heat input
         (external) into Expansion"
 
     """
