# -*- coding: utf-8 -

"""
GenericStorage and associated individual constraints (blocks) and groupings.

SPDX-FileCopyrightText: Uwe Krien <krien@uni-bremen.de>
SPDX-FileCopyrightText: Simon Hilpert
SPDX-FileCopyrightText: Cord Kaldemeyer
SPDX-FileCopyrightText: Patrik Schönfeldt
SPDX-FileCopyrightText: FranziPl
SPDX-FileCopyrightText: jnnr
SPDX-FileCopyrightText: Stephan Günther
SPDX-FileCopyrightText: FabianTU
SPDX-FileCopyrightText: Johannes Röder
SPDX-FileCopyrightText: Ekaterina Zolotarevskaia
SPDX-FileCopyrightText: Johannes Kochems
SPDX-FileCopyrightText: Johannes Giehl
SPDX-FileCopyrightText: Raul Ciria Aylagas

SPDX-License-Identifier: MIT

"""
import math
import numbers
from warnings import warn

import numpy as np
from oemof.network import Node
from oemof.tools import debugging
from oemof.tools import economics
from pyomo.core.base.block import ScalarBlock
from pyomo.environ import Binary
from pyomo.environ import BuildAction
from pyomo.environ import Constraint
from pyomo.environ import Expression
from pyomo.environ import NonNegativeReals
from pyomo.environ import Set
from pyomo.environ import Var

from oemof.solph._helpers import check_node_object_for_missing_attribute
from oemof.solph._options import Investment
from oemof.solph._plumbing import sequence
from oemof.solph._plumbing import valid_sequence


class GenericStorage(Node):
    r"""
    Component `GenericStorage` to model with basic characteristics of storages.

    The GenericStorage is designed for one input and one output.

    Parameters
    ----------
    nominal_storage_capacity : numeric, :math:`E_{nom}` or
            :class:`oemof.solph.options.Investment` object
        Absolute nominal capacity of the storage, fixed value or
        object describing parameter of investment optimisations.
    invest_relation_input_capacity : numeric (iterable or scalar) or None, :math:`r_{cap,in}`
        Ratio between the investment variable of the input Flow and the
        investment variable of the storage:
        :math:`\dot{E}_{in,invest} = E_{invest} \cdot r_{cap,in}`
    invest_relation_output_capacity : numeric (iterable or scalar) or None, :math:`r_{cap,out}`
        Ratio between the investment variable of the output Flow and the
        investment variable of the storage:
        :math:`\dot{E}_{out,invest} = E_{invest} \cdot r_{cap,out}`
    invest_relation_input_output : numeric (iterable or scalar) or None, :math:`r_{in,out}`
        Ratio between the investment variable of the output Flow and the
        investment variable of the input flow. This ratio used to fix the
        flow investments to each other.
        Values < 1 set the input flow lower than the output and > 1 will
        set the input flow higher than the output flow. If None no relation
        will be set:
        :math:`\dot{E}_{in,invest} = \dot{E}_{out,invest} \cdot r_{in,out}`
    initial_storage_level : numeric, :math:`c(-1)`
        The relative storage content in the timestep before the first
        time step of optimization (between 0 and 1).

        Note: When investment mode is used in a multi-period model,
        `initial_storage_level` is not supported.
        Storage output is forced to zero until the storage unit is invested in.
    balanced : boolean
        Couple storage level of first and last time step.
        (Total inflow and total outflow are balanced.)
    loss_rate : numeric (iterable or scalar)
        The relative loss of the storage content per hour.
    fixed_losses_relative : numeric (iterable or scalar), :math:`\gamma(t)`
        Losses per hour that are independent of the storage content but
        proportional to nominal storage capacity.

        Note: Fixed losses are not supported in investment mode.
    fixed_losses_absolute : numeric (iterable or scalar), :math:`\delta(t)`
        Losses per hour that are independent of storage content and independent
        of nominal storage capacity.

        Note: Fixed losses are not supported in investment mode.
    inflow_conversion_factor : numeric (iterable or scalar), :math:`\eta_i(t)`
        The relative conversion factor, i.e. efficiency associated with the
        inflow of the storage.
    outflow_conversion_factor : numeric (iterable or scalar), :math:`\eta_o(t)`
        see: inflow_conversion_factor
    min_storage_level : numeric (iterable or scalar), :math:`c_{min}(t)`
        The normed minimum storage content as fraction of the
        nominal storage capacity or the capacity that has been invested into
        (between 0 and 1).
        To set different values in every time step use a sequence.
    max_storage_level : numeric (iterable or scalar), :math:`c_{max}(t)`
        see: min_storage_level
    investment : :class:`oemof.solph.options.Investment` object
        Object indicating if a nominal_value of the flow is determined by
        the optimization problem. Note: This will refer all attributes to an
        investment variable instead of to the nominal_storage_capacity. The
        nominal_storage_capacity should not be set (or set to None) if an
        investment object is used.
    storage_costs : numeric (iterable or scalar), :math:`c_{storage}(t)`
        Cost (per energy) for having energy in the storage, starting from
        time point :math:`t_{1}`.
    lifetime_inflow : int, :math:`n_{in}`
        Determine the lifetime of an inflow; only applicable for multi-period
        models which can invest in storage capacity and have an
        invest_relation_input_capacity defined
    lifetime_outflow : int, :math:`n_{in}`
        Determine the lifetime of an outflow; only applicable for multi-period
        models which can invest in storage capacity and have an
        invest_relation_output_capacity defined

    Notes
    -----
    The following sets, variables, constraints and objective parts are created
     * :py:class:`~oemof.solph.components._generic_storage.GenericStorageBlock`
       (if no Investment object present)
     * :py:class:`~oemof.solph.components._generic_storage.GenericInvestmentStorageBlock`
       (if Investment object present)

    Examples
    --------
    Basic usage examples of the GenericStorage with a random selection of
    attributes. See the Flow class for all Flow attributes.

    >>> from oemof import solph

    >>> my_bus = solph.buses.Bus('my_bus')

    >>> my_storage = solph.components.GenericStorage(
    ...     label='storage',
    ...     nominal_storage_capacity=1000,
    ...     inputs={my_bus: solph.flows.Flow(nominal_value=200, variable_costs=10)},
    ...     outputs={my_bus: solph.flows.Flow(nominal_value=200)},
    ...     loss_rate=0.01,
    ...     initial_storage_level=0,
    ...     max_storage_level = 0.9,
    ...     inflow_conversion_factor=0.9,
    ...     outflow_conversion_factor=0.93)

    >>> my_investment_storage = solph.components.GenericStorage(
    ...     label='storage',
    ...     nominal_storage_capacity=solph.Investment(ep_costs=50),
    ...     inputs={my_bus: solph.flows.Flow()},
    ...     outputs={my_bus: solph.flows.Flow()},
    ...     loss_rate=0.02,
    ...     initial_storage_level=None,
    ...     invest_relation_input_capacity=1/6,
    ...     invest_relation_output_capacity=1/6,
    ...     inflow_conversion_factor=1,
    ...     outflow_conversion_factor=0.8)
    """  # noqa: E501

    def __init__(
        self,
        label=None,
        inputs=None,
        outputs=None,
        nominal_storage_capacity=None,
        initial_storage_level=None,
        investment=None,
        invest_relation_input_output=None,
        invest_relation_input_capacity=None,
        invest_relation_output_capacity=None,
        min_storage_level=0,
        max_storage_level=1,
        balanced=True,
        loss_rate=0,
        fixed_losses_relative=0,
        fixed_losses_absolute=0,
        inflow_conversion_factor=1,
        outflow_conversion_factor=1,
        fixed_costs=0,
        storage_costs=None,
        lifetime_inflow=None,
        lifetime_outflow=None,
        custom_attributes=None,
    ):
        if inputs is None:
            inputs = {}
        if outputs is None:
            outputs = {}
        if custom_attributes is None:
            custom_attributes = {}
        super().__init__(
            label,
            inputs=inputs,
            outputs=outputs,
            custom_properties=custom_attributes,
        )
        # --- BEGIN: The following code can be removed for versions >= v0.6 ---
        if investment is not None:
            msg = (
                "For backward compatibility,"
                " the option investment overwrites the option"
                + " nominal_storage_capacity."
                + " Both options cannot be set at the same time."
            )
            if nominal_storage_capacity is not None:
                raise AttributeError(msg)
            else:
                warn(msg, FutureWarning)
            nominal_storage_capacity = investment
        # --- END ---

        self.nominal_storage_capacity = None
        self.investment = None
        self._invest_group = False
        if isinstance(nominal_storage_capacity, numbers.Real):
            self.nominal_storage_capacity = nominal_storage_capacity
        elif isinstance(nominal_storage_capacity, Investment):
            self.investment = nominal_storage_capacity
            self._invest_group = True

        self.initial_storage_level = initial_storage_level
        self.balanced = balanced
        self.loss_rate = sequence(loss_rate)
        self.fixed_losses_relative = sequence(fixed_losses_relative)
        self.fixed_losses_absolute = sequence(fixed_losses_absolute)
        self.inflow_conversion_factor = sequence(inflow_conversion_factor)
        self.outflow_conversion_factor = sequence(outflow_conversion_factor)
        self.max_storage_level = sequence(max_storage_level)
        self.min_storage_level = sequence(min_storage_level)
        self.fixed_costs = sequence(fixed_costs)
        self.storage_costs = sequence(storage_costs)
        self.invest_relation_input_output = sequence(
            invest_relation_input_output
        )
        self.invest_relation_input_capacity = sequence(
            invest_relation_input_capacity
        )
        self.invest_relation_output_capacity = sequence(
            invest_relation_output_capacity
        )
        self.lifetime_inflow = lifetime_inflow
        self.lifetime_outflow = lifetime_outflow

        # Check number of flows.
        self._check_number_of_flows()
        # Check for infeasible parameter combinations
        self._check_infeasible_parameter_combinations()

        if self._invest_group:
            self._check_invest_attributes()

    def _set_flows(self):
        """Define inflow / outflow as investment flows when they are
        coupled with storage capacity via invest relations
        """
        for flow in self.inputs.values():
            if self.invest_relation_input_capacity[
                0
            ] is not None and not isinstance(flow.investment, Investment):
                flow.investment = Investment(lifetime=self.lifetime_inflow)
        for flow in self.outputs.values():
            if self.invest_relation_output_capacity[
                0
            ] is not None and not isinstance(flow.investment, Investment):
                flow.investment = Investment(lifetime=self.lifetime_outflow)

    def _check_invest_attributes(self):
        """Raise errors for infeasible investment attribute combinations"""
        if (
            self.invest_relation_input_output[0] is not None
            and self.invest_relation_output_capacity[0] is not None
            and self.invest_relation_input_capacity[0] is not None
        ):
            e2 = (
                "Overdetermined. Three investment object will be coupled"
                "with three constraints. Set one invest relation to 'None'."
            )
            raise AttributeError(e2)
        if (
            self.investment
            and self.fixed_losses_absolute.max() != 0
            and self.investment.existing == 0
            and self.investment.minimum.min() == 0
        ):
            e3 = (
                "With fixed_losses_absolute > 0, either investment.existing "
                "or investment.minimum has to be non-zero."
            )
            raise AttributeError(e3)

        self._set_flows()

    def _check_number_of_flows(self):
        """Ensure that there is only one inflow and outflow to the storage"""
        msg = "Only one {0} flow allowed in the GenericStorage {1}."
        check_node_object_for_missing_attribute(self, "inputs")
        check_node_object_for_missing_attribute(self, "outputs")
        if len(self.inputs) > 1:
            raise AttributeError(msg.format("input", self.label))
        if len(self.outputs) > 1:
            raise AttributeError(msg.format("output", self.label))

    def _check_infeasible_parameter_combinations(self):
        """Check for infeasible parameter combinations and raise error"""
        msg = (
            "initial_storage_level must be greater or equal to "
            "min_storage_level and smaller or equal to "
            "max_storage_level."
        )
        if self.initial_storage_level is not None:
            if (
                self.initial_storage_level < self.min_storage_level[0]
                or self.initial_storage_level > self.max_storage_level[0]
            ):
                raise ValueError(msg)

    def constraint_group(self):
        if self._invest_group is True:
            return GenericInvestmentStorageBlock
        else:
            return GenericStorageBlock


class GenericStorageBlock(ScalarBlock):
    r"""Storage without an :class:`.Investment` object.

    **The following sets are created:** (-> see basic sets at
    :class:`.Model` )

    STORAGES
        A set with all :py:class:`~.GenericStorage` objects, which do not have an
        :attr:`investment` of type :class:`.Investment`.

    STORAGES_BALANCED
        A set of  all :py:class:`~.GenericStorage` objects, with 'balanced' attribute set
        to True.

    STORAGES_WITH_INVEST_FLOW_REL
        A set with all :py:class:`~.GenericStorage` objects with two investment
        flows coupled with the 'invest_relation_input_output' attribute.

    **The following variables are created:**

    storage_content
        Storage content for every storage and timestep. The value for the
        storage content at the beginning is set by the parameter
        `initial_storage_level` or not set if `initial_storage_level` is None.
        The variable of storage s and timestep t can be accessed by:
        `om.GenericStorageBlock.storage_content[s, t]`

    storage_content_intra
        Storage content for every storage and timestep of typical periods
        (only used in TSAM-mode). The variable of storage s and timestep t can
        be accessed by: `om.GenericStorageBlock.storage_content_intra[s, k, t]`

    **The following constraints are created:**

    Set storage_content of last time step to one at t=0 if balanced == True
        .. math::
            E(t_{last}) = E(-1)

    Storage losses :attr:`om.Storage.losses[n, t]`
        .. math:: E_{loss}(t) = &E(t-1) \cdot
            1 - (1 - \beta(t))^{\tau(t)/(t_u)} \\
            &- \gamma(t)\cdot E_{nom} \cdot {\tau(t)/(t_u)}\\
            &- \delta(t) \cdot {\tau(t)/(t_u)}

    Storage balance :attr:`om.Storage.balance[n, t]`
        .. math:: E(t) = &E(t-1) - E_{loss}(t)
            &- \frac{\dot{E}_o(p, t)}{\eta_o(t)} \cdot \tau(t)
            + \dot{E}_i(p, t) \cdot \eta_i(t) \cdot \tau(t)

    Connect the invest variables of the input and the output flow.
        .. math::
          InvestmentFlowBlock.invest(source(n), n, p) + existing = \\
          (InvestmentFlowBlock.invest(n, target(n), p) + existing) \\
          * invest\_relation\_input\_output(n) \\
          \forall n \in \textrm{INVEST\_REL\_IN\_OUT} \\
          \forall p \in \textrm{PERIODS}



    =========================== ======================= =========
    symbol                      explanation             attribute
    =========================== ======================= =========
    :math:`E(t)`                energy currently stored `storage_content`
    :math:`E_{nom}`             nominal capacity of     `nominal_storage_capacity`
                                the energy storage
    :math:`c(-1)`               state before            `initial_storage_level`
                                initial time step
    :math:`c_{min}(t)`          minimum allowed storage `min_storage_level[t]`
    :math:`c_{max}(t)`          maximum allowed storage `max_storage_level[t]`
    :math:`\beta(t)`            fraction of lost energy `loss_rate[t]`
                                as share of
                                :math:`E(t)` per hour
    :math:`\gamma(t)`           fixed loss of energy    `fixed_losses_relative[t]`
                                per hour relative to
                                :math:`E_{nom}`
    :math:`\delta(t)`           absolute fixed loss     `fixed_losses_absolute[t]`
                                of energy per hour
    :math:`\dot{E}_i(t)`        energy flowing in       `inputs`
    :math:`\dot{E}_o(t)`        energy flowing out      `outputs`
    :math:`\eta_i(t)`           conversion factor       `inflow_conversion_factor[t]`
                                (i.e. efficiency)
                                when storing energy
    :math:`\eta_o(t)`           conversion factor when  `outflow_conversion_factor[t]`
                                (i.e. efficiency)
                                taking stored energy
    :math:`\tau(t)`             duration of time step
    :math:`t_u`                 time unit of losses
                                :math:`\beta(t)`,
                                :math:`\gamma(t)`
                                :math:`\delta(t)` and
                                timeincrement
                                :math:`\tau(t)`
    :math:`c_{storage}(t)`      costs of having         `storage_costs`
                                energy stored
    =========================== ======================= =========

    **The following parts of the objective function are created:**

    *Standard model*

    * :attr: `storage_costs` not 0

        .. math::
            \sum_{t \in \textrm{TIMEPOINTS} > 0} c_{storage}(t) \cdot E(t)


    *Multi-period model*

    * :attr:`fixed_costs` not None

        .. math::
            \displaystyle \sum_{pp=0}^{year_{max}} E_{nom}
            \cdot c_{fixed}(pp) \cdot DF^{-pp}

    where:

    * :math:`DF=(1+dr)` is the discount factor with discount rate :math:`dr`.
    * :math:`year_{max}` denotes the last year of the optimization
      horizon, i.e. at the end of the last period.

    """  # noqa: E501

    CONSTRAINT_GROUP = True

    def __init__(self, *args, **kwargs):
        super().__init__(*args, **kwargs)

    def _create(self, group=None):
        """
        Parameters
        ----------
        group : list
            List containing storage objects.
            e.g. groups=[storage1, storage2,..]
        """
        m = self.parent_block()

        if group is None:
            return None

        i = {n: [i for i in n.inputs][0] for n in group}
        o = {n: [o for o in n.outputs][0] for n in group}

        #  ************* SETS *********************************

        self.STORAGES = Set(initialize=[n for n in group])

        self.STORAGES_BALANCED = Set(
            initialize=[n for n in group if n.balanced is True]
        )

        self.STORAGES_INITITAL_LEVEL = Set(
            initialize=[
                n for n in group if n.initial_storage_level is not None
            ]
        )

        self.STORAGES_WITH_INVEST_FLOW_REL = Set(
            initialize=[
                n
                for n in group
                if n.invest_relation_input_output[0] is not None
            ]
        )

        #  ************* VARIABLES *****************************

        def _storage_content_bound_rule(block, n, t):
            """
            Rule definition for bounds of storage_content variable of
            storage n in timestep t.
            """
            bounds = (
                n.nominal_storage_capacity * n.min_storage_level[t],
                n.nominal_storage_capacity * n.max_storage_level[t],
            )
            return bounds

<<<<<<< HEAD
        self.storage_content = Var(
            self.STORAGES, m.TIMEPOINTS, bounds=_storage_content_bound_rule
        )

        self.storage_losses = Var(self.STORAGES, m.TIMESTEPS)

        # set the initial storage content
        # ToDo: More elegant code possible?
        for n in group:
            if n.initial_storage_level is not None:
                self.storage_content[n, 0] = (
                    n.initial_storage_level * n.nominal_storage_capacity
                )
                self.storage_content[n, 0].fix()
=======
        if not m.TSAM_MODE:
            self.storage_content = Var(
                self.STORAGES, m.TIMEPOINTS, bounds=_storage_content_bound_rule
            )
>>>>>>> aaef5ad2

            # set the initial storage content
            # ToDo: More elegant code possible?
            for n in group:
                if n.initial_storage_level is not None:
                    self.storage_content[n, 0] = (
                        n.initial_storage_level * n.nominal_storage_capacity
                    )
                    self.storage_content[n, 0].fix()
        else:
            self.storage_content_inter = Var(
                self.STORAGES, m.CLUSTERS_OFFSET, within=NonNegativeReals
            )
            self.storage_content_intra = Var(
                self.STORAGES, m.TIMEINDEX_TYPICAL_CLUSTER_OFFSET
            )
            # set the initial intra storage content
            # first timestep in intra storage is always zero
            for n in group:
                for p, k in m.TYPICAL_CLUSTERS:
                    self.storage_content_intra[n, p, k, 0] = 0
                    self.storage_content_intra[n, p, k, 0].fix()
                if n.initial_storage_level is not None:
                    self.storage_content_inter[n, 0] = (
                        n.initial_storage_level * n.nominal_storage_capacity
                    )
                    self.storage_content_inter[n, 0].fix()
        #  ************* Constraints ***************************

<<<<<<< HEAD
        def _storage_losses_rule(block, n, t):
            expr = block.storage_content[n, t] * (
                1 - (1 - n.loss_rate[t]) ** m.timeincrement[t]
=======
        def _storage_inter_minimum_level_rule(block):
            # See FINE implementation at
            # https://github.com/FZJ-IEK3-VSA/FINE/blob/
            # 57ec32561fb95e746c505760bd0d61c97d2fd2fb/FINE/storage.py#L1329
            for n in self.STORAGES:
                for p, i, g in m.TIMEINDEX_CLUSTER:
                    t = m.get_timestep_from_tsam_timestep(p, i, g)
                    lhs = n.nominal_storage_capacity * n.min_storage_level[t]
                    k = m.es.tsa_parameters[p]["order"][i]
                    tk = m.get_timestep_from_tsam_timestep(p, k, g)
                    inter_i = (
                        sum(
                            len(m.es.tsa_parameters[ip]["order"])
                            for ip in range(p)
                        )
                        + i
                    )
                    rhs = (
                        self.storage_content_inter[n, inter_i]
                        * (1 - n.loss_rate[t]) ** (g * m.timeincrement[tk])
                        + self.storage_content_intra[n, p, k, g]
                    )
                    self.storage_inter_minimum_level.add(
                        (n, p, i, g), lhs <= rhs
                    )

        if m.TSAM_MODE:
            self.storage_inter_minimum_level = Constraint(
                self.STORAGES, m.TIMEINDEX_CLUSTER, noruleinit=True
            )

            self.storage_inter_minimum_level_build = BuildAction(
                rule=_storage_inter_minimum_level_rule
            )

        def _storage_inter_maximum_level_rule(block):
            for n in self.STORAGES:
                for p, i, g in m.TIMEINDEX_CLUSTER:
                    t = m.get_timestep_from_tsam_timestep(p, i, g)
                    k = m.es.tsa_parameters[p]["order"][i]
                    tk = m.get_timestep_from_tsam_timestep(p, k, g)
                    inter_i = (
                        sum(
                            len(m.es.tsa_parameters[ip]["order"])
                            for ip in range(p)
                        )
                        + i
                    )
                    lhs = (
                        self.storage_content_inter[n, inter_i]
                        * (1 - n.loss_rate[t]) ** (g * m.timeincrement[tk])
                        + self.storage_content_intra[n, p, k, g]
                    )
                    rhs = n.nominal_storage_capacity * n.max_storage_level[t]
                    self.storage_inter_maximum_level.add(
                        (n, p, i, g), lhs <= rhs
                    )

        if m.TSAM_MODE:
            self.storage_inter_maximum_level = Constraint(
                self.STORAGES, m.TIMEINDEX_CLUSTER, noruleinit=True
            )

            self.storage_inter_maximum_level_build = BuildAction(
                rule=_storage_inter_maximum_level_rule
            )

        def _storage_balance_rule(block, n, p, t):
            """
            Rule definition for the storage balance of every storage n and
            every timestep.
            """
            expr = 0
            expr += block.storage_content[n, t + 1]
            expr += (
                -block.storage_content[n, t]
                * (1 - n.loss_rate[t]) ** m.timeincrement[t]
>>>>>>> aaef5ad2
            )
            expr += (
                n.fixed_losses_relative[t]
                * n.nominal_storage_capacity
                * m.timeincrement[t]
            )
            expr += n.fixed_losses_absolute[t] * m.timeincrement[t]

            return expr == block.storage_losses[n, t]

        self.losses = Constraint(
            self.STORAGES, m.TIMESTEPS, rule=_storage_losses_rule
        )

        def _storage_balance_rule(block, n, t):
            """
            Rule definition for the storage balance of every storage n and
            every timestep.
            """
            expr = block.storage_content[n, t]
            expr -= block.storage_losses[n, t]
            expr += (
                m.flow[i[n], n, t] * n.inflow_conversion_factor[t]
            ) * m.timeincrement[t]
            expr -= (
                m.flow[n, o[n], t] / n.outflow_conversion_factor[t]
            ) * m.timeincrement[t]
            return expr == block.storage_content[n, t + 1]

<<<<<<< HEAD
        self.balance = Constraint(
            self.STORAGES, m.TIMESTEPS, rule=_storage_balance_rule
        )
=======
        def _intra_storage_balance_rule(block, n, p, k, g):
            """
            Rule definition for the storage balance of every storage n and
            every timestep.
            """
            t = m.get_timestep_from_tsam_timestep(p, k, g)
            expr = 0
            expr += block.storage_content_intra[n, p, k, g + 1]
            expr += (
                -block.storage_content_intra[n, p, k, g]
                * (1 - n.loss_rate[t]) ** m.timeincrement[t]
            )
            expr += (
                n.fixed_losses_relative[t]
                * n.nominal_storage_capacity
                * m.timeincrement[t]
            )
            expr += n.fixed_losses_absolute[t] * m.timeincrement[t]
            expr += (
                -m.flow[i[n], n, p, t] * n.inflow_conversion_factor[t]
            ) * m.timeincrement[t]
            expr += (
                m.flow[n, o[n], p, t] / n.outflow_conversion_factor[t]
            ) * m.timeincrement[t]
            return expr == 0

        if not m.TSAM_MODE:
            self.balance = Constraint(
                self.STORAGES, m.TIMEINDEX, rule=_storage_balance_rule
            )
        else:
            self.intra_balance = Constraint(
                self.STORAGES,
                m.TIMEINDEX_TYPICAL_CLUSTER,
                rule=_intra_storage_balance_rule,
            )

        def _inter_storage_balance_rule(block, n, i):
            """
            Rule definition for the storage balance of every storage n and
            every timestep.
            """
            ii = 0
            for p in m.PERIODS:
                ii += len(m.es.tsa_parameters[p]["order"])
                if ii > i:
                    ii -= len(m.es.tsa_parameters[p]["order"])
                    ii = i - ii
                    break

            k = m.es.tsa_parameters[p]["order"][ii]

            # Calculate inter losses over whole typical period
            t0 = m.get_timestep_from_tsam_timestep(p, k, 0)
            losses = math.prod(
                (1 - n.loss_rate[t0 + s])
                ** m.es.tsa_parameters[p]["segments"][(k, s)]
                if "segments" in m.es.tsa_parameters[p]
                else 1 - n.loss_rate[t0 + s]
                for s in range(m.es.tsa_parameters[p]["timesteps"])
            )

            expr = 0
            expr += block.storage_content_inter[n, i + 1]
            expr += -block.storage_content_inter[n, i] * losses
            expr += -self.storage_content_intra[
                n, p, k, m.es.tsa_parameters[p]["timesteps"]
            ]
            return expr == 0

        if m.TSAM_MODE:
            self.inter_balance = Constraint(
                self.STORAGES,
                m.CLUSTERS,
                rule=_inter_storage_balance_rule,
            )
>>>>>>> aaef5ad2

        def _balanced_storage_rule(block, n):
            """
            Storage content of last time step == initial storage content
            if balanced.
            """
            return (
                block.storage_content[n, m.TIMEPOINTS.at(-1)]
                == block.storage_content[n, m.TIMEPOINTS.at(1)]
            )

        def _balanced_inter_storage_rule(block, n):
            """
            Storage content of last time step == initial storage content
            if balanced.
            """
            return (
                block.storage_content_inter[n, m.CLUSTERS_OFFSET.at(-1)]
                == block.storage_content_inter[n, m.CLUSTERS_OFFSET.at(1)]
            )

        if not m.TSAM_MODE:
            self.balanced_cstr = Constraint(
                self.STORAGES_BALANCED, rule=_balanced_storage_rule
            )
        else:
            self.balanced_cstr = Constraint(
                self.STORAGES_BALANCED, rule=_balanced_inter_storage_rule
            )

        def _power_coupled(_):
            """
            Rule definition for constraint to connect the input power
            and output power
            """
            for n in self.STORAGES_WITH_INVEST_FLOW_REL:
                for p in m.PERIODS:
                    expr = (
                        m.InvestmentFlowBlock.total[n, o[n], p]
                    ) * n.invest_relation_input_output[p] == (
                        m.InvestmentFlowBlock.total[i[n], n, p]
                    )
                    self.power_coupled.add((n, p), expr)

        self.power_coupled = Constraint(
            self.STORAGES_WITH_INVEST_FLOW_REL, m.PERIODS, noruleinit=True
        )

        self.power_coupled_build = BuildAction(rule=_power_coupled)

    def _objective_expression(self):
        r"""
        Objective expression for storages with no investment.

        Note
        ----
        * For standard models, this adds nothing as variable costs are
          already added in the Block :py:class:`~.SimpleFlowBlock`.
        * For multi-period models, fixed costs may be introduced
          and added here.
        """
        m = self.parent_block()

        fixed_costs = 0

        if m.es.periods is not None:
            for n in self.STORAGES:
                if valid_sequence(n.fixed_costs, len(m.PERIODS)):
                    fixed_costs += sum(
                        n.nominal_storage_capacity
                        * n.fixed_costs[pp]
                        * (1 + m.discount_rate) ** (-pp)
                        for pp in range(m.es.end_year_of_optimization)
                    )
        self.fixed_costs = Expression(expr=fixed_costs)

        storage_costs = 0

        for n in self.STORAGES:
<<<<<<< HEAD
            if valid_sequence(n.storage_costs, len(m.TIMESTEPS)):
                # We actually want to iterate over all TIMEPOINTS except the
                # 0th. As integers are used for the index, this is equicalent
                # to iterating over the TIMESTEPS with one offset.
                for t in m.TIMESTEPS:
                    storage_costs += (
                        self.storage_content[n, t + 1] * n.storage_costs[t]
                    )
=======
            if n.storage_costs[0] is not None:
                storage_costs += (
                    self.storage_content[n, 0] * n.storage_costs[0]
                )
                if not m.TSAM_MODE:
                    for t in m.TIMESTEPS:
                        storage_costs += (
                            self.storage_content[n, t + 1]
                            * n.storage_costs[t + 1]
                        )
                else:
                    for t in m.TIMESTEPS_ORIGINAL:
                        storage_costs += (
                            self.storage_content[n, t + 1]
                            * n.storage_costs[t + 1]
                        )
>>>>>>> aaef5ad2

        self.storage_costs = Expression(expr=storage_costs)
        self.costs = Expression(expr=storage_costs + fixed_costs)

        return self.costs


class GenericInvestmentStorageBlock(ScalarBlock):
    r"""
    Block for all storages with :attr:`Investment` being not None.
    See :class:`.Investment` for all parameters of the
    Investment class.

    **Variables**

    All Storages are indexed by :math:`n` (denoting the respective storage
    unit), which is omitted in the following for the sake of convenience.
    The following variables are created as attributes of
    :attr:`om.GenericInvestmentStorageBlock`:

    * :math:`P_i(p, t)`

        Inflow of the storage
        (created in :class:`oemof.solph.models.Model`).

    * :math:`P_o(p, t)`

        Outflow of the storage
        (created in :class:`oemof.solph.models.Model`).

    * :math:`E(t)`

        Current storage content (Absolute level of stored energy).

    * :math:`E_{invest}(p)`

        Invested (nominal) capacity of the storage in period p.

    * :math:`E_{total}(p)`

        Total installed (nominal) capacity of the storage in period p.

    * :math:`E_{old}(p)`

        Old (nominal) capacity of the storage to be decommissioned in period p.

    * :math:`E_{old,exo}(p)`

        Exogenous old (nominal) capacity of the storage to be decommissioned
        in period p; existing capacity reaching its lifetime.

    * :math:`E_{old,endo}(p)`

        Endogenous old (nominal) capacity of the storage to be decommissioned
        in period p; endgenous investments reaching their lifetime.

    * :math:`E(-1)`

        Initial storage content (before timestep 0).
        Not applicable for a multi-period model.

    * :math:`b_{invest}(p)`

        Binary variable for the status of the investment, if
        :attr:`nonconvex` is `True`.

    **Constraints**

    The following constraints are created for all investment storages:

        Storage balance (Same as for :class:`.GenericStorageBlock`)

        .. math:: E(t) = &E(t-1) \cdot
            (1 - \beta(t)) ^{\tau(t)/(t_u)} \\
            &- \gamma(t)\cdot (E_{total}(p)) \cdot {\tau(t)/(t_u)}\\
            &- \delta(t) \cdot {\tau(t)/(t_u)}\\
            &- \frac{\dot{E}_o(p, t))}{\eta_o(t)} \cdot \tau(t)
            + \dot{E}_i(p, t) \cdot \eta_i(t) \cdot \tau(t)

        Total storage capacity (p > 0 for multi-period model only)

        .. math::
            &
            if \quad p=0:\\
            &
            E_{total}(p) = E_{exist} + E_{invest}(p)\\
            &\\
            &
            else:\\
            &
            E_{total}(p) = E_{total}(p-1) + E_{invest}(p) - E_{old}(p)\\
            &\\
            &
            \forall p \in \textrm{PERIODS}

        Old storage capacity (p > 0 for multi-period model only)

        .. math::
            &
            E_{old}(p) = E_{old,exo}(p) + E_{old,end}(p)\\
            &\\
            &
            if \quad p=0:\\
            &
            E_{old,end}(p) = 0\\
            &\\
            &
            else \quad if \quad l \leq year(p):\\
            &
            E_{old,end}(p) = E_{invest}(p_{comm})\\
            &\\
            &
            else:\\
            &
            E_{old,end}(p)\\
            &\\
            &
            if \quad p=0:\\
            &
            E_{old,exo}(p) = 0\\
            &\\
            &
            else \quad if \quad l - a \leq year(p):\\
            &
            E_{old,exo}(p) = E_{exist} (*)\\
            &\\
            &
            else:\\
            &
            E_{old,exo}(p) = 0\\
            &\\
            &
            \forall p \in \textrm{PERIODS}

        where:

        * (*) is only performed for the first period the condition is True.
          A decommissioning flag is then set to True to prevent having falsely
          added old capacity in future periods.
        * :math:`year(p)` is the year corresponding to period p
        * :math:`p_{comm}` is the commissioning period of the storage

    Depending on the attribute :attr:`nonconvex`, the constraints for the
    bounds of the decision variable :math:`E_{invest}(p)` are different:\

        * :attr:`nonconvex = False`

        .. math::
            &
            E_{invest, min}(p) \le E_{invest}(p) \le E_{invest, max}(p) \\
            &
            \forall p \in \textrm{PERIODS}

        * :attr:`nonconvex = True`

        .. math::
            &
            E_{invest, min}(p) \cdot b_{invest}(p) \le E_{invest}(p)\\
            &
            E_{invest}(p) \le E_{invest, max}(p) \cdot b_{invest}(p)\\
            &
            \forall p \in \textrm{PERIODS}

    The following constraints are created depending on the attributes of
    the :class:`.GenericStorage`:

        * :attr:`initial_storage_level is None`;
          not applicable for multi-period model

            Constraint for a variable initial storage content:

        .. math::
               E(-1) \le E_{exist} + E_{invest}(0)

        * :attr:`initial_storage_level is not None`;
          not applicable for multi-period model

            An initial value for the storage content is given:

        .. math::
               E(-1) = (E_{invest}(0) + E_{exist}) \cdot c(-1)

        * :attr:`balanced=True`;
          not applicable for multi-period model

            The energy content of storage of the first and the last timestep
            are set equal:

        .. math::
            E(-1) = E(t_{last})

        * :attr:`invest_relation_input_capacity is not None`

            Connect the invest variables of the storage and the input flow:

        .. math::
            &
            P_{i,total}(p) =
            E_{total}(p) \cdot r_{cap,in} \\
            &
            \forall p \in \textrm{PERIODS}

        * :attr:`invest_relation_output_capacity is not None`

            Connect the invest variables of the storage and the output flow:

        .. math::
            &
            P_{o,total}(p) =
            E_{total}(p) \cdot r_{cap,out}\\
            &
            \forall p \in \textrm{PERIODS}

        * :attr:`invest_relation_input_output is not None`

            Connect the invest variables of the input and the output flow:

        .. math::
            &
            P_{i,total}(p) =
            P_{o,total}(p) \cdot r_{in,out}\\
            &
            \forall p \in \textrm{PERIODS}

        * :attr:`max_storage_level`

            Rule for upper bound constraint for the storage content:

        .. math::
            &
            E(t) \leq E_{total}(p) \cdot c_{max}(t)\\
            &
            \forall p, t \in \textrm{TIMEINDEX}

        * :attr:`min_storage_level`

            Rule for lower bound constraint for the storage content:

        .. math::
            &
            E(t) \geq E_{total}(p) \cdot c_{min}(t)\\
            &
            \forall p, t \in \textrm{TIMEINDEX}


    **Objective function**

    Objective terms for a standard model and a multi-period model differ
    quite strongly. Besides, the part of the objective function added by the
    investment storages also depends on whether a convex or nonconvex
    investment option is selected. The following parts of the objective
    function are created:

    *Standard model*

        * :attr:`nonconvex = False`

            .. math::
                E_{invest}(0) \cdot c_{invest,var}(0)

        * :attr:`nonconvex = True`

            .. math::
                E_{invest}(0) \cdot c_{invest,var}(0)
                + c_{invest,fix}(0) \cdot b_{invest}(0)\\

    Where 0 denotes the 0th (investment) period since
    in a standard model, there is only this one period.

    *Multi-period model*

        * :attr:`nonconvex = False`

            .. math::
                &
                E_{invest}(p) \cdot A(c_{invest,var}(p), l, ir)
                \cdot \frac {1}{ANF(d, ir)} \cdot DF^{-p}\\
                &
                \forall p \in \textrm{PERIODS}

        In case, the remaining lifetime of a storage is greater than 0 and
        attribute `use_remaining_value` of the energy system is True,
        the difference in value for the investment period compared to the
        last period of the optimization horizon is accounted for
        as an adder to the investment costs:

            .. math::
                &
                E_{invest}(p) \cdot (A(c_{invest,var}(p), l_{r}, ir) -
                A(c_{invest,var}(|P|), l_{r}, ir)\\
                & \cdot \frac {1}{ANF(l_{r}, ir)} \cdot DF^{-|P|}\\
                &\\
                &
                \forall p \in \textrm{PERIODS}

        * :attr:`nonconvex = True`

            .. math::
                &
                (E_{invest}(p) \cdot A(c_{invest,var}(p), l, ir)
                \cdot \frac {1}{ANF(d, ir)}\\
                &
                +  c_{invest,fix}(p) \cdot b_{invest}(p)) \cdot DF^{-p} \\
                &
                \forall p \in \textrm{PERIODS}

        In case, the remaining lifetime of a storage is greater than 0 and
        attribute `use_remaining_value` of the energy system is True,
        the difference in value for the investment period compared to the
        last period of the optimization horizon is accounted for
        as an adder to the investment costs:

            .. math::
                &
                (E_{invest}(p) \cdot (A(c_{invest,var}(p), l_{r}, ir) -
                A(c_{invest,var}(|P|), l_{r}, ir)\\
                & \cdot \frac {1}{ANF(l_{r}, ir)} \cdot DF^{-|P|}\\
                &
                +  (c_{invest,fix}(p) - c_{invest,fix}(|P|))
                \cdot b_{invest}(p)) \cdot DF^{-p}\\
                &\\
                &
                \forall p \in \textrm{PERIODS}

        * :attr:`fixed_costs` not None for investments

            .. math::
                &
                \sum_{pp=year(p)}^{limit_{end}}
                E_{invest}(p) \cdot c_{fixed}(pp) \cdot DF^{-pp})
                \cdot DF^{-p}\\
                &
                \forall p \in \textrm{PERIODS}

        * :attr:`fixed_costs` not None for existing capacity

            .. math::
                \sum_{pp=0}^{limit_{exo}} E_{exist} \cdot c_{fixed}(pp)
                \cdot DF^{-pp}

    where:

    * :math:`A(c_{invest,var}(p), l, ir)` A is the annuity for
      investment expenses :math:`c_{invest,var}(p)`, lifetime :math:`l`
      and interest rate :math:`ir`.
    * :math:`l_{r}` is the remaining lifetime at the end of the
      optimization horizon (in case it is greater than 0 and
      smaller than the actual lifetime).
    * :math:`ANF(d, ir)` is the annuity factor for duration :math:`d`
      and interest rate :math:`ir`.
    * :math:`d=min\{year_{max} - year(p), l\}` defines the
      number of years within the optimization horizon that investment
      annuities are accounted for.
    * :math:`year(p)` denotes the start year of period :math:`p`.
    * :math:`year_{max}` denotes the last year of the optimization
      horizon, i.e. at the end of the last period.
    * :math:`limit_{end}=min\{year_{max}, year(p) + l\}` is used as an
      upper bound to ensure fixed costs for endogenous investments
      to occur within the optimization horizon.
    * :math:`limit_{exo}=min\{year_{max}, l - a\}` is used as an
      upper bound to ensure fixed costs for existing capacities to occur
      within the optimization horizon. :math:`a` is the initial age
      of an asset.
    * :math:`DF=(1+dr)` is the discount factor.

    The annuity / annuity factor hereby is:

        .. math::
            &
            A(c_{invest,var}(p), l, ir) = c_{invest,var}(p) \cdot
                \frac {(1+ir)^l \cdot ir} {(1+ir)^l - 1}\\
            &\\
            &
            ANF(d, ir)=\frac {(1+ir)^d \cdot ir} {(1+ir)^d - 1}

    They are retrieved, using oemof.tools.economics annuity function. The
    interest rate :math:`ir` for the annuity is defined as weighted
    average costs of capital (wacc) and assumed constant over time.

    The overall summed cost expressions for all *InvestmentFlowBlock* objects
    can be accessed by

    * :attr:`om.GenericInvestmentStorageBlock.investment_costs`,
    * :attr:`om.GenericInvestmentStorageBlock.fixed_costs` and
    * :attr:`om.GenericInvestmentStorageBlock.costs`.

    Their values  after optimization can be retrieved by

    * :meth:`om.GenericInvestmentStorageBlock.investment_costs`,
    * :attr:`om.GenericInvestmentStorageBlock.period_investment_costs`
      (yielding a dict keyed by periods); note: this is not a Pyomo expression,
      but calculated,
    * :meth:`om.GenericInvestmentStorageBlock.fixed_costs` and
    * :meth:`om.GenericInvestmentStorageBlock.costs`.

    .. csv-table:: List of Variables
        :header: "symbol", "attribute", "explanation"
        :widths: 1, 1, 1

        ":math:`P_i(p, t)`", ":attr:`flow[i[n], n, p, t]`", "Inflow
        of the storage"
        ":math:`P_o(p, t)`", ":attr:`flow[n, o[n], p, t]`", "Outflow
        of the storage"
        ":math:`E(t)`", ":attr:`storage_content[n, t]`", "Current storage
        content (current absolute stored energy)"
        ":math:`E_{loss}(t)`", ":attr:`storage_losses[n, t]`", "Current storage
        losses (absolute losses per time step)"
        ":math:`E_{invest}(p)`", ":attr:`invest[n, p]`", "Invested (nominal)
        capacity of the storage"
        ":math:`E_{old}(p)`", ":attr:`old[n, p]`", "
        | Old (nominal) capacity of the storage
        | to be decommissioned in period p"
        ":math:`E_{old,exo}(p)`", ":attr:`old_exo[n, p]`", "
        | Old (nominal) capacity of the storage
        | to be decommissioned in period p
        | which was exogenously given by :math:`E_{exist}`"
        ":math:`E_{old,end}(p)`", ":attr:`old_end[n, p]`", "
        | Old (nominal) capacity of the storage
        | to be decommissioned in period p
        | which was endogenously determined by :math:`E_{invest}(p_{comm})`
        | where :math:`p_{comm}` is the commissioning period"
        ":math:`E(-1)`", ":attr:`init_cap[n]`", "Initial storage capacity
        (before timestep 0)"
        ":math:`b_{invest}(p)`", ":attr:`invest_status[i, o, p]`", "Binary
        variable for the status of investment"
        ":math:`P_{i,invest}(p)`", "
        :attr:`InvestmentFlowBlock.invest[i[n], n, p]`", "
        Invested (nominal) inflow (InvestmentFlowBlock)"
        ":math:`P_{o,invest}`", "
        :attr:`InvestmentFlowBlock.invest[n, o[n]]`", "
        Invested (nominal) outflow (InvestmentFlowBlock)"

    .. csv-table:: List of Parameters
        :header: "symbol", "attribute", "explanation"
        :widths: 1, 1, 1

        ":math:`E_{exist}`", "`flows[i, o].investment.existing`", "
        Existing storage capacity"
        ":math:`E_{invest,min}`", "`flows[i, o].investment.minimum`", "
        Minimum investment value"
        ":math:`E_{invest,max}`", "`flows[i, o].investment.maximum`", "
        Maximum investment value"
        ":math:`P_{i,exist}`", "`flows[i[n], n].investment.existing`
        ", "Existing inflow capacity"
        ":math:`P_{o,exist}`", "`flows[n, o[n]].investment.existing`
        ", "Existing outflow capacity"
        ":math:`c_{invest,var}`", "`flows[i, o].investment.ep_costs`
        ", "Variable investment costs"
        ":math:`c_{invest,fix}`", "`flows[i, o].investment.offset`", "
        Fix investment costs"
        ":math:`c_{fixed}`", "`flows[i, o].investment.fixed_costs`", "
        Fixed costs; only allowed in multi-period model"
        ":math:`r_{cap,in}`", ":attr:`invest_relation_input_capacity`", "
        Relation of storage capacity and nominal inflow"
        ":math:`r_{cap,out}`", ":attr:`invest_relation_output_capacity`", "
        Relation of storage capacity and nominal outflow"
        ":math:`r_{in,out}`", ":attr:`invest_relation_input_output`", "
        Relation of nominal in- and outflow"
        ":math:`\beta(t)`", "`loss_rate[t]`", "Fraction of lost energy
        as share of :math:`E(t)` per hour"
        ":math:`\gamma(t)`", "`fixed_losses_relative[t]`", "Fixed loss
        of energy relative to :math:`E_{invest} + E_{exist}` per hour"
        ":math:`\delta(t)`", "`fixed_losses_absolute[t]`", "Absolute
        fixed loss of energy per hour"
        ":math:`\eta_i(t)`", "`inflow_conversion_factor[t]`", "
        Conversion factor (i.e. efficiency) when storing energy"
        ":math:`\eta_o(t)`", "`outflow_conversion_factor[t]`", "
        Conversion factor when (i.e. efficiency) taking stored energy"
        ":math:`c(-1)`", "`initial_storage_level`", "Initial relative
        storage content (before timestep 0)"
        ":math:`c_{max}`", "`flows[i, o].max[t]`", "Normed maximum
        value of storage content"
        ":math:`c_{min}`", "`flows[i, o].min[t]`", "Normed minimum
        value of storage content"
        ":math:`l`", "`flows[i, o].investment.lifetime`", "
        Lifetime for investments in storage capacity"
        ":math:`a`", "`flows[i, o].investment.age`", "
        Initial age of existing capacity / energy"
        ":math:`ir`", "`flows[i, o].investment.interest_rate`", "
        interest rate for investment"
        ":math:`\tau(t)`", "", "Duration of time step"
        ":math:`t_u`", "", "Time unit of losses :math:`\beta(t)`,
        :math:`\gamma(t)`, :math:`\delta(t)` and timeincrement :math:`\tau(t)`"

    """

    CONSTRAINT_GROUP = True

    def __init__(self, *args, **kwargs):
        super().__init__(*args, **kwargs)

    def _create(self, group):
        """Create a storage block for investment modeling"""
        m = self.parent_block()

        # ########################## CHECKS ###################################
        if m.es.periods is not None:
            for n in group:
                error_fixed_absolute_losses = (
                    "For a multi-period investment model, fixed absolute"
                    " losses are not supported. Please remove parameter."
                )
                if n.fixed_losses_absolute[0] != 0:
                    raise ValueError(error_fixed_absolute_losses)
                error_initial_storage_level = (
                    "For a multi-period model, initial_storage_level is"
                    " not supported.\nIt needs to be removed since it"
                    " has no effect.\nstorage_content will be zero,"
                    " until there is some usable storage capacity installed."
                )
                if n.initial_storage_level is not None:
                    raise ValueError(error_initial_storage_level)

        # ########################## SETS #####################################

        self.INVESTSTORAGES = Set(initialize=[n for n in group])

        self.CONVEX_INVESTSTORAGES = Set(
            initialize=[n for n in group if n.investment.nonconvex is False]
        )

        self.NON_CONVEX_INVESTSTORAGES = Set(
            initialize=[n for n in group if n.investment.nonconvex is True]
        )

        self.INVESTSTORAGES_BALANCED = Set(
            initialize=[n for n in group if n.balanced is True]
        )

        self.INVESTSTORAGES_NO_INIT_CONTENT = Set(
            initialize=[n for n in group if n.initial_storage_level is None]
        )

        self.INVESTSTORAGES_INIT_CONTENT = Set(
            initialize=[
                n for n in group if n.initial_storage_level is not None
            ]
        )

        self.INVEST_REL_CAP_IN = Set(
            initialize=[
                n
                for n in group
                if n.invest_relation_input_capacity[0] is not None
            ]
        )

        self.INVEST_REL_CAP_OUT = Set(
            initialize=[
                n
                for n in group
                if n.invest_relation_output_capacity[0] is not None
            ]
        )

        self.INVEST_REL_IN_OUT = Set(
            initialize=[
                n
                for n in group
                if n.invest_relation_input_output[0] is not None
            ]
        )

        # The storage content is a non-negative variable, therefore it makes no
        # sense to create an additional constraint if the lower bound is zero
        # for all time steps.
        self.MIN_INVESTSTORAGES = Set(
            initialize=[
                n
                for n in group
                if sum([n.min_storage_level[t] for t in m.TIMESTEPS]) > 0
            ]
        )

        self.OVERALL_MAXIMUM_INVESTSTORAGES = Set(
            initialize=[
                n for n in group if n.investment.overall_maximum is not None
            ]
        )

        self.OVERALL_MINIMUM_INVESTSTORAGES = Set(
            initialize=[
                n for n in group if n.investment.overall_minimum is not None
            ]
        )

        self.EXISTING_INVESTSTORAGES = Set(
            initialize=[n for n in group if n.investment.existing is not None]
        )

        # ######################### Variables  ################################
<<<<<<< HEAD
        self.storage_content = Var(
            self.INVESTSTORAGES, m.TIMEPOINTS, within=NonNegativeReals
        )
=======
        if not m.TSAM_MODE:
            self.storage_content = Var(
                self.INVESTSTORAGES, m.TIMESTEPS, within=NonNegativeReals
            )
        else:
            self.storage_content_inter = Var(
                self.INVESTSTORAGES, m.CLUSTERS_OFFSET, within=NonNegativeReals
            )
            self.storage_content_intra = Var(
                self.INVESTSTORAGES, m.TIMEINDEX_TYPICAL_CLUSTER_OFFSET
            )
            # set the initial intra storage content
            # first timestep in intra storage is always zero
            for n in group:
                for p, k in m.TYPICAL_CLUSTERS:
                    self.storage_content_intra[n, p, k, 0] = 0
                    self.storage_content_intra[n, p, k, 0].fix()
>>>>>>> aaef5ad2

        def _storage_investvar_bound_rule(_, n, p):
            """
            Rule definition to bound the invested storage capacity `invest`.
            """
            if n in self.CONVEX_INVESTSTORAGES:
                return n.investment.minimum[p], n.investment.maximum[p]
            else:  # n in self.NON_CONVEX_INVESTSTORAGES
                return 0, n.investment.maximum[p]

        self.invest = Var(
            self.INVESTSTORAGES,
            m.PERIODS,
            within=NonNegativeReals,
            bounds=_storage_investvar_bound_rule,
        )

        # Total capacity
        self.total = Var(
            self.INVESTSTORAGES,
            m.PERIODS,
            within=NonNegativeReals,
            initialize=0,
        )

        if m.es.periods is not None:
            # Old capacity to be decommissioned (due to lifetime)
            self.old = Var(
                self.INVESTSTORAGES, m.PERIODS, within=NonNegativeReals
            )

            # Old endogenous capacity to be decommissioned (due to lifetime)
            self.old_end = Var(
                self.INVESTSTORAGES, m.PERIODS, within=NonNegativeReals
            )

            # Old exogenous capacity to be decommissioned (due to lifetime)
            self.old_exo = Var(
                self.INVESTSTORAGES, m.PERIODS, within=NonNegativeReals
            )

        else:
            self.init_content = Var(
                self.INVESTSTORAGES, within=NonNegativeReals
            )

        # create status variable for a non-convex investment storage
        self.invest_status = Var(
            self.NON_CONVEX_INVESTSTORAGES, m.PERIODS, within=Binary
        )

        # ######################### CONSTRAINTS ###############################
        i = {n: [i for i in n.inputs][0] for n in group}
        o = {n: [o for o in n.outputs][0] for n in group}

        # Handle unit lifetimes
        def _total_storage_capacity_rule(block):
            """Rule definition for determining total installed
            capacity (taking decommissioning into account)
            """
            for n in self.INVESTSTORAGES:
                for p in m.PERIODS:
                    if p == 0:
                        expr = (
                            self.total[n, p]
                            == self.invest[n, p] + n.investment.existing
                        )
                        self.total_storage_rule.add((n, p), expr)
                    else:
                        expr = (
                            self.total[n, p]
                            == self.invest[n, p]
                            + self.total[n, p - 1]
                            - self.old[n, p]
                        )
                        self.total_storage_rule.add((n, p), expr)

        self.total_storage_rule = Constraint(
            self.INVESTSTORAGES, m.PERIODS, noruleinit=True
        )

        self.total_storage_rule_build = BuildAction(
            rule=_total_storage_capacity_rule
        )

        # multi-period storage implementation for time intervals
        if m.es.periods is not None:

            def _old_storage_capacity_rule_end(block):
                """Rule definition for determining old endogenously installed
                capacity to be decommissioned due to reaching its lifetime.
                Investment and decommissioning periods are linked within
                the constraint. The respective decommissioning period is
                determined for every investment period based on the components
                lifetime and a matrix describing its age of each endogenous
                investment. Decommissioning can only occur at the beginning of
                each period.

                Note
                ----
                For further information on the implementation check
                PR#957 https://github.com/oemof/oemof-solph/pull/957
                """
                for n in self.INVESTSTORAGES:
                    lifetime = n.investment.lifetime
                    if lifetime is None:
                        msg = (
                            "You have to specify a lifetime "
                            "for a Flow going into or out of "
                            "a GenericStorage unit "
                            "in a multi-period model!"
                            f" Value for {n} is missing."
                        )
                        raise ValueError(msg)
                    # get the period matrix describing the temporal distance
                    # between all period combinations.
                    periods_matrix = m.es.periods_matrix

                    # get the index of the minimum value in each row greater
                    # equal than the lifetime. This value equals the
                    # decommissioning period if not zero. The index of this
                    # value represents the investment period. If np.where
                    # condition is not met in any row, min value will be zero
                    decomm_periods = np.argmin(
                        np.where(
                            (periods_matrix >= lifetime),
                            periods_matrix,
                            np.inf,
                        ),
                        axis=1,
                    )

                    # no decommissioning in first period
                    expr = self.old_end[n, 0] == 0
                    self.old_rule_end.add((n, 0), expr)

                    # all periods not in decomm_periods have no decommissioning
                    # zero is excluded
                    for p in m.PERIODS:
                        if p not in decomm_periods and p != 0:
                            expr = self.old_end[n, p] == 0
                            self.old_rule_end.add((n, p), expr)

                    # multiple invests can be decommissioned in the same period
                    # but only sequential ones, thus a bookkeeping is
                    # introduced andconstraints are added to equation one
                    # iteration later.
                    last_decomm_p = np.nan
                    # loop over invest periods (values are decomm_periods)
                    for invest_p, decomm_p in enumerate(decomm_periods):
                        # Add constraint of iteration before
                        # (skipped in first iteration by last_decomm_p = nan)
                        if (decomm_p != last_decomm_p) and (
                            last_decomm_p is not np.nan
                        ):
                            expr = self.old_end[n, last_decomm_p] == expr
                            self.old_rule_end.add((n, last_decomm_p), expr)

                        # no decommissioning if decomm_p is zero
                        if decomm_p == 0:
                            # overwrite decomm_p with zero to avoid
                            # chaining invest periods in next iteration
                            last_decomm_p = 0

                        # if decomm_p is the same as the last one chain invest
                        # period
                        elif decomm_p == last_decomm_p:
                            expr += self.invest[n, invest_p]
                            # overwrite decomm_p
                            last_decomm_p = decomm_p

                        # if decomm_p is not zero, not the same as the last one
                        # and it's not the first period
                        else:
                            expr = self.invest[n, invest_p]
                            # overwrite decomm_p
                            last_decomm_p = decomm_p

                    # Add constraint of very last iteration
                    if last_decomm_p != 0:
                        expr = self.old_end[n, last_decomm_p] == expr
                        self.old_rule_end.add((n, last_decomm_p), expr)

            self.old_rule_end = Constraint(
                self.INVESTSTORAGES, m.PERIODS, noruleinit=True
            )

            self.old_rule_end_build = BuildAction(
                rule=_old_storage_capacity_rule_end
            )

            def _old_storage_capacity_rule_exo(block):
                """Rule definition for determining old exogenously given
                capacity to be decommissioned due to reaching its lifetime
                """
                for n in self.INVESTSTORAGES:
                    age = n.investment.age
                    lifetime = n.investment.lifetime
                    is_decommissioned = False
                    for p in m.PERIODS:
                        # No shutdown in first period
                        if p == 0:
                            expr = self.old_exo[n, p] == 0
                            self.old_rule_exo.add((n, p), expr)
                        elif lifetime - age <= m.es.periods_years[p]:
                            # Track decommissioning status
                            if not is_decommissioned:
                                expr = (
                                    self.old_exo[n, p] == n.investment.existing
                                )
                                is_decommissioned = True
                            else:
                                expr = self.old_exo[n, p] == 0
                            self.old_rule_exo.add((n, p), expr)
                        else:
                            expr = self.old_exo[n, p] == 0
                            self.old_rule_exo.add((n, p), expr)

            self.old_rule_exo = Constraint(
                self.INVESTSTORAGES, m.PERIODS, noruleinit=True
            )

            self.old_rule_exo_build = BuildAction(
                rule=_old_storage_capacity_rule_exo
            )

            def _old_storage_capacity_rule(block):
                """Rule definition for determining (overall) old capacity
                to be decommissioned due to reaching its lifetime
                """
                for n in self.INVESTSTORAGES:
                    for p in m.PERIODS:
                        expr = (
                            self.old[n, p]
                            == self.old_end[n, p] + self.old_exo[n, p]
                        )
                        self.old_rule.add((n, p), expr)

            self.old_rule = Constraint(
                self.INVESTSTORAGES, m.PERIODS, noruleinit=True
            )

            self.old_rule_build = BuildAction(rule=_old_storage_capacity_rule)

            def _initially_empty_rule(_):
                """Ensure storage to be empty initially"""
                for n in self.INVESTSTORAGES:
                    expr = self.storage_content[n, 0] == 0
                    self.initially_empty.add((n, 0), expr)

            if not m.TSAM_MODE:
                # inter and intra initial storage contents are handled above
                self.initially_empty = Constraint(
                    self.INVESTSTORAGES, m.TIMESTEPS, noruleinit=True
                )

                self.initially_empty_build = BuildAction(
                    rule=_initially_empty_rule
                )

        # Standard storage implementation for discrete time points
        else:

            def _inv_storage_init_content_max_rule(block, n):
                """Constraint for a variable initial storage capacity."""
                return (
                    block.init_content[n]
                    <= n.investment.existing + block.invest[n, 0]
                )

            self.init_content_limit = Constraint(
                self.INVESTSTORAGES_NO_INIT_CONTENT,
                rule=_inv_storage_init_content_max_rule,
            )

            def _inv_storage_init_content_fix_rule(block, n):
                """Constraint for a fixed initial storage capacity."""
                return block.storage_content[
                    n, 0
                ] == n.initial_storage_level * (
                    n.investment.existing + block.invest[n, 0]
                )

            self.init_content_fix = Constraint(
                self.INVESTSTORAGES_INIT_CONTENT,
                rule=_inv_storage_init_content_fix_rule,
            )

<<<<<<< HEAD
=======
            def _storage_balance_first_rule(block, n):
                """
                Rule definition for the storage balance of every storage n
                for the first time step.
                """
                expr = 0
                expr += block.storage_content[n, 0]
                expr += (
                    -block.init_content[n]
                    * (1 - n.loss_rate[0]) ** m.timeincrement[0]
                )
                expr += (
                    n.fixed_losses_relative[0]
                    * (n.investment.existing + self.invest[n, 0])
                    * m.timeincrement[0]
                )
                expr += n.fixed_losses_absolute[0] * m.timeincrement[0]
                expr += (
                    -m.flow[i[n], n, 0, 0] * n.inflow_conversion_factor[0]
                ) * m.timeincrement[0]
                expr += (
                    m.flow[n, o[n], 0, 0] / n.outflow_conversion_factor[0]
                ) * m.timeincrement[0]
                return expr == 0

            if not m.TSAM_MODE:
                self.balance_first = Constraint(
                    self.INVESTSTORAGES, rule=_storage_balance_first_rule
                )

>>>>>>> aaef5ad2
        def _storage_balance_rule(block, n, p, t):
            """
            Rule definition for the storage balance of every storage n and
            every timestep.
            """
            expr = 0
            expr += block.storage_content[n, t + 1]
            expr += (
                -block.storage_content[n, t]
                * (1 - n.loss_rate[t]) ** m.timeincrement[t]
            )
            expr += (
                n.fixed_losses_relative[t]
                * self.total[n, p]
                * m.timeincrement[t]
            )
            expr += n.fixed_losses_absolute[t] * m.timeincrement[t]
            expr += (
                -m.flow[i[n], n, t] * n.inflow_conversion_factor[t]
            ) * m.timeincrement[t]
            expr += (
                m.flow[n, o[n], t] / n.outflow_conversion_factor[t]
            ) * m.timeincrement[t]
            return expr == 0

<<<<<<< HEAD
        self.balance = Constraint(
            self.INVESTSTORAGES,
            m.TIMEINDEX,
            rule=_storage_balance_rule,
        )
=======
        def _intra_storage_balance_rule(block, n, p, k, g):
            """
            Rule definition for the storage balance of every storage n and
            every timestep.
            """
            t = m.get_timestep_from_tsam_timestep(p, k, g)
            expr = 0
            expr += block.storage_content_intra[n, p, k, g + 1]
            expr += (
                -block.storage_content_intra[n, p, k, g]
                * (1 - n.loss_rate[t]) ** m.timeincrement[t]
            )
            expr += (
                n.fixed_losses_relative[t]
                * self.total[n, p]
                * m.timeincrement[t]
            )
            expr += n.fixed_losses_absolute[t] * m.timeincrement[t]
            expr += (
                -m.flow[i[n], n, p, t] * n.inflow_conversion_factor[t]
            ) * m.timeincrement[t]
            expr += (
                m.flow[n, o[n], p, t] / n.outflow_conversion_factor[t]
            ) * m.timeincrement[t]
            return expr == 0
>>>>>>> aaef5ad2

        if not m.TSAM_MODE:
            self.balance = Constraint(
                self.INVESTSTORAGES,
                reduced_periods_timesteps,
                rule=_storage_balance_rule,
            )
        else:
            self.intra_balance = Constraint(
                self.INVESTSTORAGES,
                m.TIMEINDEX_TYPICAL_CLUSTER,
                rule=_intra_storage_balance_rule,
            )

        def _inter_storage_balance_rule(block, n, i):
            """
            Rule definition for the storage balance of every storage n and
            every timestep.
            """
            ii = 0
            for p in m.PERIODS:
                ii += len(m.es.tsa_parameters[p]["order"])
                if ii > i:
                    ii -= len(m.es.tsa_parameters[p]["order"])
                    ii = i - ii
                    break

            k = m.es.tsa_parameters[p]["order"][ii]
            t = m.get_timestep_from_tsam_timestep(
                p, k, m.es.tsa_parameters[p]["timesteps"] - 1
            )
            expr = 0
            expr += block.storage_content_inter[n, i + 1]
            expr += -block.storage_content_inter[n, i] * (
                1 - n.loss_rate[t]
            ) ** (
                m.timeincrement[t]
                * m.es.tsa_parameters[p]["timesteps"]
            )
            expr += -self.storage_content_intra[
                n, p, k, m.es.tsa_parameters[p]["timesteps"]
            ]
            return expr == 0

        if m.TSAM_MODE:
            self.inter_balance = Constraint(
                self.INVESTSTORAGES,
                m.CLUSTERS,
                rule=_inter_storage_balance_rule,
            )

        if m.es.periods is None and not m.TSAM_MODE:
            def _balanced_storage_rule(block, n):
                return (
                    block.storage_content[n, m.TIMESTEPS.at(-1)]
                    == block.init_content[n]
                )

            self.balanced_cstr = Constraint(
                self.INVESTSTORAGES_BALANCED, rule=_balanced_storage_rule
            )

        def _power_coupled(block):
            """
            Rule definition for constraint to connect the input power
            and output power
            """
            for n in self.INVEST_REL_IN_OUT:
                for p in m.PERIODS:
                    expr = (
                        m.InvestmentFlowBlock.total[n, o[n], p]
                    ) * n.invest_relation_input_output[p] == (
                        m.InvestmentFlowBlock.total[i[n], n, p]
                    )
                    self.power_coupled.add((n, p), expr)

        self.power_coupled = Constraint(
            self.INVEST_REL_IN_OUT, m.PERIODS, noruleinit=True
        )

        self.power_coupled_build = BuildAction(rule=_power_coupled)

        def _storage_capacity_inflow_invest_rule(block):
            """
            Rule definition of constraint connecting the inflow
            `InvestmentFlowBlock.invest of storage with invested capacity
            `invest` by nominal_storage_capacity__inflow_ratio
            """
            for n in self.INVEST_REL_CAP_IN:
                for p in m.PERIODS:
                    expr = (
                        m.InvestmentFlowBlock.total[i[n], n, p]
                        == self.total[n, p]
                        * n.invest_relation_input_capacity[p]
                    )
                    self.storage_capacity_inflow.add((n, p), expr)

        self.storage_capacity_inflow = Constraint(
            self.INVEST_REL_CAP_IN, m.PERIODS, noruleinit=True
        )

        self.storage_capacity_inflow_build = BuildAction(
            rule=_storage_capacity_inflow_invest_rule
        )

        def _storage_capacity_outflow_invest_rule(block):
            """
            Rule definition of constraint connecting outflow
            `InvestmentFlowBlock.invest` of storage and invested capacity
            `invest` by nominal_storage_capacity__outflow_ratio
            """
            for n in self.INVEST_REL_CAP_OUT:
                for p in m.PERIODS:
                    expr = (
                        m.InvestmentFlowBlock.total[n, o[n], p]
                        == self.total[n, p]
                        * n.invest_relation_output_capacity[p]
                    )
                    self.storage_capacity_outflow.add((n, p), expr)

        self.storage_capacity_outflow = Constraint(
            self.INVEST_REL_CAP_OUT, m.PERIODS, noruleinit=True
        )

        self.storage_capacity_outflow_build = BuildAction(
            rule=_storage_capacity_outflow_invest_rule
        )

<<<<<<< HEAD
        self._add_storage_limit_constraints()
=======
        def _max_storage_content_invest_rule(block, n, p, t):
            """
            Rule definition for upper bound constraint for the
            storage content.
            """
            expr = (
                self.storage_content[n, t]
                <= self.total[n, p] * n.max_storage_level[t]
            )
            return expr

        def _storage_inter_maximum_level_rule(block):
            for n in self.INVESTSTORAGES:
                for p, i, g in m.TIMEINDEX_CLUSTER:
                    t = m.get_timestep_from_tsam_timestep(p, i, g)
                    k = m.es.tsa_parameters[p]["order"][i]
                    tk = m.get_timestep_from_tsam_timestep(p, k, g)
                    inter_i = (
                        sum(
                            len(m.es.tsa_parameters[ip]["order"])
                            for ip in range(p)
                        )
                        + i
                    )
                    lhs = (
                        self.storage_content_inter[n, inter_i]
                        * (1 - n.loss_rate[t]) ** (g * m.timeincrement[tk])
                        + self.storage_content_intra[n, p, k, g]
                    )
                    rhs = self.total[n, p] * n.max_storage_level[t]
                    self.storage_inter_maximum_level.add(
                        (n, p, i, g), lhs <= rhs
                    )

        if m.TSAM_MODE:
            self.storage_inter_maximum_level = Constraint(
                self.INVESTSTORAGES, m.TIMEINDEX_CLUSTER, noruleinit=True
            )

            self.storage_inter_maximum_level_build = BuildAction(
                rule=_storage_inter_maximum_level_rule
            )
        else:
            self.max_storage_content = Constraint(
                self.INVESTSTORAGES,
                m.TIMEINDEX,
                rule=_max_storage_content_invest_rule,
            )

        def _min_storage_content_invest_rule(block, n, p, t):
            """
            Rule definition of lower bound constraint for the
            storage content.
            """
            expr = (
                self.storage_content[n, t]
                >= self.total[n, p] * n.min_storage_level[t]
            )
            return expr

        def _storage_inter_minimum_level_rule(block):
            # See FINE implementation at
            # https://github.com/FZJ-IEK3-VSA/FINE/blob/
            # 57ec32561fb95e746c505760bd0d61c97d2fd2fb/FINE/storage.py#L1329
            for n in self.INVESTSTORAGES:
                for p, i, g in m.TIMEINDEX_CLUSTER:
                    t = m.get_timestep_from_tsam_timestep(p, i, g)
                    lhs = self.total[n, p] * n.min_storage_level[t]
                    k = m.es.tsa_parameters[p]["order"][i]
                    tk = m.get_timestep_from_tsam_timestep(p, k, g)
                    inter_i = (
                        sum(
                            len(m.es.tsa_parameters[ip]["order"])
                            for ip in range(p)
                        )
                        + i
                    )
                    rhs = (
                        self.storage_content_inter[n, inter_i]
                        * (1 - n.loss_rate[t]) ** (g * m.timeincrement[tk])
                        + self.storage_content_intra[n, p, k, g]
                    )
                    self.storage_inter_minimum_level.add(
                        (n, p, i, g), lhs <= rhs
                    )

        if m.TSAM_MODE:
            self.storage_inter_minimum_level = Constraint(
                self.INVESTSTORAGES, m.TIMEINDEX_CLUSTER, noruleinit=True
            )

            self.storage_inter_minimum_level_build = BuildAction(
                rule=_storage_inter_minimum_level_rule
            )
        else:
            # Set the lower bound of the storage content if the
            # attribute exists
            self.min_storage_content = Constraint(
                self.MIN_INVESTSTORAGES,
                m.TIMEINDEX,
                rule=_min_storage_content_invest_rule,
            )
>>>>>>> aaef5ad2

        def maximum_invest_limit(block, n, p):
            """
            Constraint for the maximal investment in non convex investment
            storage.
            """
            return (
                n.investment.maximum[p] * self.invest_status[n, p]
                - self.invest[n, p]
            ) >= 0

        self.limit_max = Constraint(
            self.NON_CONVEX_INVESTSTORAGES,
            m.PERIODS,
            rule=maximum_invest_limit,
        )

        def smallest_invest(block, n, p):
            """
            Constraint for the minimal investment in non convex investment
            storage if the invest is greater than 0. So the invest variable
            can be either 0 or greater than the minimum.
            """
            return (
                self.invest[n, p]
                - n.investment.minimum[p] * self.invest_status[n, p]
                >= 0
            )

        self.limit_min = Constraint(
            self.NON_CONVEX_INVESTSTORAGES, m.PERIODS, rule=smallest_invest
        )

        if m.es.periods is not None:

            def _overall_storage_maximum_investflow_rule(block):
                """Rule definition for maximum overall investment
                in investment case.
                """
                for n in self.OVERALL_MAXIMUM_INVESTSTORAGES:
                    for p in m.PERIODS:
                        expr = self.total[n, p] <= n.investment.overall_maximum
                        self.overall_storage_maximum.add((n, p), expr)

            self.overall_storage_maximum = Constraint(
                self.OVERALL_MAXIMUM_INVESTSTORAGES, m.PERIODS, noruleinit=True
            )

            self.overall_maximum_build = BuildAction(
                rule=_overall_storage_maximum_investflow_rule
            )

            def _overall_minimum_investflow_rule(block):
                """Rule definition for minimum overall investment
                in investment case.

                Note: This is only applicable for the last period
                """
                for n in self.OVERALL_MINIMUM_INVESTSTORAGES:
                    expr = (
                        n.investment.overall_minimum
                        <= self.total[n, m.PERIODS[-1]]
                    )
                    self.overall_minimum.add(n, expr)

            self.overall_minimum = Constraint(
                self.OVERALL_MINIMUM_INVESTSTORAGES, noruleinit=True
            )

            self.overall_minimum_build = BuildAction(
                rule=_overall_minimum_investflow_rule
            )

    def _add_storage_limit_constraints(self):
        m = self.parent_block()
        if m.es.periods is None:

            def _max_storage_content_invest_rule(_, n, t):
                """
                Rule definition for upper bound constraint for the
                storage content.
                """
                expr = (
                    self.storage_content[n, t]
                    <= self.total[n, 0] * n.max_storage_level[t]
                )
                return expr

            self.max_storage_content = Constraint(
                self.INVESTSTORAGES,
                m.TIMEPOINTS,
                rule=_max_storage_content_invest_rule,
            )

            def _min_storage_content_invest_rule(_, n, t):
                """
                Rule definition of lower bound constraint for the
                storage content.
                """
                expr = (
                    self.storage_content[n, t]
                    >= self.total[n, 0] * n.min_storage_level[t]
                )
                return expr

            self.min_storage_content = Constraint(
                self.MIN_INVESTSTORAGES,
                m.TIMEPOINTS,
                rule=_min_storage_content_invest_rule,
            )
        else:

            def _max_storage_content_invest_rule(_, n, p, t):
                """
                Rule definition for upper bound constraint for the
                storage content.
                """
                expr = (
                    self.storage_content[n, t]
                    <= self.total[n, p] * n.max_storage_level[t]
                )
                return expr

            self.max_storage_content = Constraint(
                self.INVESTSTORAGES,
                m.TIMEINDEX,
                rule=_max_storage_content_invest_rule,
            )

            def _min_storage_content_invest_rule(_, n, p, t):
                """
                Rule definition of lower bound constraint for the
                storage content.
                """
                expr = (
                    self.storage_content[n, t]
                    >= self.total[n, p] * n.min_storage_level[t]
                )
                return expr

            self.min_storage_content = Constraint(
                self.MIN_INVESTSTORAGES,
                m.TIMEINDEX,
                rule=_min_storage_content_invest_rule,
            )

    def _objective_expression(self):
        """Objective expression with fixed and investment costs."""
        m = self.parent_block()

        investment_costs = 0
        period_investment_costs = {p: 0 for p in m.PERIODS}
        fixed_costs = 0

        if m.es.periods is None:
            for n in self.CONVEX_INVESTSTORAGES:
                for p in m.PERIODS:
                    investment_costs += (
                        self.invest[n, p] * n.investment.ep_costs[p]
                    )
            for n in self.NON_CONVEX_INVESTSTORAGES:
                for p in m.PERIODS:
                    investment_costs += (
                        self.invest[n, p] * n.investment.ep_costs[p]
                        + self.invest_status[n, p] * n.investment.offset[p]
                    )

        else:
            msg = (
                "You did not specify an interest rate.\n"
                "It will be set equal to the discount_rate of {} "
                "of the model as a default.\nThis corresponds to a "
                "social planner point of view and does not reflect "
                "microeconomic interest requirements."
            )
            for n in self.CONVEX_INVESTSTORAGES:
                lifetime = n.investment.lifetime
                interest = n.investment.interest_rate
                if interest == 0:
                    warn(
                        msg.format(m.discount_rate),
                        debugging.SuspiciousUsageWarning,
                    )
                    interest = m.discount_rate
                for p in m.PERIODS:
                    annuity = economics.annuity(
                        capex=n.investment.ep_costs[p],
                        n=lifetime,
                        wacc=interest,
                    )
                    duration = min(
                        m.es.end_year_of_optimization - m.es.periods_years[p],
                        lifetime,
                    )
                    present_value_factor = 1 / economics.annuity(
                        capex=1, n=duration, wacc=interest
                    )
                    investment_costs_increment = (
                        self.invest[n, p] * annuity * present_value_factor
                    ) * (1 + m.discount_rate) ** (-m.es.periods_years[p])
                    remaining_value_difference = (
                        self._evaluate_remaining_value_difference(
                            m,
                            p,
                            n,
                            m.es.end_year_of_optimization,
                            lifetime,
                            interest,
                        )
                    )
                    investment_costs += (
                        investment_costs_increment + remaining_value_difference
                    )
                    period_investment_costs[p] += investment_costs_increment

            for n in self.NON_CONVEX_INVESTSTORAGES:
                lifetime = n.investment.lifetime
                interest = n.investment.interest_rate
                if interest == 0:
                    warn(
                        msg.format(m.discount_rate),
                        debugging.SuspiciousUsageWarning,
                    )
                    interest = m.discount_rate
                for p in m.PERIODS:
                    annuity = economics.annuity(
                        capex=n.investment.ep_costs[p],
                        n=lifetime,
                        wacc=interest,
                    )
                    duration = min(
                        m.es.end_year_of_optimization - m.es.periods_years[p],
                        lifetime,
                    )
                    present_value_factor = 1 / economics.annuity(
                        capex=1, n=duration, wacc=interest
                    )
                    investment_costs_increment = (
                        self.invest[n, p] * annuity * present_value_factor
                        + self.invest_status[n, p] * n.investment.offset[p]
                    ) * (1 + m.discount_rate) ** (-m.es.periods_years[p])
                    remaining_value_difference = (
                        self._evaluate_remaining_value_difference(
                            m,
                            p,
                            n,
                            m.es.end_year_of_optimization,
                            lifetime,
                            interest,
                            nonconvex=True,
                        )
                    )
                    investment_costs += (
                        investment_costs_increment + remaining_value_difference
                    )
                    period_investment_costs[p] += investment_costs_increment

            for n in self.INVESTSTORAGES:
                if valid_sequence(n.investment.fixed_costs, len(m.PERIODS)):
                    lifetime = n.investment.lifetime
                    for p in m.PERIODS:
                        range_limit = min(
                            m.es.end_year_of_optimization,
                            m.es.periods_years[p] + lifetime,
                        )
                        fixed_costs += sum(
                            self.invest[n, p]
                            * n.investment.fixed_costs[pp]
                            * (1 + m.discount_rate) ** (-pp)
                            for pp in range(
                                m.es.periods_years[p],
                                range_limit,
                            )
                        )

            for n in self.EXISTING_INVESTSTORAGES:
                if valid_sequence(n.investment.fixed_costs, len(m.PERIODS)):
                    lifetime = n.investment.lifetime
                    age = n.investment.age
                    range_limit = min(
                        m.es.end_year_of_optimization, lifetime - age
                    )
                    fixed_costs += sum(
                        n.investment.existing
                        * n.investment.fixed_costs[pp]
                        * (1 + m.discount_rate) ** (-pp)
                        for pp in range(range_limit)
                    )

        self.investment_costs = Expression(expr=investment_costs)
        self.period_investment_costs = period_investment_costs
        self.fixed_costs = Expression(expr=fixed_costs)
        self.costs = Expression(expr=investment_costs + fixed_costs)

        return self.costs

    def _evaluate_remaining_value_difference(
        self,
        m,
        p,
        n,
        end_year_of_optimization,
        lifetime,
        interest,
        nonconvex=False,
    ):
        """Evaluate and return the remaining value difference of an investment

        The remaining value difference in the net present values if the asset
        was to be liquidated at the end of the optimization horizon and the
        net present value using the original investment expenses.

        Parameters
        ----------
        m : oemof.solph.models.Model
            Optimization model

        p : int
            Period in which investment occurs

        n : oemof.solph.components.GenericStorage
            storage unit

        end_year_of_optimization : int
            Last year of the optimization horizon

        lifetime : int
            lifetime of investment considered

        interest : float
            Demanded interest rate for investment

        nonconvex : bool
            Indicating whether considered flow is nonconvex.
        """
        if m.es.use_remaining_value:
            if end_year_of_optimization - m.es.periods_years[p] < lifetime:
                remaining_lifetime = lifetime - (
                    end_year_of_optimization - m.es.periods_years[p]
                )
                remaining_annuity = economics.annuity(
                    capex=n.investment.ep_costs[-1],
                    n=remaining_lifetime,
                    wacc=interest,
                )
                original_annuity = economics.annuity(
                    capex=n.investment.ep_costs[p],
                    n=remaining_lifetime,
                    wacc=interest,
                )
                present_value_factor_remaining = 1 / economics.annuity(
                    capex=1, n=remaining_lifetime, wacc=interest
                )
                convex_investment_costs = (
                    self.invest[n, p]
                    * (remaining_annuity - original_annuity)
                    * present_value_factor_remaining
                ) * (1 + m.discount_rate) ** (-end_year_of_optimization)
                if nonconvex:
                    return convex_investment_costs + self.invest_status[
                        n, p
                    ] * (n.investment.offset[-1] - n.investment.offset[p]) * (
                        1 + m.discount_rate
                    ) ** (
                        -end_year_of_optimization
                    )
                else:
                    return convex_investment_costs
            else:
                return 0
        else:
            return 0<|MERGE_RESOLUTION|>--- conflicted
+++ resolved
@@ -506,27 +506,12 @@
             )
             return bounds
 
-<<<<<<< HEAD
-        self.storage_content = Var(
-            self.STORAGES, m.TIMEPOINTS, bounds=_storage_content_bound_rule
-        )
-
-        self.storage_losses = Var(self.STORAGES, m.TIMESTEPS)
-
-        # set the initial storage content
-        # ToDo: More elegant code possible?
-        for n in group:
-            if n.initial_storage_level is not None:
-                self.storage_content[n, 0] = (
-                    n.initial_storage_level * n.nominal_storage_capacity
-                )
-                self.storage_content[n, 0].fix()
-=======
         if not m.TSAM_MODE:
             self.storage_content = Var(
                 self.STORAGES, m.TIMEPOINTS, bounds=_storage_content_bound_rule
             )
->>>>>>> aaef5ad2
+
+            self.storage_losses = Var(self.STORAGES, m.TIMESTEPS)
 
             # set the initial storage content
             # ToDo: More elegant code possible?
@@ -556,11 +541,6 @@
                     self.storage_content_inter[n, 0].fix()
         #  ************* Constraints ***************************
 
-<<<<<<< HEAD
-        def _storage_losses_rule(block, n, t):
-            expr = block.storage_content[n, t] * (
-                1 - (1 - n.loss_rate[t]) ** m.timeincrement[t]
-=======
         def _storage_inter_minimum_level_rule(block):
             # See FINE implementation at
             # https://github.com/FZJ-IEK3-VSA/FINE/blob/
@@ -628,17 +608,10 @@
                 rule=_storage_inter_maximum_level_rule
             )
 
-        def _storage_balance_rule(block, n, p, t):
-            """
-            Rule definition for the storage balance of every storage n and
-            every timestep.
-            """
-            expr = 0
-            expr += block.storage_content[n, t + 1]
-            expr += (
-                -block.storage_content[n, t]
-                * (1 - n.loss_rate[t]) ** m.timeincrement[t]
->>>>>>> aaef5ad2
+
+        def _storage_losses_rule(block, n, t):
+            expr = block.storage_content[n, t] * (
+                1 - (1 - n.loss_rate[t]) ** m.timeincrement[t]
             )
             expr += (
                 n.fixed_losses_relative[t]
@@ -648,10 +621,10 @@
             expr += n.fixed_losses_absolute[t] * m.timeincrement[t]
 
             return expr == block.storage_losses[n, t]
-
-        self.losses = Constraint(
-            self.STORAGES, m.TIMESTEPS, rule=_storage_losses_rule
-        )
+        if not m.TSAM_MODE:
+            self.losses = Constraint(
+                self.STORAGES, m.TIMESTEPS, rule=_storage_losses_rule
+            )
 
         def _storage_balance_rule(block, n, t):
             """
@@ -668,11 +641,6 @@
             ) * m.timeincrement[t]
             return expr == block.storage_content[n, t + 1]
 
-<<<<<<< HEAD
-        self.balance = Constraint(
-            self.STORAGES, m.TIMESTEPS, rule=_storage_balance_rule
-        )
-=======
         def _intra_storage_balance_rule(block, n, p, k, g):
             """
             Rule definition for the storage balance of every storage n and
@@ -701,7 +669,7 @@
 
         if not m.TSAM_MODE:
             self.balance = Constraint(
-                self.STORAGES, m.TIMEINDEX, rule=_storage_balance_rule
+                self.STORAGES, m.TIMESTEPS, rule=_storage_balance_rule
             )
         else:
             self.intra_balance = Constraint(
@@ -749,8 +717,6 @@
                 m.CLUSTERS,
                 rule=_inter_storage_balance_rule,
             )
->>>>>>> aaef5ad2
-
         def _balanced_storage_rule(block, n):
             """
             Storage content of last time step == initial storage content
@@ -829,25 +795,14 @@
         storage_costs = 0
 
         for n in self.STORAGES:
-<<<<<<< HEAD
             if valid_sequence(n.storage_costs, len(m.TIMESTEPS)):
                 # We actually want to iterate over all TIMEPOINTS except the
                 # 0th. As integers are used for the index, this is equicalent
                 # to iterating over the TIMESTEPS with one offset.
-                for t in m.TIMESTEPS:
-                    storage_costs += (
-                        self.storage_content[n, t + 1] * n.storage_costs[t]
-                    )
-=======
-            if n.storage_costs[0] is not None:
-                storage_costs += (
-                    self.storage_content[n, 0] * n.storage_costs[0]
-                )
                 if not m.TSAM_MODE:
                     for t in m.TIMESTEPS:
                         storage_costs += (
-                            self.storage_content[n, t + 1]
-                            * n.storage_costs[t + 1]
+                            self.storage_content[n, t + 1] * n.storage_costs[t + 1]
                         )
                 else:
                     for t in m.TIMESTEPS_ORIGINAL:
@@ -855,7 +810,6 @@
                             self.storage_content[n, t + 1]
                             * n.storage_costs[t + 1]
                         )
->>>>>>> aaef5ad2
 
         self.storage_costs = Expression(expr=storage_costs)
         self.costs = Expression(expr=storage_costs + fixed_costs)
@@ -1447,14 +1401,9 @@
         )
 
         # ######################### Variables  ################################
-<<<<<<< HEAD
-        self.storage_content = Var(
-            self.INVESTSTORAGES, m.TIMEPOINTS, within=NonNegativeReals
-        )
-=======
         if not m.TSAM_MODE:
             self.storage_content = Var(
-                self.INVESTSTORAGES, m.TIMESTEPS, within=NonNegativeReals
+                self.INVESTSTORAGES, m.TIMEPOINTS, within=NonNegativeReals
             )
         else:
             self.storage_content_inter = Var(
@@ -1469,8 +1418,6 @@
                 for p, k in m.TYPICAL_CLUSTERS:
                     self.storage_content_intra[n, p, k, 0] = 0
                     self.storage_content_intra[n, p, k, 0].fix()
->>>>>>> aaef5ad2
-
         def _storage_investvar_bound_rule(_, n, p):
             """
             Rule definition to bound the invested storage capacity `invest`.
@@ -1719,7 +1666,6 @@
                 for n in self.INVESTSTORAGES:
                     expr = self.storage_content[n, 0] == 0
                     self.initially_empty.add((n, 0), expr)
-
             if not m.TSAM_MODE:
                 # inter and intra initial storage contents are handled above
                 self.initially_empty = Constraint(
@@ -1758,39 +1704,6 @@
                 rule=_inv_storage_init_content_fix_rule,
             )
 
-<<<<<<< HEAD
-=======
-            def _storage_balance_first_rule(block, n):
-                """
-                Rule definition for the storage balance of every storage n
-                for the first time step.
-                """
-                expr = 0
-                expr += block.storage_content[n, 0]
-                expr += (
-                    -block.init_content[n]
-                    * (1 - n.loss_rate[0]) ** m.timeincrement[0]
-                )
-                expr += (
-                    n.fixed_losses_relative[0]
-                    * (n.investment.existing + self.invest[n, 0])
-                    * m.timeincrement[0]
-                )
-                expr += n.fixed_losses_absolute[0] * m.timeincrement[0]
-                expr += (
-                    -m.flow[i[n], n, 0, 0] * n.inflow_conversion_factor[0]
-                ) * m.timeincrement[0]
-                expr += (
-                    m.flow[n, o[n], 0, 0] / n.outflow_conversion_factor[0]
-                ) * m.timeincrement[0]
-                return expr == 0
-
-            if not m.TSAM_MODE:
-                self.balance_first = Constraint(
-                    self.INVESTSTORAGES, rule=_storage_balance_first_rule
-                )
-
->>>>>>> aaef5ad2
         def _storage_balance_rule(block, n, p, t):
             """
             Rule definition for the storage balance of every storage n and
@@ -1816,13 +1729,6 @@
             ) * m.timeincrement[t]
             return expr == 0
 
-<<<<<<< HEAD
-        self.balance = Constraint(
-            self.INVESTSTORAGES,
-            m.TIMEINDEX,
-            rule=_storage_balance_rule,
-        )
-=======
         def _intra_storage_balance_rule(block, n, p, k, g):
             """
             Rule definition for the storage balance of every storage n and
@@ -1848,12 +1754,11 @@
                 m.flow[n, o[n], p, t] / n.outflow_conversion_factor[t]
             ) * m.timeincrement[t]
             return expr == 0
->>>>>>> aaef5ad2
 
         if not m.TSAM_MODE:
             self.balance = Constraint(
                 self.INVESTSTORAGES,
-                reduced_periods_timesteps,
+                m.TIMEINDEX,
                 rule=_storage_balance_rule,
             )
         else:
@@ -1862,7 +1767,6 @@
                 m.TIMEINDEX_TYPICAL_CLUSTER,
                 rule=_intra_storage_balance_rule,
             )
-
         def _inter_storage_balance_rule(block, n, i):
             """
             Rule definition for the storage balance of every storage n and
@@ -1977,112 +1881,7 @@
             rule=_storage_capacity_outflow_invest_rule
         )
 
-<<<<<<< HEAD
         self._add_storage_limit_constraints()
-=======
-        def _max_storage_content_invest_rule(block, n, p, t):
-            """
-            Rule definition for upper bound constraint for the
-            storage content.
-            """
-            expr = (
-                self.storage_content[n, t]
-                <= self.total[n, p] * n.max_storage_level[t]
-            )
-            return expr
-
-        def _storage_inter_maximum_level_rule(block):
-            for n in self.INVESTSTORAGES:
-                for p, i, g in m.TIMEINDEX_CLUSTER:
-                    t = m.get_timestep_from_tsam_timestep(p, i, g)
-                    k = m.es.tsa_parameters[p]["order"][i]
-                    tk = m.get_timestep_from_tsam_timestep(p, k, g)
-                    inter_i = (
-                        sum(
-                            len(m.es.tsa_parameters[ip]["order"])
-                            for ip in range(p)
-                        )
-                        + i
-                    )
-                    lhs = (
-                        self.storage_content_inter[n, inter_i]
-                        * (1 - n.loss_rate[t]) ** (g * m.timeincrement[tk])
-                        + self.storage_content_intra[n, p, k, g]
-                    )
-                    rhs = self.total[n, p] * n.max_storage_level[t]
-                    self.storage_inter_maximum_level.add(
-                        (n, p, i, g), lhs <= rhs
-                    )
-
-        if m.TSAM_MODE:
-            self.storage_inter_maximum_level = Constraint(
-                self.INVESTSTORAGES, m.TIMEINDEX_CLUSTER, noruleinit=True
-            )
-
-            self.storage_inter_maximum_level_build = BuildAction(
-                rule=_storage_inter_maximum_level_rule
-            )
-        else:
-            self.max_storage_content = Constraint(
-                self.INVESTSTORAGES,
-                m.TIMEINDEX,
-                rule=_max_storage_content_invest_rule,
-            )
-
-        def _min_storage_content_invest_rule(block, n, p, t):
-            """
-            Rule definition of lower bound constraint for the
-            storage content.
-            """
-            expr = (
-                self.storage_content[n, t]
-                >= self.total[n, p] * n.min_storage_level[t]
-            )
-            return expr
-
-        def _storage_inter_minimum_level_rule(block):
-            # See FINE implementation at
-            # https://github.com/FZJ-IEK3-VSA/FINE/blob/
-            # 57ec32561fb95e746c505760bd0d61c97d2fd2fb/FINE/storage.py#L1329
-            for n in self.INVESTSTORAGES:
-                for p, i, g in m.TIMEINDEX_CLUSTER:
-                    t = m.get_timestep_from_tsam_timestep(p, i, g)
-                    lhs = self.total[n, p] * n.min_storage_level[t]
-                    k = m.es.tsa_parameters[p]["order"][i]
-                    tk = m.get_timestep_from_tsam_timestep(p, k, g)
-                    inter_i = (
-                        sum(
-                            len(m.es.tsa_parameters[ip]["order"])
-                            for ip in range(p)
-                        )
-                        + i
-                    )
-                    rhs = (
-                        self.storage_content_inter[n, inter_i]
-                        * (1 - n.loss_rate[t]) ** (g * m.timeincrement[tk])
-                        + self.storage_content_intra[n, p, k, g]
-                    )
-                    self.storage_inter_minimum_level.add(
-                        (n, p, i, g), lhs <= rhs
-                    )
-
-        if m.TSAM_MODE:
-            self.storage_inter_minimum_level = Constraint(
-                self.INVESTSTORAGES, m.TIMEINDEX_CLUSTER, noruleinit=True
-            )
-
-            self.storage_inter_minimum_level_build = BuildAction(
-                rule=_storage_inter_minimum_level_rule
-            )
-        else:
-            # Set the lower bound of the storage content if the
-            # attribute exists
-            self.min_storage_content = Constraint(
-                self.MIN_INVESTSTORAGES,
-                m.TIMEINDEX,
-                rule=_min_storage_content_invest_rule,
-            )
->>>>>>> aaef5ad2
 
         def maximum_invest_limit(block, n, p):
             """
@@ -2158,76 +1957,142 @@
 
     def _add_storage_limit_constraints(self):
         m = self.parent_block()
-        if m.es.periods is None:
-
-            def _max_storage_content_invest_rule(_, n, t):
-                """
-                Rule definition for upper bound constraint for the
-                storage content.
-                """
-                expr = (
-                    self.storage_content[n, t]
-                    <= self.total[n, 0] * n.max_storage_level[t]
+        if not m.TSAM_MODE:
+            if m.es.periods is None:
+
+                def _max_storage_content_invest_rule(_, n, t):
+                    """
+                    Rule definition for upper bound constraint for the
+                    storage content.
+                    """
+                    expr = (
+                        self.storage_content[n, t]
+                        <= self.total[n, 0] * n.max_storage_level[t]
+                    )
+                    return expr
+
+                self.max_storage_content = Constraint(
+                    self.INVESTSTORAGES,
+                    m.TIMEPOINTS,
+                    rule=_max_storage_content_invest_rule,
                 )
-                return expr
-
-            self.max_storage_content = Constraint(
-                self.INVESTSTORAGES,
-                m.TIMEPOINTS,
-                rule=_max_storage_content_invest_rule,
-            )
-
-            def _min_storage_content_invest_rule(_, n, t):
-                """
-                Rule definition of lower bound constraint for the
-                storage content.
-                """
-                expr = (
-                    self.storage_content[n, t]
-                    >= self.total[n, 0] * n.min_storage_level[t]
+
+                def _min_storage_content_invest_rule(_, n, t):
+                    """
+                    Rule definition of lower bound constraint for the
+                    storage content.
+                    """
+                    expr = (
+                        self.storage_content[n, t]
+                        >= self.total[n, 0] * n.min_storage_level[t]
+                    )
+                    return expr
+
+                self.min_storage_content = Constraint(
+                    self.MIN_INVESTSTORAGES,
+                    m.TIMEPOINTS,
+                    rule=_min_storage_content_invest_rule,
                 )
-                return expr
-
-            self.min_storage_content = Constraint(
-                self.MIN_INVESTSTORAGES,
-                m.TIMEPOINTS,
-                rule=_min_storage_content_invest_rule,
-            )
+            else:
+
+                def _max_storage_content_invest_rule(_, n, p, t):
+                    """
+                    Rule definition for upper bound constraint for the
+                    storage content.
+                    """
+                    expr = (
+                        self.storage_content[n, t]
+                        <= self.total[n, p] * n.max_storage_level[t]
+                    )
+                    return expr
+
+                self.max_storage_content = Constraint(
+                    self.INVESTSTORAGES,
+                    m.TIMEINDEX,
+                    rule=_max_storage_content_invest_rule,
+                )
+
+                def _min_storage_content_invest_rule(_, n, p, t):
+                    """
+                    Rule definition of lower bound constraint for the
+                    storage content.
+                    """
+                    expr = (
+                        self.storage_content[n, t]
+                        >= self.total[n, p] * n.min_storage_level[t]
+                    )
+                    return expr
+
+                self.min_storage_content = Constraint(
+                    self.MIN_INVESTSTORAGES,
+                    m.TIMEINDEX,
+                    rule=_min_storage_content_invest_rule,
+                )
         else:
 
-            def _max_storage_content_invest_rule(_, n, p, t):
-                """
-                Rule definition for upper bound constraint for the
-                storage content.
-                """
-                expr = (
-                    self.storage_content[n, t]
-                    <= self.total[n, p] * n.max_storage_level[t]
+            def _storage_inter_maximum_level_rule(block):
+                for n in self.INVESTSTORAGES:
+                    for p, i, g in m.TIMEINDEX_CLUSTER:
+                        t = m.get_timestep_from_tsam_timestep(p, i, g)
+                        k = m.es.tsa_parameters[p]["order"][i]
+                        tk = m.get_timestep_from_tsam_timestep(p, k, g)
+                        inter_i = (
+                            sum(
+                                len(m.es.tsa_parameters[ip]["order"])
+                                for ip in range(p)
+                            )
+                            + i
+                        )
+                        lhs = (
+                            self.storage_content_inter[n, inter_i]
+                            * (1 - n.loss_rate[t]) ** (g * m.timeincrement[tk])
+                            + self.storage_content_intra[n, p, k, g]
+                        )
+                        rhs = self.total[n, p] * n.max_storage_level[t]
+                        self.storage_inter_maximum_level.add(
+                            (n, p, i, g), lhs <= rhs
+                        )
+
+            self.storage_inter_maximum_level = Constraint(
+                self.INVESTSTORAGES, m.TIMEINDEX_CLUSTER, noruleinit=True
+            )
+
+            self.storage_inter_maximum_level_build = BuildAction(
+                rule=_storage_inter_maximum_level_rule
+            )
+
+            def _storage_inter_minimum_level_rule(block):
+                # See FINE implementation at
+                # https://github.com/FZJ-IEK3-VSA/FINE/blob/
+                # 57ec32561fb95e746c505760bd0d61c97d2fd2fb/FINE/storage.py#L1329
+                for n in self.INVESTSTORAGES:
+                    for p, i, g in m.TIMEINDEX_CLUSTER:
+                        t = m.get_timestep_from_tsam_timestep(p, i, g)
+                        lhs = self.total[n, p] * n.min_storage_level[t]
+                        k = m.es.tsa_parameters[p]["order"][i]
+                        tk = m.get_timestep_from_tsam_timestep(p, k, g)
+                        inter_i = (
+                            sum(
+                                len(m.es.tsa_parameters[ip]["order"])
+                                for ip in range(p)
+                            )
+                            + i
+                        )
+                        rhs = (
+                            self.storage_content_inter[n, inter_i]
+                            * (1 - n.loss_rate[t]) ** (g * m.timeincrement[tk])
+                            + self.storage_content_intra[n, p, k, g]
+                        )
+                        self.storage_inter_minimum_level.add(
+                            (n, p, i, g), lhs <= rhs
+                        )
+            self.storage_inter_minimum_level = Constraint(
+                self.INVESTSTORAGES, m.TIMEINDEX_CLUSTER, noruleinit=True
+            )
+
+            self.storage_inter_minimum_level_build = BuildAction(
+                rule=_storage_inter_minimum_level_rule
                 )
-                return expr
-
-            self.max_storage_content = Constraint(
-                self.INVESTSTORAGES,
-                m.TIMEINDEX,
-                rule=_max_storage_content_invest_rule,
-            )
-
-            def _min_storage_content_invest_rule(_, n, p, t):
-                """
-                Rule definition of lower bound constraint for the
-                storage content.
-                """
-                expr = (
-                    self.storage_content[n, t]
-                    >= self.total[n, p] * n.min_storage_level[t]
-                )
-                return expr
-
-            self.min_storage_content = Constraint(
-                self.MIN_INVESTSTORAGES,
-                m.TIMEINDEX,
-                rule=_min_storage_content_invest_rule,
-            )
 
     def _objective_expression(self):
         """Objective expression with fixed and investment costs."""
