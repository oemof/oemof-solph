# -*- coding: utf-8 -

"""
GenericStorage and associated individual constraints (blocks) and groupings.

SPDX-FileCopyrightText: Uwe Krien <krien@uni-bremen.de>
SPDX-FileCopyrightText: Simon Hilpert
SPDX-FileCopyrightText: Cord Kaldemeyer
SPDX-FileCopyrightText: Patrik Schönfeldt
SPDX-FileCopyrightText: FranziPl
SPDX-FileCopyrightText: jnnr
SPDX-FileCopyrightText: Stephan Günther
SPDX-FileCopyrightText: FabianTU
SPDX-FileCopyrightText: Johannes Röder
SPDX-FileCopyrightText: Johannes Kochems
SPDX-FileCopyrightText: Johannes Giehl

SPDX-License-Identifier: MIT

"""

from warnings import warn

from oemof.network import network
<<<<<<< HEAD
from oemof.tools import debugging
from oemof.tools import economics
from pyomo.core.base.block import SimpleBlock
=======
from pyomo.core.base.block import ScalarBlock
>>>>>>> 1f53f781
from pyomo.environ import Binary
from pyomo.environ import BuildAction
from pyomo.environ import Constraint
from pyomo.environ import Expression
from pyomo.environ import NonNegativeReals
from pyomo.environ import Set
from pyomo.environ import Var

from oemof.solph._helpers import check_node_object_for_missing_attribute
from oemof.solph._options import Investment
from oemof.solph._plumbing import sequence as solph_sequence


class GenericStorage(network.Node):
    r"""
    Component `GenericStorage` to model with basic characteristics of storages.

    The GenericStorage is designed for one input and one output.

    Parameters
    ----------
    nominal_storage_capacity : numeric, :math:`E_{nom}`
        Absolute nominal capacity of the storage
    invest_relation_input_capacity : numeric or None, :math:`r_{cap,in}`
        Ratio between the investment variable of the input Flow and the
        investment variable of the storage:
        :math:`\dot{E}_{in,invest} = E_{invest} \cdot r_{cap,in}`
    invest_relation_output_capacity : numeric or None, :math:`r_{cap,out}`
        Ratio between the investment variable of the output Flow and the
        investment variable of the storage:
        :math:`\dot{E}_{out,invest} = E_{invest} \cdot r_{cap,out}`
    invest_relation_input_output : numeric or None, :math:`r_{in,out}`
        Ratio between the investment variable of the output Flow and the
        investment variable of the input flow. This ratio used to fix the
        flow investments to each other.
        Values < 1 set the input flow lower than the output and > 1 will
        set the input flow higher than the output flow. If None no relation
        will be set:
        :math:`\dot{E}_{in,invest} = \dot{E}_{out,invest} \cdot r_{in,out}`
    initial_storage_level : numeric, :math:`c(-1)`
        The relative storage content in the timestep before the first
        time step of optimization (between 0 and 1).

        Note: When investment mode is used in a multi-period model,
        `initial_storage_level` is not supported.
        Storage output is forced to zero until the storage unit is invested in.
    balanced : boolean
        Couple storage level of first and last time step.
        (Total inflow and total outflow are balanced.)
    loss_rate : numeric (iterable or scalar)
        The relative loss of the storage content per time unit.
    fixed_losses_relative : numeric (iterable or scalar), :math:`\gamma(t)`
        Losses independent of state of charge between two consecutive
        timesteps relative to nominal storage capacity.

        Note: Fixed losses are not supported in investment mode.
    fixed_losses_absolute : numeric (iterable or scalar), :math:`\delta(t)`
        Losses independent of state of charge and independent of
        nominal storage capacity between two consecutive timesteps.

        Note: Fixed losses are not supported in investment mode.
    inflow_conversion_factor : numeric (iterable or scalar), :math:`\eta_i(t)`
        The relative conversion factor, i.e. efficiency associated with the
        inflow of the storage.
    outflow_conversion_factor : numeric (iterable or scalar), :math:`\eta_o(t)`
        see: inflow_conversion_factor
    min_storage_level : numeric (iterable or scalar), :math:`c_{min}(t)`
        The normed minimum storage content as fraction of the
        nominal storage capacity or the invested capacity (between 0 and 1).
        To set different values in every time step use a sequence.
    max_storage_level : numeric (iterable or scalar), :math:`c_{max}(t)`
        see: min_storage_level
    investment : :class:`oemof.solph.options.Investment` object
        Object indicating if a nominal_value of the flow is determined by
        the optimization problem. Note: This will refer all attributes to an
        investment variable instead of to the nominal_storage_capacity. The
        nominal_storage_capacity should not be set (or set to None) if an
        investment object is used.
    lifetime_inflow : int, :math:`n_{in}`
        Determine the lifetime of an inflow; only applicable for multi-period
        models which can invest in storage capacity and have an
        invest_relation_input_capacity defined
    lifetime_outflow : int, :math:`n_{in}`
        Determine the lifetime of an outflow; only applicable for multi-period
        models which can invest in storage capacity and have an
        invest_relation_output_capacity defined

    Notes
    -----
    The following sets, variables, constraints and objective parts are created
     * :class:`.GenericStorageBlock`
       (if no Investment object present)
     * :class:`.GenericInvestmentStorageBlock`
       (if Investment object present)

    Examples
    --------
    Basic usage examples of the GenericStorage with a random selection of
    attributes. See the Flow class for all Flow attributes.

    >>> from oemof import solph

    >>> my_bus = solph.buses.Bus('my_bus')

    >>> my_storage = solph.components.GenericStorage(
    ...     label='storage',
    ...     nominal_storage_capacity=1000,
    ...     inputs={my_bus: solph.flows.Flow(nominal_value=200, variable_costs=10)},
    ...     outputs={my_bus: solph.flows.Flow(nominal_value=200)},
    ...     loss_rate=0.01,
    ...     initial_storage_level=0,
    ...     max_storage_level = 0.9,
    ...     inflow_conversion_factor=0.9,
    ...     outflow_conversion_factor=0.93)

    >>> my_investment_storage = solph.components.GenericStorage(
    ...     label='storage',
    ...     investment=solph.Investment(ep_costs=50),
    ...     inputs={my_bus: solph.flows.Flow()},
    ...     outputs={my_bus: solph.flows.Flow()},
    ...     loss_rate=0.02,
    ...     initial_storage_level=None,
    ...     invest_relation_input_capacity=1/6,
    ...     invest_relation_output_capacity=1/6,
    ...     inflow_conversion_factor=1,
    ...     outflow_conversion_factor=0.8)
    """  # noqa: E501

    def __init__(
        self, *args, max_storage_level=1, min_storage_level=0, **kwargs
    ):
        super().__init__(*args, **kwargs)
        self.nominal_storage_capacity = kwargs.get("nominal_storage_capacity")
        self.initial_storage_level = kwargs.get("initial_storage_level")
        self.balanced = kwargs.get("balanced", True)
        self.loss_rate = solph_sequence(kwargs.get("loss_rate", 0))
        self.fixed_losses_relative = solph_sequence(
            kwargs.get("fixed_losses_relative", 0)
        )
        self.fixed_losses_absolute = solph_sequence(
            kwargs.get("fixed_losses_absolute", 0)
        )
        self.inflow_conversion_factor = solph_sequence(
            kwargs.get("inflow_conversion_factor", 1)
        )
        self.outflow_conversion_factor = solph_sequence(
            kwargs.get("outflow_conversion_factor", 1)
        )
        self.max_storage_level = solph_sequence(max_storage_level)
        self.min_storage_level = solph_sequence(min_storage_level)
        self.fixed_costs = solph_sequence(kwargs.get("fixed_costs", 0))
        self.investment = kwargs.get("investment")
        self.invest_relation_input_output = kwargs.get(
            "invest_relation_input_output"
        )
        self.invest_relation_input_capacity = kwargs.get(
            "invest_relation_input_capacity"
        )
        self.invest_relation_output_capacity = kwargs.get(
            "invest_relation_output_capacity"
        )
        self._invest_group = isinstance(self.investment, Investment)
        self.lifetime_inflow = kwargs.get("lifetime_inflow", None)
        self.lifetime_outflow = kwargs.get("lifetime_outflow", None)

        # Check number of flows.
        self._check_number_of_flows()
        # Check for infeasible parameter combinations
        self._check_infeasible_parameter_combinations()

        # Check attributes for the investment mode.
        if self._invest_group is True:
            self._check_invest_attributes()

        # Check for old parameter names. This is a temporary fix and should
        # be removed once a general solution is found.
        # TODO: https://github.com/oemof/oemof-solph/issues/560
        renamed_parameters = [
            ("nominal_capacity", "nominal_storage_capacity"),
            ("initial_capacity", "initial_storage_level"),
            ("capacity_loss", "loss_rate"),
            ("capacity_min", "min_storage_level"),
            ("capacity_max", "max_storage_level"),
        ]
        messages = [
            "`{0}` to `{1}`".format(old_name, new_name)
            for old_name, new_name in renamed_parameters
            if old_name in kwargs
        ]
        if messages:
            message = (
                "The following attributes have been renamed from v0.2 to v0.3:"
                "\n\n  {}\n\n"
                "You are using the old names as parameters, thus setting "
                "deprecated\n"
                "attributes, which is not what you might have intended.\n"
                "Use the new names, or, if you know what you're doing, set "
                "these\n"
                "attributes explicitly after construction instead."
            )
            raise AttributeError(message.format("\n  ".join(messages)))

    def _set_flows(self):
        """Define inflow / outflow as investment flows when they are
        coupled with storage capacity via invest relations
        """
        for flow in self.inputs.values():
            if (
                self.invest_relation_input_capacity is not None
                and not isinstance(flow.investment, Investment)
            ):
                flow.investment = Investment(lifetime=self.lifetime_inflow)
        for flow in self.outputs.values():
            if (
                self.invest_relation_output_capacity is not None
                and not isinstance(flow.investment, Investment)
            ):
                flow.investment = Investment(lifetime=self.lifetime_outflow)

    def _check_invest_attributes(self):
        """Raise errors for infeasible investment attribute combinations"""
        if self.investment and self.nominal_storage_capacity is not None:
            e1 = (
                "If an investment object is defined the invest variable "
                "replaces the nominal_storage_capacity.\n Therefore the "
                "nominal_storage_capacity should be 'None'.\n"
            )
            raise AttributeError(e1)
        if (
            self.invest_relation_input_output is not None
            and self.invest_relation_output_capacity is not None
            and self.invest_relation_input_capacity is not None
        ):
            e2 = (
                "Overdetermined. Three investment object will be coupled"
                "with three constraints. Set one invest relation to 'None'."
            )
            raise AttributeError(e2)
        if (
            self.investment
            and sum(solph_sequence(self.fixed_losses_absolute)) != 0
            and self.investment.existing == 0
            and self.investment.minimum[0] == 0
        ):
            e3 = (
                "With fixed_losses_absolute > 0, either investment.existing "
                "or investment.minimum has to be non-zero."
            )
            raise AttributeError(e3)

        self._set_flows()

    def _check_number_of_flows(self):
        """Ensure that there is only one inflow and outflow to the storage"""
        msg = "Only one {0} flow allowed in the GenericStorage {1}."
        check_node_object_for_missing_attribute(self, "inputs")
        check_node_object_for_missing_attribute(self, "outputs")
        if len(self.inputs) > 1:
            raise AttributeError(msg.format("input", self.label))
        if len(self.outputs) > 1:
            raise AttributeError(msg.format("output", self.label))

    def _check_infeasible_parameter_combinations(self):
        """Check for infeasible parameter combinations and raise error"""
        msg = (
            "initial_storage_level must be greater or equal to "
            "min_storage_level and smaller or equal to "
            "max_storage_level."
        )
        if self.initial_storage_level is not None:
            if (
                self.initial_storage_level < self.min_storage_level[0]
                or self.initial_storage_level > self.max_storage_level[0]
            ):
                raise ValueError(msg)

    def constraint_group(self):
        if self._invest_group is True:
            return GenericInvestmentStorageBlock
        else:
            return GenericStorageBlock


class GenericStorageBlock(ScalarBlock):
    r"""Storage without an :class:`.Investment` object.

    **The following sets are created:** (-> see basic sets at
    :class:`.Model` )

    STORAGES
        A set with all :class:`.GenericStorage` objects, which do not have an
        :attr:`investment` of type :class:`.Investment`.

    STORAGES_BALANCED
        A set of  all :class:`.GenericStorage` objects, with 'balanced'
        attribute set to True.

    STORAGES_WITH_INVEST_FLOW_REL
        A set with all :class:`.GenericStorage` objects with two investment
        flows coupled with the 'invest_relation_input_output' attribute.

    **The following variables are created:**

    storage_content
        Storage content for every storage and timestep. The value for the
        storage content at the beginning is set by the parameter
        `initial_storage_level` or not set if `initial_storage_level` is None.
        The variable of storage s and timestep t can be accessed by:
        `om.GenericStorageBlock.storage_content[s, t]`

    **The following constraints are created:**

    Set storage_content of last time step to one at t=0 if balanced == True
        .. math::
            E(t_{last}) = &E(-1)

    Storage balance :attr:`om.Storage.balance[n, t]`
        .. math:: E(t) = &E(t-1) \cdot
            (1 - \beta(t)) ^{\tau(t)/(t_u)} \\
            &- \gamma(t)\cdot E_{nom} \cdot {\tau(t)/(t_u)}\\
            &- \delta(t) \cdot {\tau(t)/(t_u)}\\
            &- \frac{\dot{E}_o(p, t)}{\eta_o(t)} \cdot \tau(t)
            + \dot{E}_i(p, t) \cdot \eta_i(t) \cdot \tau(t)

    Connect the invest variables of the input and the output flow.
        .. math::
          InvestmentFlowBlock.invest(source(n), n, p) + existing = \\
          (InvestmentFlowBlock.invest(n, target(n), p) + existing) * \\
          invest\_relation\_input\_output(n) \\
          \forall n \in \textrm{INVEST\_REL\_IN\_OUT} \\
          \forall p \in \textrm{PERIODS}



    =========================== ======================= =========
    symbol                      explanation             attribute
    =========================== ======================= =========
    :math:`E(t)`                energy currently stored `storage_content`
    :math:`E_{nom}`             nominal capacity of     `nominal_storage_capacity`
                                the energy storage
    :math:`c(-1)`               state before            `initial_storage_level`
                                initial time step
    :math:`c_{min}(t)`          minimum allowed storage `min_storage_level[t]`
    :math:`c_{max}(t)`          maximum allowed storage `max_storage_level[t]`
    :math:`\beta(t)`            fraction of lost energy `loss_rate[t]`
                                as share of
                                :math:`E(t)`
                                per time unit
    :math:`\gamma(t)`           fixed loss of energy    `fixed_losses_relative[t]`
                                relative to
                                :math:`E_{nom}` per
                                time unit
    :math:`\delta(t)`           absolute fixed loss     `fixed_losses_absolute[t]`
                                of energy per
                                time unit
    :math:`\dot{E}_i(t)`        energy flowing in       `inputs`
    :math:`\dot{E}_o(t)`        energy flowing out      `outputs`
    :math:`\eta_i(t)`           conversion factor       `inflow_conversion_factor[t]`
                                (i.e. efficiency)
                                when storing energy
    :math:`\eta_o(t)`           conversion factor when  `outflow_conversion_factor[t]`
                                (i.e. efficiency)
                                taking stored energy
    :math:`\tau(t)`             duration of time step
    :math:`t_u`                 time unit of losses
                                :math:`\beta(t)`,
                                :math:`\gamma(t)`
                                :math:`\delta(t)` and
                                timeincrement
                                :math:`\tau(t)`
    =========================== ======================= =========

    **The following parts of the objective function are created:**

    *Standard model*

    Nothing added to the objective function.

    *Multi-period model*

    * :attr:`fixed_costs` not None

        .. math::
            \sum_{p \in \textrm{PERIODS}} E_{nom}
            \cdot c_{fixed}(p) \cdot DF^{-p}

    whereby:
    :math:`DF=(1+dr)` is the discount factor with discount rate :math:`dr`


    """  # noqa: E501

    CONSTRAINT_GROUP = True

    def __init__(self, *args, **kwargs):
        super().__init__(*args, **kwargs)

    def _create(self, group=None):
        """
        Parameters
        ----------
        group : list
            List containing storage objects.
            e.g. groups=[storage1, storage2,..]
        """
        m = self.parent_block()

        if group is None:
            return None

        i = {n: [i for i in n.inputs][0] for n in group}
        o = {n: [o for o in n.outputs][0] for n in group}

        #  ************* SETS *********************************

        self.STORAGES = Set(initialize=[n for n in group])

        self.STORAGES_BALANCED = Set(
            initialize=[n for n in group if n.balanced is True]
        )

        self.STORAGES_INITITAL_LEVEL = Set(
            initialize=[
                n for n in group if n.initial_storage_level is not None
            ]
        )

        self.STORAGES_WITH_INVEST_FLOW_REL = Set(
            initialize=[
                n for n in group if n.invest_relation_input_output is not None
            ]
        )

        #  ************* VARIABLES *****************************

        def _storage_content_bound_rule(block, n, t):
            """
            Rule definition for bounds of storage_content variable of
            storage n in timestep t.
            """
            bounds = (
                n.nominal_storage_capacity * n.min_storage_level[t],
                n.nominal_storage_capacity * n.max_storage_level[t],
            )
            return bounds

        self.storage_content = Var(
            self.STORAGES, m.TIMEPOINTS, bounds=_storage_content_bound_rule
        )

        # set the initial storage content
        # ToDo: More elegant code possible?
        for n in group:
            if n.initial_storage_level is not None:
                self.storage_content[n, 0] = (
                    n.initial_storage_level * n.nominal_storage_capacity
                )
                self.storage_content[n, 0].fix()

        #  ************* Constraints ***************************

<<<<<<< HEAD
        reduced_periods_timesteps = [(p, t) for (p, t) in m.TIMEINDEX if t > 0]

        # storage balance constraint (first time step)
        def _storage_balance_first_rule(block, n):
            """
            Rule definition for the storage balance of every storage n for
            the first timestep.
            """
            expr = 0
            expr += block.storage_content[n, 0]
            expr += (
                -block.init_content[n]
                * (1 - n.loss_rate[0]) ** m.timeincrement[0]
            )
            expr += (
                n.fixed_losses_relative[0]
                * n.nominal_storage_capacity
                * m.timeincrement[0]
            )
            expr += n.fixed_losses_absolute[0] * m.timeincrement[0]
            expr += (
                -m.flow[i[n], n, 0, 0] * n.inflow_conversion_factor[0]
            ) * m.timeincrement[0]
            expr += (
                m.flow[n, o[n], 0, 0] / n.outflow_conversion_factor[0]
            ) * m.timeincrement[0]
            return expr == 0

        self.balance_first = Constraint(
            self.STORAGES, rule=_storage_balance_first_rule
        )

        # storage balance constraint (every time step but the first)
        def _storage_balance_rule(block, n, p, t):
=======
        def _storage_balance_rule(block, n, t):
>>>>>>> 1f53f781
            """
            Rule definition for the storage balance of every storage n and
            every timestep.
            """
            expr = 0
            expr += block.storage_content[n, t + 1]
            expr += (
                -block.storage_content[n, t]
                * (1 - n.loss_rate[t]) ** m.timeincrement[t]
            )
            expr += (
                n.fixed_losses_relative[t]
                * n.nominal_storage_capacity
                * m.timeincrement[t]
            )
            expr += n.fixed_losses_absolute[t] * m.timeincrement[t]
            expr += (
                -m.flow[i[n], n, p, t] * n.inflow_conversion_factor[t]
            ) * m.timeincrement[t]
            expr += (
                m.flow[n, o[n], p, t] / n.outflow_conversion_factor[t]
            ) * m.timeincrement[t]
            return expr == 0

        self.balance = Constraint(
<<<<<<< HEAD
            self.STORAGES,
            reduced_periods_timesteps,
            rule=_storage_balance_rule,
=======
            self.STORAGES, m.TIMESTEPS, rule=_storage_balance_rule
>>>>>>> 1f53f781
        )

        def _balanced_storage_rule(block, n):
            """
            Storage content of last time step == initial storage content
            if balanced.
            """
            return (
                block.storage_content[n, m.TIMEPOINTS.at(-1)]
                == block.storage_content[n, m.TIMEPOINTS.at(1)]
            )

        self.balanced_cstr = Constraint(
            self.STORAGES_BALANCED, rule=_balanced_storage_rule
        )

        def _power_coupled(block):
            """
            Rule definition for constraint to connect the input power
            and output power
            """
            for n in self.STORAGES_WITH_INVEST_FLOW_REL:
                for p in m.PERIODS:
                    expr = (
                        m.InvestmentFlowBlock.total[n, o[n], p]
                    ) * n.invest_relation_input_output == (
                        m.InvestmentFlowBlock.total[i[n], n, p]
                    )
                    self.power_coupled.add((n, p), expr)

        self.power_coupled = Constraint(
            self.STORAGES_WITH_INVEST_FLOW_REL, m.PERIODS, noruleinit=True
        )

        self.power_coupled_build = BuildAction(rule=_power_coupled)

    def _objective_expression(self):
        r"""
        Objective expression for storages with no investment.

        Note
        ----
        * For standard models, this adds nothing as variable costs are
          already added in the Block :class:`.FlowBlock`.
        * For multi-period models, fixed costs may be introduced and added here
        """
        m = self.parent_block()

        if not hasattr(self, "STORAGES"):
            return 0

        fixed_costs = 0

        if m.es.multi_period:
            for n in self.STORAGES:
                if n.fixed_costs[0] is not None:
                    for p in m.PERIODS:
                        fixed_costs += (
                            n.nominal_storage_capacity
                            * n.fixed_costs[p]
                            * ((1 + m.discount_rate) ** -p)
                        )
        self.fixed_costs = Expression(expr=fixed_costs)
        return self.fixed_costs


class GenericInvestmentStorageBlock(ScalarBlock):
    r"""
    Block for all storages with :attr:`Investment` being not None.
    See :class:`.Investment` for all parameters of the
    Investment class.

    **Variables**

    All Storages are indexed by :math:`n` (denoting the respective storage
    unit), which is omitted in the following for the sake of convenience.
    The following variables are created as attributes of
    :attr:`om.GenericInvestmentStorageBlock`:

    * :math:`P_i(p, t)`

        Inflow of the storage
        (created in :class:`oemof.solph.models.BaseModel`).

    * :math:`P_o(p, t)`

        Outflow of the storage
        (created in :class:`oemof.solph.models.BaseModel`).

    * :math:`E(t)`

        Current storage content (Absolute level of stored energy).

    * :math:`E_{invest}(p)`

        Invested (nominal) capacity of the storage in period p.

    * :math:`E_{total}(p)`

        Total installed (nominal) capacity of the storage in period p.

    * :math:`E_{old}(p)`

        Old (nominal) capacity of the storage to be decommissioned in period p.

    * :math:`E_{old,exo}(p)`

        Exogenous old (nominal) capacity of the storage to be decommissioned
        in period p; existing capacity reaching its lifetime.

    * :math:`E_{old,endo}(p)`

        Endogenous old (nominal) capacity of the storage to be decommissioned
        in period p; endgenous investments reaching their lifetime.

    * :math:`E(-1)`

        Initial storage content (before timestep 0).
        Not applicable for a multi-period model.

    * :math:`b_{invest}(p)`

        Binary variable for the status of the investment, if
        :attr:`nonconvex` is `True`.

    **Constraints**

    The following constraints are created for all investment storages:

        Storage balance (Same as for :class:`.GenericStorageBlock`)

        .. math:: E(t) = &E(t-1) \cdot
            (1 - \beta(t)) ^{\tau(t)/(t_u)} \\
            &- \gamma(t)\cdot (E_{total}(p)) \cdot {\tau(t)/(t_u)}\\
            &- \delta(t) \cdot {\tau(t)/(t_u)}\\
            &- \frac{\dot{E}_o(p, t))}{\eta_o(t)} \cdot \tau(t)
            + \dot{E}_i(p, t) \cdot \eta_i(t) \cdot \tau(t)

        Total storage capacity (p > 0 for multi-period model only)

        .. math::
            &
            if \quad p=0:\\
            &
            E_{total}(p) = E_{exist} + E_{invest}(p)\\
            &\\
            &
            else:\\
            &
            E_{total}(p) = E_{total}(p-1) + E_{invest}(p) - E_{old}(p)\\
            &\\
            &
            \forall p \in \textrm{PERIODS}

        Old storage capacity (p > 0 for multi-period model only)

        .. math::
            &
            E_{old}(p) = E_{old,exo}(p) + E_{old,end}(p)\\
            &\\
            &
            if \quad p=0:\\
            &
            E_{old,end}(p) = 0\\
            &\\
            &
            else \quad if \quad l \leq year(p):\\
            &
            E_{old,end}(p) = E_{invest}(p_{comm})\\
            &\\
            &
            else:\\
            &
            E_{old,end}(p)\\
            &\\
            &
            if \quad p=0:\\
            &
            E_{old,exo}(p) = 0\\
            &\\
            &
            else \quad if \quad l - a \leq year(p):\\
            &
            E_{old,exo}(p) = E_{exist} (*)\\
            &\\
            &
            else:\\
            &
            E_{old,exo}(p) = 0\\
            &\\
            &
            \forall p \in \textrm{PERIODS}

        whereby:

        * (*) is only performed for the first period the condition is True.
          A decommissioning flag is then set to True to prevent having falsely
          added old capacity in future periods.
        * :math:`year(p)` is the year corresponding to period p
        * :math:`p_{comm}` is the commissioning period of the storage

    Depending on the attribute :attr:`nonconvex`, the constraints for the
    bounds of the decision variable :math:`E_{invest}(p)` are different:\

        * :attr:`nonconvex = False`

        .. math::
            &
            E_{invest, min}(p) \le E_{invest}(p) \le E_{invest, max}(p) \\
            &
            \forall p \in \textrm{PERIODS}

        * :attr:`nonconvex = True`

        .. math::
            &
            E_{invest, min}(p) \cdot b_{invest}(p) \le E_{invest}(p)\\
            &
            E_{invest}(p) \le E_{invest, max}(p) \cdot b_{invest}(p)\\
            &
            \forall p \in \textrm{PERIODS}

    The following constraints are created depending on the attributes of
    the :class:`.GenericStorage`:

        * :attr:`initial_storage_level is None`;
          not applicable for multi-period model

            Constraint for a variable initial storage content:

        .. math::
               E(-1) \le E_{exist} + E_{invest}(0)

        * :attr:`initial_storage_level is not None`;
          not applicable for multi-period model

            An initial value for the storage content is given:

        .. math::
               E(-1) = (E_{invest} + E_{exist}(0)) \cdot c(-1)

        * :attr:`balanced=True`;
          not applicable for multi-period model

            The energy content of storage of the first and the last timestep
            are set equal:

        .. math::
            E(-1) = E(t_{last})

        * :attr:`invest_relation_input_capacity is not None`

            Connect the invest variables of the storage and the input flow:

        .. math::
            &
            P_{i,total}(p) =
            E_{total}(p) \cdot r_{cap,in} \\
            &
            \forall p \in \textrm{PERIODS}

        * :attr:`invest_relation_output_capacity is not None`

            Connect the invest variables of the storage and the output flow:

        .. math::
            &
            P_{o,total}(p) =
            E_{total}(p) \cdot r_{cap,out}\\
            &
            \forall p \in \textrm{PERIODS}

        * :attr:`invest_relation_input_output is not None`

            Connect the invest variables of the input and the output flow:

        .. math::
            &
            P_{i,total}(p) =
            P_{o,total}(p) \cdot r_{in,out}\\
            &
            \forall p \in \textrm{PERIODS}

        * :attr:`max_storage_level`

            Rule for upper bound constraint for the storage content:

        .. math::
            &
            E(t) \leq E_{total}(p) \cdot c_{max}(t)\\
            &
            \forall p, t \in \textrm{TIMEINDEX}

        * :attr:`min_storage_level`

            Rule for lower bound constraint for the storage content:

        .. math::
            &
            E(t) \geq E_{total}(p) \cdot c_{min}(t)\\
            &
            \forall p, t \in \textrm{TIMEINDEX}


    **Objective function**

    Objective terms for a standard model and a multi-period model differ
    quite strongly. Besides, the part of the objective function added by the
    investment storages also depends on whether a convex or nonconvex
    investment option is selected. The following parts of the objective
    function are created:

    *Standard model*

        * :attr:`nonconvex = False`

            .. math::
                E_{invest}(0) \cdot c_{invest,var}(0)

        * :attr:`nonconvex = True`

            .. math::
                E_{invest}(0) \cdot c_{invest,var}(0)
                + c_{invest,fix}(0) \cdot b_{invest}(0)\\

    *Multi-period model*

        * :attr:`nonconvex = False`

            .. math::
                &
                E_{invest}(p) \cdot A(c_{invest,var}(p), l, ir) \cdot l
                \cdot DF^{-p}\\
                &
                \forall p \in \textrm{PERIODS}

        * :attr:`nonconvex = True`

            .. math::
                &
                E_{invest}(p) \cdot A(c_{invest,var}(p), l, ir) \cdot l
                \cdot DF^{-p} +  c_{invest,fix}(p) \cdot b_{invest}(p)\\
                &
                \forall p \in \textrm{PERIODS}

        * :attr:`fixed_costs` not None for investments

            .. math::
                &
                \sum_{pp=year(p)}^{year(p)+l}
                E_{invest}(p) \cdot c_{fixed}(pp) \cdot DF^{-pp})
                \cdot DF^{-p}\\
                &
                \forall p \in \textrm{PERIODS}

        * :attr:`fixed_costs` not None for existing capacity

            .. math::
                \sum_{pp=0}^{l-a} E_{exist} \cdot c_{fixed}(pp)
                \cdot DF^{-pp}


        whereby:

        * :math:`A(c_{invest,var}(p), l, ir)` A is the annuity for
          investment expenses :math:`c_{invest,var}(p)` lifetime :math:`l` and
          interest rate :math:`ir`
        * :math:`DF=(1+dr)` is the discount factor with discount rate math:`dr`

    The annuity hereby is:

        .. math::

            A(c_{invest,var}(p), l, ir) = c_{invest,var}(p) \cdot
                \frac {(1+i)^l \cdot i} {(1+i)^l - 1} \cdot

    It is retrieved, using oemof.tools.economics annuity function. The
    interest rate is defined as a weighted average costs of capital (wacc) and
    assumed constant over time.

    The overall summed cost expressions for all *InvestmentFlowBlock* objects
    can be accessed by

    * :attr:`om.GenericInvestmentStorageBlock.investment_costs`,
    * :attr:`om.GenericInvestmentStorageBlock.fixed_costs` and
    * :attr:`om.GenericInvestmentStorageBlock.costs`.

    Their values  after optimization can be retrieved by

    * :meth:`om.GenericInvestmentStorageBlock.investment_costs`,
    * :attr:`om.GenericInvestmentStorageBlock.period_investment_costs`
      (yielding a dict keyed by periods); note: this is not a Pyomo expression,
      but calculated,
    * :meth:`om.GenericInvestmentStorageBlock.fixed_costs` and
    * :meth:`om.GenericInvestmentStorageBlock.costs`.

    .. csv-table:: List of Variables
        :header: "symbol", "attribute", "explanation"
        :widths: 1, 1, 1

        ":math:`P_i(p, t)`", ":attr:`flow[i[n], n, p, t]`", "Inflow
        of the storage"
        ":math:`P_o(p, t)`", ":attr:`flow[n, o[n], p, t]`", "Outflow
        of the storage"
        ":math:`E(t)`", ":attr:`storage_content[n, t]`", "Current storage
        content (current absolute stored energy)"
        ":math:`E_{invest}(p)`", ":attr:`invest[n, p]`", "Invested (nominal)
        capacity of the storage"
        ":math:`E_{old}(p)`", ":attr:`old[n, p]`", "
        | Old (nominal) capacity of the storage
        | to be decommissioned in period p"
        ":math:`E_{old,exo}(p)`", ":attr:`old_exo[n, p]`", "
        | Old (nominal) capacity of the storage
        | to be decommissioned in period p
        | which was exogenously given by :math:`E_{exist}`"
        ":math:`E_{old,end}(p)`", ":attr:`old_end[n, p]`", "
        | Old (nominal) capacity of the storage
        | to be decommissioned in period p
        | which was endogenously determined by :math:`E_{invest}(p_{comm})`
        | whereby :math:`p_{comm}` is the commissioning period"
        ":math:`E(-1)`", ":attr:`init_cap[n]`", "Initial storage capacity
        (before timestep 0)"
        ":math:`b_{invest}(p)`", ":attr:`invest_status[i, o, p]`", "Binary
        variable for the status of investment"
        ":math:`P_{i,invest}(p)`", "
        :attr:`InvestmentFlowBlock.invest[i[n], n, p]`", "
        Invested (nominal) inflow (InvestmentFlowBlock)"
        ":math:`P_{o,invest}`", "
        :attr:`InvestmentFlowBlock.invest[n, o[n]]`", "
        Invested (nominal) outflow (InvestmentFlowBlock)"

    .. csv-table:: List of Parameters
        :header: "symbol", "attribute", "explanation"
        :widths: 1, 1, 1

        ":math:`E_{exist}`", "`flows[i, o].investment.existing`", "
        Existing storage capacity"
        ":math:`E_{invest,min}`", "`flows[i, o].investment.minimum`", "
        Minimum investment value"
        ":math:`E_{invest,max}`", "`flows[i, o].investment.maximum`", "
        Maximum investment value"
        ":math:`P_{i,exist}`", "`flows[i[n], n].investment.existing`
        ", "Existing inflow capacity"
        ":math:`P_{o,exist}`", "`flows[n, o[n]].investment.existing`
        ", "Existing outflow capacity"
        ":math:`c_{invest,var}`", "`flows[i, o].investment.ep_costs`
        ", "Variable investment costs"
        ":math:`c_{invest,fix}`", "`flows[i, o].investment.offset`", "
        Fix investment costs"
        ":math:`c_{fixed}`", "`flows[i, o].investment.fixed_costs`", "
        Fixed costs; only allowed in multi-period model"
        ":math:`r_{cap,in}`", ":attr:`invest_relation_input_capacity`", "
        Relation of storage capacity and nominal inflow"
        ":math:`r_{cap,out}`", ":attr:`invest_relation_output_capacity`", "
        Relation of storage capacity and nominal outflow"
        ":math:`r_{in,out}`", ":attr:`invest_relation_input_output`", "
        Relation of nominal in- and outflow"
        ":math:`\beta(t)`", "`loss_rate[t]`", "Fraction of lost energy
        as share of :math:`E(t)` per time unit"
        ":math:`\gamma(t)`", "`fixed_losses_relative[t]`", "Fixed loss
        of energy relative to :math:`E_{invest} + E_{exist}` per time unit"
        ":math:`\delta(t)`", "`fixed_losses_absolute[t]`", "Absolute
        fixed loss of energy per time unit"
        ":math:`\eta_i(t)`", "`inflow_conversion_factor[t]`", "
        Conversion factor (i.e. efficiency) when storing energy"
        ":math:`\eta_o(t)`", "`outflow_conversion_factor[t]`", "
        Conversion factor when (i.e. efficiency) taking stored energy"
        ":math:`c(-1)`", "`initial_storage_level`", "Initial relative
        storage content (before timestep 0)"
        ":math:`c_{max}`", "`flows[i, o].max[t]`", "Normed maximum
        value of storage content"
        ":math:`c_{min}`", "`flows[i, o].min[t]`", "Normed minimum
        value of storage content"
        ":math:`l`", "`flows[i, o].investment.lifetime`", "
        Lifetime for investments in storage capacity"
        ":math:`a`", "`flows[i, o].investment.age`", "
        Initial age of existing capacity / energy"
        ":math:`ir`", "`flows[i, o].investment.interest_rate`", "
        interest rate for investment"
        ":math:`\tau(t)`", "", "Duration of time step"
        ":math:`t_u`", "", "Time unit of losses :math:`\beta(t)`,
        :math:`\gamma(t)`, :math:`\delta(t)` and timeincrement :math:`\tau(t)`"

    """

    CONSTRAINT_GROUP = True

    def __init__(self, *args, **kwargs):
        super().__init__(*args, **kwargs)

    def _create(self, group=None):
        """Create a storage block for investment modeling"""
        m = self.parent_block()
        if group is None:
            return None

        # ########################## CHECKS ###################################
        if m.es.multi_period:
            for n in group:
                error = (
                    "For a multi-period investment model, fixed absolute"
                    " losses are not supported. Please remove parameter."
                )
                if n.fixed_losses_absolute.default != 0:
                    raise ValueError(error)
                warning = (
                    "For a multi-period model, initial_storage_level is"
                    " not supported.\nIt is suggested to remove that"
                    " parameter since it has no effect.\nstorage_content"
                    " will be zero, until there is some usable storage "
                    " capacity installed."
                )
                if n.initial_storage_level is not None:
                    warn(warning, debugging.SuspiciousUsageWarning)

        # ########################## SETS #####################################

        self.INVESTSTORAGES = Set(initialize=[n for n in group])

        self.CONVEX_INVESTSTORAGES = Set(
            initialize=[n for n in group if n.investment.nonconvex is False]
        )

        self.NON_CONVEX_INVESTSTORAGES = Set(
            initialize=[n for n in group if n.investment.nonconvex is True]
        )

        self.INVESTSTORAGES_BALANCED = Set(
            initialize=[n for n in group if n.balanced is True]
        )

        self.INVESTSTORAGES_NO_INIT_CONTENT = Set(
            initialize=[n for n in group if n.initial_storage_level is None]
        )

        self.INVESTSTORAGES_INIT_CONTENT = Set(
            initialize=[
                n for n in group if n.initial_storage_level is not None
            ]
        )

        self.INVEST_REL_CAP_IN = Set(
            initialize=[
                n
                for n in group
                if n.invest_relation_input_capacity is not None
            ]
        )

        self.INVEST_REL_CAP_OUT = Set(
            initialize=[
                n
                for n in group
                if n.invest_relation_output_capacity is not None
            ]
        )

        self.INVEST_REL_IN_OUT = Set(
            initialize=[
                n for n in group if n.invest_relation_input_output is not None
            ]
        )

        # The storage content is a non-negative variable, therefore it makes no
        # sense to create an additional constraint if the lower bound is zero
        # for all time steps.
        self.MIN_INVESTSTORAGES = Set(
            initialize=[
                n
                for n in group
                if sum([n.min_storage_level[t] for t in m.TIMESTEPS]) > 0
            ]
        )

        self.OVERALL_MAXIMUM_INVESTSTORAGES = Set(
            initialize=[
                n for n in group if n.investment.overall_maximum is not None
            ]
        )

        self.OVERALL_MINIMUM_INVESTSTORAGES = Set(
            initialize=[
                n for n in group if n.investment.overall_minimum is not None
            ]
        )

        self.EXISTING_INVESTSTORAGES = Set(
            initialize=[n for n in group if n.investment.existing is not None]
        )

        # ######################### Variables  ################################
        self.storage_content = Var(
            self.INVESTSTORAGES, m.TIMESTEPS, within=NonNegativeReals
        )

        def _storage_investvar_bound_rule(block, n, p):
            """
            Rule definition to bound the invested storage capacity `invest`.
            """
            if n in self.CONVEX_INVESTSTORAGES:
                return n.investment.minimum[p], n.investment.maximum[p]
            elif n in self.NON_CONVEX_INVESTSTORAGES:
                return 0, n.investment.maximum[p]

        self.invest = Var(
            self.INVESTSTORAGES,
            m.PERIODS,
            within=NonNegativeReals,
            bounds=_storage_investvar_bound_rule,
        )

        # Total capacity
        self.total = Var(
            self.INVESTSTORAGES,
            m.PERIODS,
            within=NonNegativeReals,
            initialize=0,
        )

        if m.es.multi_period:
            # Old capacity to be decommissioned (due to lifetime)
            self.old = Var(
                self.INVESTSTORAGES, m.PERIODS, within=NonNegativeReals
            )

            # Old endogenous capacity to be decommissioned (due to lifetime)
            self.old_end = Var(
                self.INVESTSTORAGES, m.PERIODS, within=NonNegativeReals
            )

            # Old exogenous capacity to be decommissioned (due to lifetime)
            self.old_exo = Var(
                self.INVESTSTORAGES, m.PERIODS, within=NonNegativeReals
            )

        else:
            self.init_content = Var(
                self.INVESTSTORAGES, within=NonNegativeReals
            )

        # create status variable for a non-convex investment storage
        self.invest_status = Var(
            self.NON_CONVEX_INVESTSTORAGES, m.PERIODS, within=Binary
        )

        # ######################### CONSTRAINTS ###############################
        i = {n: [i for i in n.inputs][0] for n in group}
        o = {n: [o for o in n.outputs][0] for n in group}

        reduced_periods_timesteps = [(p, t) for (p, t) in m.TIMEINDEX if t > 0]

        # Handle unit lifetimes
        def _total_storage_capacity_rule(block):
            """Rule definition for determining total installed
            capacity (taking decommissioning into account)
            """
            for n in self.INVESTSTORAGES:
                for p in m.PERIODS:
                    if p == 0:
                        expr = (
                            self.total[n, p]
                            == self.invest[n, p] + n.investment.existing
                        )
                        self.total_storage_rule.add((n, p), expr)
                    else:
                        expr = (
                            self.total[n, p]
                            == self.invest[n, p]
                            + self.total[n, p - 1]
                            - self.old[n, p]
                        )
                        self.total_storage_rule.add((n, p), expr)

        self.total_storage_rule = Constraint(
            self.INVESTSTORAGES, m.PERIODS, noruleinit=True
        )

        self.total_storage_rule_build = BuildAction(
            rule=_total_storage_capacity_rule
        )

        # multi-period storage implementation for time intervals
        if m.es.multi_period:

            def _old_storage_capacity_rule_end(block):
                """Rule definition for determining old endogenously installed
                capacity to be decommissioned due to reaching its lifetime
                """
                for n in self.INVESTSTORAGES:
                    lifetime = n.investment.lifetime
                    if lifetime is None:
                        msg = (
                            "You have to specify a lifetime "
                            "for an InvestmentFlow in "
                            "a multi-period model! Value for {} "
                            "is missing.".format(n)
                        )
                        raise ValueError(msg)
                    for p in m.PERIODS:
                        # No shutdown in first period
                        if p == 0:
                            expr = self.old_end[n, p] == 0
                            self.old_rule_end.add((n, p), expr)
                        elif lifetime <= m.es.periods_years[p]:
                            # Obtain commissioning period
                            comm_p = 0
                            for k, v in m.es.periods_years.items():
                                if m.es.periods_years[p] - lifetime - v < 0:
                                    # change of sign is detected
                                    comm_p = k - 1
                                    break
                            expr = self.old_end[n, p] == self.invest[n, comm_p]
                            self.old_rule_end.add((n, p), expr)
                        else:
                            expr = self.old_end[n, p] == 0
                            self.old_rule_end.add((n, p), expr)

            self.old_rule_end = Constraint(
                self.INVESTSTORAGES, m.PERIODS, noruleinit=True
            )

            self.old_rule_end_build = BuildAction(
                rule=_old_storage_capacity_rule_end
            )

            def _old_storage_capacity_rule_exo(block):
                """Rule definition for determining old exogenously given
                capacity to be decommissioned due to reaching its lifetime
                """
                for n in self.INVESTSTORAGES:
                    age = n.investment.age
                    lifetime = n.investment.lifetime
                    is_decommissioned = False
                    for p in m.PERIODS:
                        # No shutdown in first period
                        if p == 0:
                            expr = self.old_exo[n, p] == 0
                            self.old_rule_exo.add((n, p), expr)
                        elif lifetime - age <= m.es.periods_years[p]:
                            # Track decommissioning status
                            if not is_decommissioned:
                                expr = (
                                    self.old_exo[n, p] == n.investment.existing
                                )
                                is_decommissioned = True
                            else:
                                expr = self.old_exo[n, p] == 0
                            self.old_rule_exo.add((n, p), expr)
                        else:
                            expr = self.old_exo[n, p] == 0
                            self.old_rule_exo.add((n, p), expr)

            self.old_rule_exo = Constraint(
                self.INVESTSTORAGES, m.PERIODS, noruleinit=True
            )

            self.old_rule_exo_build = BuildAction(
                rule=_old_storage_capacity_rule_exo
            )

            def _old_storage_capacity_rule(block):
                """Rule definition for determining (overall) old capacity
                to be decommissioned due to reaching its lifetime
                """
                for n in self.INVESTSTORAGES:
                    for p in m.PERIODS:
                        expr = (
                            self.old[n, p]
                            == self.old_end[n, p] + self.old_exo[n, p]
                        )
                        self.old_rule.add((n, p), expr)

            self.old_rule = Constraint(
                self.INVESTSTORAGES, m.PERIODS, noruleinit=True
            )

            self.old_rule_build = BuildAction(rule=_old_storage_capacity_rule)

        # Standard storage implementation for discrete time points
        else:

            def _inv_storage_init_content_max_rule(block, n):
                """Constraint for a variable initial storage capacity."""
                return (
                    block.init_content[n]
                    <= n.investment.existing + block.invest[n, 0]
                )

            self.init_content_limit = Constraint(
                self.INVESTSTORAGES_NO_INIT_CONTENT,
                rule=_inv_storage_init_content_max_rule,
            )

            def _inv_storage_init_content_fix_rule(block, n):
                """Constraint for a fixed initial storage capacity."""
                return block.init_content[n] == n.initial_storage_level * (
                    n.investment.existing + block.invest[n, 0]
                )

            self.init_content_fix = Constraint(
                self.INVESTSTORAGES_INIT_CONTENT,
                rule=_inv_storage_init_content_fix_rule,
            )

            def _storage_balance_first_rule(block, n):
                """
                Rule definition for the storage balance of every storage n
                for the first time step.
                """
                expr = 0
                expr += block.storage_content[n, 0]
                expr += (
                    -block.init_content[n]
                    * (1 - n.loss_rate[0]) ** m.timeincrement[0]
                )
                expr += (
                    n.fixed_losses_relative[0]
                    * (n.investment.existing + self.invest[n, 0])
                    * m.timeincrement[0]
                )
                expr += n.fixed_losses_absolute[0] * m.timeincrement[0]
                expr += (
                    -m.flow[i[n], n, 0, 0] * n.inflow_conversion_factor[0]
                ) * m.timeincrement[0]
                expr += (
                    m.flow[n, o[n], 0, 0] / n.outflow_conversion_factor[0]
                ) * m.timeincrement[0]
                return expr == 0

            self.balance_first = Constraint(
                self.INVESTSTORAGES, rule=_storage_balance_first_rule
            )

        def _storage_balance_rule(block, n, p, t):
            """
            Rule definition for the storage balance of every storage n
            for every time step but the first.
            """
            expr = 0
            expr += block.storage_content[n, t]
            expr += (
                -block.storage_content[n, t - 1]
                * (1 - n.loss_rate[t]) ** m.timeincrement[t]
            )
            expr += (
                n.fixed_losses_relative[t]
                * self.total[n, p]
                * m.timeincrement[t]
            )
            expr += n.fixed_losses_absolute[t] * m.timeincrement[t]
            expr += (
                -m.flow[i[n], n, p, t] * n.inflow_conversion_factor[t]
            ) * m.timeincrement[t]
            expr += (
                m.flow[n, o[n], p, t] / n.outflow_conversion_factor[t]
            ) * m.timeincrement[t]
            return expr == 0

        self.balance = Constraint(
            self.INVESTSTORAGES,
            reduced_periods_timesteps,
            rule=_storage_balance_rule,
        )

        if not m.es.multi_period:

            def _balanced_storage_rule(block, n):
                return (
                    block.storage_content[n, m.TIMESTEPS[-1]]
                    == block.init_content[n]
                )

            self.balanced_cstr = Constraint(
                self.INVESTSTORAGES_BALANCED, rule=_balanced_storage_rule
            )

        def _power_coupled(block):
            """
            Rule definition for constraint to connect the input power
            and output power
            """
            for n in self.INVEST_REL_IN_OUT:
                for p in m.PERIODS:
                    expr = (
                        m.InvestmentFlowBlock.total[n, o[n], p]
                    ) * n.invest_relation_input_output == (
                        m.InvestmentFlowBlock.total[i[n], n, p]
                    )
                    self.power_coupled.add((n, p), expr)

        self.power_coupled = Constraint(
            self.INVEST_REL_IN_OUT, m.PERIODS, noruleinit=True
        )

        self.power_coupled_build = BuildAction(rule=_power_coupled)

        def _storage_capacity_inflow_invest_rule(block):
            """
            Rule definition of constraint connecting the inflow
            `InvestmentFlowBlock.invest of storage with invested capacity
            `invest` by nominal_storage_capacity__inflow_ratio
            """
            for n in self.INVEST_REL_CAP_IN:
                for p in m.PERIODS:
                    expr = (
                        m.InvestmentFlowBlock.total[i[n], n, p]
                        == self.total[n, p] * n.invest_relation_input_capacity
                    )
                    self.storage_capacity_inflow.add((n, p), expr)

        self.storage_capacity_inflow = Constraint(
            self.INVEST_REL_CAP_IN, m.PERIODS, noruleinit=True
        )

        self.storage_capacity_inflow_build = BuildAction(
            rule=_storage_capacity_inflow_invest_rule
        )

        def _storage_capacity_outflow_invest_rule(block):
            """
            Rule definition of constraint connecting outflow
            `InvestmentFlowBlock.invest` of storage and invested capacity
            `invest` by nominal_storage_capacity__outflow_ratio
            """
            for n in self.INVEST_REL_CAP_OUT:
                for p in m.PERIODS:
                    expr = (
                        m.InvestmentFlowBlock.total[n, o[n], p]
                        == self.total[n, p] * n.invest_relation_output_capacity
                    )
                    self.storage_capacity_outflow.add((n, p), expr)

        self.storage_capacity_outflow = Constraint(
            self.INVEST_REL_CAP_OUT, m.PERIODS, noruleinit=True
        )

        self.storage_capacity_outflow_build = BuildAction(
            rule=_storage_capacity_outflow_invest_rule
        )

        def _max_storage_content_invest_rule(block, n, p, t):
            """
            Rule definition for upper bound constraint for the
            storage content.
            """
            expr = (
                self.storage_content[n, t]
                <= self.total[n, p] * n.max_storage_level[t]
            )
            return expr

        self.max_storage_content = Constraint(
            self.INVESTSTORAGES,
            m.TIMEINDEX,
            rule=_max_storage_content_invest_rule,
        )

        def _min_storage_content_invest_rule(block, n, p, t):
            """
            Rule definition of lower bound constraint for the
            storage content.
            """
            expr = (
                self.storage_content[n, t]
                >= self.total[n, p] * n.min_storage_level[t]
            )
            return expr

        # Set the lower bound of the storage content if the attribute exists
        self.min_storage_content = Constraint(
            self.MIN_INVESTSTORAGES,
            m.TIMEINDEX,
            rule=_min_storage_content_invest_rule,
        )

        def maximum_invest_limit(block, n, p):
            """
            Constraint for the maximal investment in non convex investment
            storage.
            """
            return (
                n.investment.maximum[p] * self.invest_status[n, p]
                - self.invest[n, p]
            ) >= 0

        self.limit_max = Constraint(
            self.NON_CONVEX_INVESTSTORAGES,
            m.PERIODS,
            rule=maximum_invest_limit,
        )

        def smallest_invest(block, n, p):
            """
            Constraint for the minimal investment in non convex investment
            storage if the invest is greater than 0. So the invest variable
            can be either 0 or greater than the minimum.
            """
            return (
                self.invest[n, p]
                - n.investment.minimum[p] * self.invest_status[n, p]
                >= 0
            )

        self.limit_min = Constraint(
            self.NON_CONVEX_INVESTSTORAGES, m.PERIODS, rule=smallest_invest
        )

        if m.es.multi_period:

            def _overall_storage_maximum_investflow_rule(block):
                """Rule definition for maximum overall investment
                in investment case.
                """
                for n in self.OVERALL_MAXIMUM_INVESTSTORAGES:
                    for p in m.PERIODS:
                        expr = self.total[n, p] <= n.investment.overall_maximum
                        self.overall_storage_maximum.add((n, p), expr)

            self.overall_storage_maximum = Constraint(
                self.OVERALL_MAXIMUM_INVESTSTORAGES, m.PERIODS, noruleinit=True
            )

            self.overall_maximum_build = BuildAction(
                rule=_overall_storage_maximum_investflow_rule
            )

            def _overall_minimum_investflow_rule(block):
                """Rule definition for minimum overall investment
                in investment case.

                Note: This is only applicable for the last period
                """
                for n in self.OVERALL_MINIMUM_INVESTSTORAGES:
                    expr = (
                        n.investment.overall_minimum
                        <= self.total[n, m.PERIODS[-1]]
                    )
                    self.overall_minimum.add(n, expr)

            self.overall_minimum = Constraint(
                self.OVERALL_MINIMUM_INVESTSTORAGES, noruleinit=True
            )

            self.overall_minimum_build = BuildAction(
                rule=_overall_minimum_investflow_rule
            )

    def _objective_expression(self):
        """Objective expression with fixed and investment costs."""
        m = self.parent_block()

        if not hasattr(self, "INVESTSTORAGES"):
            return 0

        investment_costs = 0
        period_investment_costs = {p: 0 for p in m.PERIODS}
        fixed_costs = 0

        if not m.es.multi_period:
            for n in self.CONVEX_INVESTSTORAGES:
                for p in m.PERIODS:
                    investment_costs += (
                        self.invest[n, p] * n.investment.ep_costs[p]
                    )
            for n in self.NON_CONVEX_INVESTSTORAGES:
                for p in m.PERIODS:
                    investment_costs += (
                        self.invest[n, p] * n.investment.ep_costs[p]
                        + self.invest_status[n, p] * n.investment.offset[p]
                    )

        else:
            msg = (
                "You did not specify an interest rate.\n"
                "It will be set equal to the discount_rate of {} "
                "of the model as a default.\nThis corresponds to a "
                "social planner point of view and does not reflect "
                "microeconomic interest requirements."
            )

            for n in self.CONVEX_INVESTSTORAGES:
                lifetime = n.investment.lifetime
                interest = n.investment.interest_rate
                if interest == 0:
                    warn(
                        msg.format(m.discount_rate),
                        debugging.SuspiciousUsageWarning,
                    )
                    interest = m.discount_rate
                for p in m.PERIODS:
                    annuity = economics.annuity(
                        capex=n.investment.ep_costs[p],
                        n=lifetime,
                        wacc=interest,
                    )
                    investment_costs_increment = (
                        self.invest[n, p]
                        * annuity
                        * lifetime
                        * ((1 + m.discount_rate) ** (-m.es.periods_years[p]))
                    )
                    investment_costs += investment_costs_increment
                    period_investment_costs[p] += investment_costs_increment

            for n in self.NON_CONVEX_INVESTSTORAGES:
                lifetime = n.investment.lifetime
                interest = n.investment.interest_rate
                if interest == 0:
                    warn(
                        msg.format(m.discount_rate),
                        debugging.SuspiciousUsageWarning,
                    )
                    interest = m.discount_rate
                for p in m.PERIODS:
                    annuity = economics.annuity(
                        capex=n.investment.ep_costs[p],
                        n=lifetime,
                        wacc=interest,
                    )
                    investment_costs_increment = (
                        self.invest[n, p] * annuity * lifetime
                        + self.invest_status[n, p] * n.investment.offset[p]
                    ) * ((1 + m.discount_rate) ** (-m.es.periods_years[p]))
                    investment_costs += investment_costs_increment
                    period_investment_costs[p] += investment_costs_increment

            for n in self.INVESTSTORAGES:
                if n.investment.fixed_costs[0] is not None:
                    lifetime = n.investment.lifetime
                    for p in m.PERIODS:
                        fixed_costs += sum(
                            self.invest[n, p]
                            * n.investment.fixed_costs[pp]
                            * ((1 + m.discount_rate) ** (-pp))
                            for pp in range(
                                m.es.periods_years[p],
                                m.es.periods_years[p] + lifetime,
                            )
                        ) * ((1 + m.discount_rate) ** (-m.es.periods_years[p]))

            for n in self.EXISTING_INVESTSTORAGES:
                if n.investment.fixed_costs[0] is not None:
                    lifetime = n.investment.lifetime
                    age = n.investment.age
                    fixed_costs += sum(
                        n.investment.existing
                        * n.investment.fixed_costs[pp]
                        * ((1 + m.discount_rate) ** (-pp))
                        for pp in range(0, lifetime - age)
                    )

        self.investment_costs = Expression(expr=investment_costs)
        self.period_investment_costs = period_investment_costs
        self.fixed_costs = Expression(expr=fixed_costs)
        self.costs = Expression(expr=investment_costs + fixed_costs)

        return self.costs<|MERGE_RESOLUTION|>--- conflicted
+++ resolved
@@ -22,13 +22,10 @@
 from warnings import warn
 
 from oemof.network import network
-<<<<<<< HEAD
+from pyomo.core.base.block import ScalarBlock
 from oemof.tools import debugging
 from oemof.tools import economics
 from pyomo.core.base.block import SimpleBlock
-=======
-from pyomo.core.base.block import ScalarBlock
->>>>>>> 1f53f781
 from pyomo.environ import Binary
 from pyomo.environ import BuildAction
 from pyomo.environ import Constraint
@@ -490,44 +487,8 @@
 
         #  ************* Constraints ***************************
 
-<<<<<<< HEAD
-        reduced_periods_timesteps = [(p, t) for (p, t) in m.TIMEINDEX if t > 0]
-
-        # storage balance constraint (first time step)
-        def _storage_balance_first_rule(block, n):
-            """
-            Rule definition for the storage balance of every storage n for
-            the first timestep.
-            """
-            expr = 0
-            expr += block.storage_content[n, 0]
-            expr += (
-                -block.init_content[n]
-                * (1 - n.loss_rate[0]) ** m.timeincrement[0]
-            )
-            expr += (
-                n.fixed_losses_relative[0]
-                * n.nominal_storage_capacity
-                * m.timeincrement[0]
-            )
-            expr += n.fixed_losses_absolute[0] * m.timeincrement[0]
-            expr += (
-                -m.flow[i[n], n, 0, 0] * n.inflow_conversion_factor[0]
-            ) * m.timeincrement[0]
-            expr += (
-                m.flow[n, o[n], 0, 0] / n.outflow_conversion_factor[0]
-            ) * m.timeincrement[0]
-            return expr == 0
-
-        self.balance_first = Constraint(
-            self.STORAGES, rule=_storage_balance_first_rule
-        )
-
         # storage balance constraint (every time step but the first)
         def _storage_balance_rule(block, n, p, t):
-=======
-        def _storage_balance_rule(block, n, t):
->>>>>>> 1f53f781
             """
             Rule definition for the storage balance of every storage n and
             every timestep.
@@ -553,13 +514,7 @@
             return expr == 0
 
         self.balance = Constraint(
-<<<<<<< HEAD
-            self.STORAGES,
-            reduced_periods_timesteps,
-            rule=_storage_balance_rule,
-=======
-            self.STORAGES, m.TIMESTEPS, rule=_storage_balance_rule
->>>>>>> 1f53f781
+            self.STORAGES, m.TIMEINDEX, rule=_storage_balance_rule
         )
 
         def _balanced_storage_rule(block, n):
