# -*- coding: utf-8 -*-

"""
This test contains a ExtractionTurbineCHP class.


This file is part of project oemof (github.com/oemof/oemof). It's copyrighted
by the contributors recorded in the version control history of the file,
available from its original location
oemof/tests/test_scripts/test_solph/test_variable_chp/test_variable_chp.py

SPDX-License-Identifier: MIT
"""

import logging
import os

import pandas as pd
from nose.tools import eq_

from oemof import solph
from oemof.solph import views


def test_variable_chp(filename="variable_chp.csv", solver="cbc"):
    logging.info("Initialize the energy system")

    # create time index for 192 hours in May.
    date_time_index = pd.date_range("5/5/2012", periods=5, freq="H")
    energysystem = solph.EnergySystem(timeindex=date_time_index)

    # Read data file with heat and electrical demand (192 hours)
    full_filename = os.path.join(os.path.dirname(__file__), filename)
    data = pd.read_csv(full_filename, sep=",")

    ##########################################################################
    # Create oemof.solph objects
    ##########################################################################

    logging.info("Create oemof.solph objects")

    # create natural gas bus
    bgas = solph.buses.Bus(label=("natural", "gas"))
    energysystem.add(bgas)

    # create commodity object for gas resource
<<<<<<< HEAD
    source_gas = solph.Source(
        label=("commodity", "gas"),
        outputs={bgas: solph.Flow(variable_costs=50)},
=======
    energysystem.add(
        solph.components.Source(
            label=("commodity", "gas"),
            outputs={bgas: solph.flows.Flow(variable_costs=50)},
        )
>>>>>>> 9e9c6523
    )

    # create two electricity buses and two heat buses
    bel = solph.buses.Bus(label=("electricity", 1))
    bel2 = solph.buses.Bus(label=("electricity", 2))
    bth = solph.buses.Bus(label=("heat", 1))
    bth2 = solph.buses.Bus(label=("heat", 2))
    energysystem.add(bel, bel2, bth, bth2)

    # create excess components for the elec/heat bus to allow overproduction
<<<<<<< HEAD
    excess_heat_1 = solph.Sink(
        label=("excess", "bth_1"), inputs={bth: solph.Flow()}
    )
    excess_heat_2 = solph.Sink(
        label=("excess", "bth_2"), inputs={bth2: solph.Flow()}
    )
    excess_electricity_1 = solph.Sink(
        label=("excess", "bel_1"), inputs={bel: solph.Flow()}
    )
    excess_electricity_2 = solph.Sink(
        label=("excess", "bel_2"), inputs={bel2: solph.Flow()}
    )

    # create simple sink object for electrical demand for each electrical bus
    demand_electricity_1 = solph.Sink(
        label=("demand", "elec1"),
        inputs={bel: solph.Flow(fix=data["demand_el"], nominal_value=1)},
    )
    demand_electricity_2 = solph.Sink(
        label=("demand", "elec2"),
        inputs={bel2: solph.Flow(fix=data["demand_el"], nominal_value=1)},
    )

    # create simple sink object for heat demand for each thermal bus
    demand_heat_1 = solph.Sink(
        label=("demand", "therm1"),
        inputs={bth: solph.Flow(fix=data["demand_th"], nominal_value=741000)},
    )
    demand_heat_2 = solph.Sink(
        label=("demand", "therm2"),
        inputs={bth2: solph.Flow(fix=data["demand_th"], nominal_value=741000)},
    )

    # create a fixed transformer to distribute to the heat_2 and elec_2 buses
    fixed_chp = solph.Transformer(
        label=("fixed_chp", "gas"),
        inputs={bgas: solph.Flow(nominal_value=10e10)},
        outputs={bel2: solph.Flow(), bth2: solph.Flow()},
        conversion_factors={bel2: 0.3, bth2: 0.5},
    )

    # create a fixed transformer to distribute to the heat and elec buses
    variable_chp = solph.components.ExtractionTurbineCHP(
        label=("variable_chp", "gas"),
        inputs={bgas: solph.Flow(nominal_value=10e10)},
        outputs={bel: solph.Flow(), bth: solph.Flow()},
        conversion_factors={bel: 0.3, bth: 0.5},
        conversion_factor_full_condensation={bel: 0.5},
=======
    energysystem.add(
        solph.components.Sink(
            label=("excess", "bth_2"), inputs={bth2: solph.flows.Flow()}
        )
    )
    energysystem.add(
        solph.components.Sink(
            label=("excess", "bth_1"), inputs={bth: solph.flows.Flow()}
        )
    )
    energysystem.add(
        solph.components.Sink(
            label=("excess", "bel_2"), inputs={bel2: solph.flows.Flow()}
        )
    )
    energysystem.add(
        solph.components.Sink(
            label=("excess", "bel_1"), inputs={bel: solph.flows.Flow()}
        )
    )

    # create simple sink object for electrical demand for each electrical bus
    energysystem.add(
        solph.components.Sink(
            label=("demand", "elec1"),
            inputs={
                bel: solph.flows.Flow(fix=data["demand_el"], nominal_value=1)
            },
        )
    )
    energysystem.add(
        solph.components.Sink(
            label=("demand", "elec2"),
            inputs={
                bel2: solph.flows.Flow(fix=data["demand_el"], nominal_value=1)
            },
        )
    )

    # create simple sink object for heat demand for each thermal bus
    energysystem.add(
        solph.components.Sink(
            label=("demand", "therm1"),
            inputs={
                bth: solph.flows.Flow(
                    fix=data["demand_th"], nominal_value=741000
                )
            },
        )
    )
    energysystem.add(
        solph.components.Sink(
            label=("demand", "therm2"),
            inputs={
                bth2: solph.flows.Flow(
                    fix=data["demand_th"], nominal_value=741000
                )
            },
        )
    )

    # create a fixed transformer to distribute to the heat_2 and elec_2 buses
    energysystem.add(
        solph.components.Transformer(
            label=("fixed_chp", "gas"),
            inputs={bgas: solph.flows.Flow(nominal_value=10e10)},
            outputs={bel2: solph.flows.Flow(), bth2: solph.flows.Flow()},
            conversion_factors={bel2: 0.3, bth2: 0.5},
        )
    )

    # create a fixed transformer to distribute to the heat and elec buses
    energysystem.add(
        solph.components.ExtractionTurbineCHP(
            label=("variable_chp", "gas"),
            inputs={bgas: solph.flows.Flow(nominal_value=10e10)},
            outputs={bel: solph.flows.Flow(), bth: solph.flows.Flow()},
            conversion_factors={bel: 0.3, bth: 0.5},
            conversion_factor_full_condensation={bel: 0.5},
        )
>>>>>>> 9e9c6523
    )

    energysystem.add(
        bgas,
        source_gas,
        bel,
        bel2,
        bth,
        bth2,
        source_gas,
        excess_heat_1,
        excess_heat_2,
        excess_electricity_1,
        excess_electricity_2,
        demand_electricity_1,
        demand_electricity_2,
        demand_heat_1,
        demand_heat_2,
        fixed_chp,
        variable_chp,
    )

    ##########################################################################
    # Optimise the energy system and plot the results
    ##########################################################################

    logging.info("Optimise the energy system")

    om = solph.Model(energysystem)

    logging.info("Solve the optimization problem")
    om.solve(solver=solver)

    optimisation_results = solph.processing.results(om)
    parameter = solph.processing.parameter_as_dict(energysystem)

    myresults = views.node(optimisation_results, "('natural', 'gas')")
    sumresults = myresults["sequences"].sum(axis=0)
    maxresults = myresults["sequences"].max(axis=0)

    variable_chp_dict_sum = {
        (("('natural', 'gas')", "('variable_chp', 'gas')"), "flow"): 2823024,
        (("('natural', 'gas')", "('fixed_chp', 'gas')"), "flow"): 3710208,
        (("('commodity', 'gas')", "('natural', 'gas')"), "flow"): 6533232,
    }

    variable_chp_dict_max = {
        (("('natural', 'gas')", "('variable_chp', 'gas')"), "flow"): 630332,
        (("('natural', 'gas')", "('fixed_chp', 'gas')"), "flow"): 785934,
        (("('commodity', 'gas')", "('natural', 'gas')"), "flow"): 1416266,
    }

    for key in variable_chp_dict_max.keys():
        logging.debug("Test the maximum value of {0}".format(key))
        eq_(
            int(round(maxresults[[key]])),
            int(round(variable_chp_dict_max[key])),
        )

    for key in variable_chp_dict_sum.keys():
        logging.debug("Test the summed up value of {0}".format(key))
        eq_(
            int(round(sumresults[[key]])),
            int(round(variable_chp_dict_sum[key])),
        )

    eq_(
        parameter[(energysystem.groups["('fixed_chp', 'gas')"], None)][
            "scalars"
        ]["label"],
        "('fixed_chp', 'gas')",
    )
    eq_(
        parameter[(energysystem.groups["('fixed_chp', 'gas')"], None)][
            "scalars"
        ]["conversion_factors_('electricity', 2)"],
        0.3,
    )

    # objective function
    eq_(round(solph.processing.meta_results(om)["objective"]), 326661590)<|MERGE_RESOLUTION|>--- conflicted
+++ resolved
@@ -44,17 +44,11 @@
     energysystem.add(bgas)
 
     # create commodity object for gas resource
-<<<<<<< HEAD
-    source_gas = solph.Source(
-        label=("commodity", "gas"),
-        outputs={bgas: solph.Flow(variable_costs=50)},
-=======
     energysystem.add(
         solph.components.Source(
             label=("commodity", "gas"),
             outputs={bgas: solph.flows.Flow(variable_costs=50)},
         )
->>>>>>> 9e9c6523
     )
 
     # create two electricity buses and two heat buses
@@ -65,56 +59,6 @@
     energysystem.add(bel, bel2, bth, bth2)
 
     # create excess components for the elec/heat bus to allow overproduction
-<<<<<<< HEAD
-    excess_heat_1 = solph.Sink(
-        label=("excess", "bth_1"), inputs={bth: solph.Flow()}
-    )
-    excess_heat_2 = solph.Sink(
-        label=("excess", "bth_2"), inputs={bth2: solph.Flow()}
-    )
-    excess_electricity_1 = solph.Sink(
-        label=("excess", "bel_1"), inputs={bel: solph.Flow()}
-    )
-    excess_electricity_2 = solph.Sink(
-        label=("excess", "bel_2"), inputs={bel2: solph.Flow()}
-    )
-
-    # create simple sink object for electrical demand for each electrical bus
-    demand_electricity_1 = solph.Sink(
-        label=("demand", "elec1"),
-        inputs={bel: solph.Flow(fix=data["demand_el"], nominal_value=1)},
-    )
-    demand_electricity_2 = solph.Sink(
-        label=("demand", "elec2"),
-        inputs={bel2: solph.Flow(fix=data["demand_el"], nominal_value=1)},
-    )
-
-    # create simple sink object for heat demand for each thermal bus
-    demand_heat_1 = solph.Sink(
-        label=("demand", "therm1"),
-        inputs={bth: solph.Flow(fix=data["demand_th"], nominal_value=741000)},
-    )
-    demand_heat_2 = solph.Sink(
-        label=("demand", "therm2"),
-        inputs={bth2: solph.Flow(fix=data["demand_th"], nominal_value=741000)},
-    )
-
-    # create a fixed transformer to distribute to the heat_2 and elec_2 buses
-    fixed_chp = solph.Transformer(
-        label=("fixed_chp", "gas"),
-        inputs={bgas: solph.Flow(nominal_value=10e10)},
-        outputs={bel2: solph.Flow(), bth2: solph.Flow()},
-        conversion_factors={bel2: 0.3, bth2: 0.5},
-    )
-
-    # create a fixed transformer to distribute to the heat and elec buses
-    variable_chp = solph.components.ExtractionTurbineCHP(
-        label=("variable_chp", "gas"),
-        inputs={bgas: solph.Flow(nominal_value=10e10)},
-        outputs={bel: solph.Flow(), bth: solph.Flow()},
-        conversion_factors={bel: 0.3, bth: 0.5},
-        conversion_factor_full_condensation={bel: 0.5},
-=======
     energysystem.add(
         solph.components.Sink(
             label=("excess", "bth_2"), inputs={bth2: solph.flows.Flow()}
@@ -195,27 +139,6 @@
             conversion_factors={bel: 0.3, bth: 0.5},
             conversion_factor_full_condensation={bel: 0.5},
         )
->>>>>>> 9e9c6523
-    )
-
-    energysystem.add(
-        bgas,
-        source_gas,
-        bel,
-        bel2,
-        bth,
-        bth2,
-        source_gas,
-        excess_heat_1,
-        excess_heat_2,
-        excess_electricity_1,
-        excess_electricity_2,
-        demand_electricity_1,
-        demand_electricity_2,
-        demand_heat_1,
-        demand_heat_2,
-        fixed_chp,
-        variable_chp,
     )
 
     ##########################################################################
