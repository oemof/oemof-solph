# -*- coding: utf-8 -*-

"""
This file is part of project oemof (github.com/oemof/oemof). It's copyrighted
by the contributors recorded in the version control history of the file,
available from its original location oemof/tests/test_scripts/test_solph/
test_storage_investment/test_storage_investment.py

SPDX-License-Identifier: MIT
"""

import logging

import pandas as pd

from oemof import solph
from oemof.solph import views


def test_regression_investment_storage(solver="cbc"):
    """The problem was infeasible if the existing capacity and the maximum was
    defined in the Flow.
    """

    logging.info("Initialize the energy system")
    date_time_index = pd.date_range("1/1/2012", periods=4, freq="H")

    energysystem = solph.EnergySystem(timeindex=date_time_index)

    # Buses
<<<<<<< HEAD
    bgas = solph.Bus(label=("natural", "gas"))
    bel = solph.Bus(label="electricity")

    demand = solph.Sink(
        label="demand",
        inputs={
            bel: solph.Flow(
                fix=[209643, 207497, 200108, 191892], nominal_value=1
            )
        },
    )

    # Sources
    rgas = solph.Source(label="rgas", outputs={bgas: solph.Flow()})

    # Transformer
    pp_gas = solph.Transformer(
        label="pp_gas",
        inputs={bgas: solph.Flow()},
        outputs={bel: solph.Flow(nominal_value=300000)},
        conversion_factors={bel: 0.58},
    )

    # Investment storage
    storage = solph.components.GenericStorage(
        label="storage",
        inputs={
            bel: solph.Flow(
                investment=solph.Investment(existing=625046 / 6, maximum=0)
            )
        },
        outputs={
            bel: solph.Flow(
                investment=solph.Investment(existing=104174.33, maximum=1)
            )
        },
        loss_rate=0.00,
        initial_storage_level=0,
        invest_relation_input_capacity=1 / 6,
        invest_relation_output_capacity=1 / 6,
        inflow_conversion_factor=1,
        outflow_conversion_factor=0.8,
        investment=solph.Investment(ep_costs=50, existing=625046),
=======
    bgas = solph.buses.Bus(label=("natural", "gas"))
    bel = solph.buses.Bus(label="electricity")
    energysystem.add(bgas, bel)

    energysystem.add(
        solph.components.Sink(
            label="demand",
            inputs={
                bel: solph.flows.Flow(
                    fix=[209643, 207497, 200108, 191892], nominal_value=1
                )
            },
        )
    )

    # Sources
    energysystem.add(
        solph.components.Source(
            label="rgas", outputs={bgas: solph.flows.Flow()}
        )
    )

    # Transformer
    energysystem.add(
        solph.components.Transformer(
            label="pp_gas",
            inputs={bgas: solph.flows.Flow()},
            outputs={bel: solph.flows.Flow(nominal_value=300000)},
            conversion_factors={bel: 0.58},
        )
    )

    # Investment storage
    energysystem.add(
        solph.components.GenericStorage(
            label="storage",
            inputs={
                bel: solph.flows.Flow(
                    investment=solph.Investment(existing=625046 / 6, maximum=0)
                )
            },
            outputs={
                bel: solph.flows.Flow(
                    investment=solph.Investment(existing=104174.33, maximum=1)
                )
            },
            loss_rate=0.00,
            initial_storage_level=0,
            invest_relation_input_capacity=1 / 6,
            invest_relation_output_capacity=1 / 6,
            inflow_conversion_factor=1,
            outflow_conversion_factor=0.8,
            investment=solph.Investment(ep_costs=50, existing=625046),
        )
>>>>>>> addd8a37
    )

    energysystem.add(bgas, bel, demand, rgas, pp_gas, storage)

    # Solve model
    om = solph.Model(energysystem)
    om.solve(solver=solver)

    # Results
    results = solph.processing.results(om)

    electricity_bus = views.node(results, "electricity")
    my_results = electricity_bus["sequences"].sum(axis=0).to_dict()
    storage = energysystem.groups["storage"]
    my_results["storage_invest"] = results[(storage, None)]["scalars"][
        "invest"
    ]<|MERGE_RESOLUTION|>--- conflicted
+++ resolved
@@ -28,51 +28,6 @@
     energysystem = solph.EnergySystem(timeindex=date_time_index)
 
     # Buses
-<<<<<<< HEAD
-    bgas = solph.Bus(label=("natural", "gas"))
-    bel = solph.Bus(label="electricity")
-
-    demand = solph.Sink(
-        label="demand",
-        inputs={
-            bel: solph.Flow(
-                fix=[209643, 207497, 200108, 191892], nominal_value=1
-            )
-        },
-    )
-
-    # Sources
-    rgas = solph.Source(label="rgas", outputs={bgas: solph.Flow()})
-
-    # Transformer
-    pp_gas = solph.Transformer(
-        label="pp_gas",
-        inputs={bgas: solph.Flow()},
-        outputs={bel: solph.Flow(nominal_value=300000)},
-        conversion_factors={bel: 0.58},
-    )
-
-    # Investment storage
-    storage = solph.components.GenericStorage(
-        label="storage",
-        inputs={
-            bel: solph.Flow(
-                investment=solph.Investment(existing=625046 / 6, maximum=0)
-            )
-        },
-        outputs={
-            bel: solph.Flow(
-                investment=solph.Investment(existing=104174.33, maximum=1)
-            )
-        },
-        loss_rate=0.00,
-        initial_storage_level=0,
-        invest_relation_input_capacity=1 / 6,
-        invest_relation_output_capacity=1 / 6,
-        inflow_conversion_factor=1,
-        outflow_conversion_factor=0.8,
-        investment=solph.Investment(ep_costs=50, existing=625046),
-=======
     bgas = solph.buses.Bus(label=("natural", "gas"))
     bel = solph.buses.Bus(label="electricity")
     energysystem.add(bgas, bel)
@@ -127,10 +82,7 @@
             outflow_conversion_factor=0.8,
             investment=solph.Investment(ep_costs=50, existing=625046),
         )
->>>>>>> addd8a37
     )
-
-    energysystem.add(bgas, bel, demand, rgas, pp_gas, storage)
 
     # Solve model
     om = solph.Model(energysystem)
