# -*- coding: utf-8 -*-

""" This example shows how to create an energysystem with oemof objects and
solve it with the solph module.

This file is part of project oemof (github.com/oemof/oemof). It's copyrighted
by the contributors recorded in the version control history of the file,
available from its original location
oemof/tests/test_scripts/test_solph/test_simple_dispatch/test_simple_dispatch.py

SPDX-License-Identifier: MIT
"""

from nose.tools import eq_
<<<<<<< HEAD
from oemof.network.network import Entity
=======
>>>>>>> 2ef25fe5

from oemof.solph import EnergySystem
from oemof.solph import Model
from oemof.solph import processing
from oemof.solph import views
from oemof.solph.buses import Bus
from oemof.solph.components import Sink
from oemof.solph.components import Source
from oemof.solph.components import Transformer
from oemof.solph.flows import Flow


def test_dispatch_one_time_step(solver="cbc"):
    """Create an energy system and optimize the dispatch at least costs."""

    # ######################### create energysystem components ################
<<<<<<< HEAD
    Entity.registry = None

=======
>>>>>>> 2ef25fe5
    # resource buses
    bgas = Bus(label="gas", balanced=False)

    # electricity and heat
    bel = Bus(label="b_el")
    bth = Bus(label="b_th")

    # an excess and a shortage variable can help to avoid infeasible problems
    excess_el = Sink(label="excess_el", inputs={bel: Flow()})

    # sources
    wind = Source(
        label="wind", outputs={bel: Flow(fix=0.5, nominal_value=66.3)}
    )

    # demands (electricity/heat)
    demand_el = Sink(
        label="demand_elec", inputs={bel: Flow(nominal_value=85, fix=0.3)}
    )

    demand_th = Sink(
        label="demand_therm", inputs={bth: Flow(nominal_value=40, fix=0.2)}
    )

    # combined heat and power plant (chp)
    pp_chp = Transformer(
        label="pp_chp",
        inputs={bgas: Flow()},
        outputs={
            bel: Flow(nominal_value=30, variable_costs=42),
            bth: Flow(nominal_value=40),
        },
        conversion_factors={bel: 0.3, bth: 0.4},
    )

    # heatpump with a coefficient of performance (COP) of 3
    b_heat_source = Bus(label="b_heat_source")

    heat_source = Source(label="heat_source", outputs={b_heat_source: Flow()})

    cop = 3
    heat_pump = Transformer(
        label="heat_pump",
        inputs={bel: Flow(), b_heat_source: Flow()},
        outputs={bth: Flow(nominal_value=10)},
        conversion_factors={bel: 1 / 3, b_heat_source: (cop - 1) / cop},
    )

    energysystem = EnergySystem(timeincrement=[1], timemode="explicit")
    energysystem.add(
        bgas,
        bel,
        bth,
        excess_el,
        wind,
        demand_el,
        demand_th,
        pp_chp,
        b_heat_source,
        heat_source,
        heat_pump,
    )

    # ################################ optimization ###########################

    # create optimization model based on energy_system
    optimization_model = Model(energysystem=energysystem)

    # solve problem
    optimization_model.solve(solver=solver)

    # write back results from optimization object to energysystem
    optimization_model.results()

    # ################################ results ################################
    data = views.node(processing.results(model=optimization_model), "b_el")

    # generate results to be evaluated in tests
    results = data["sequences"].sum(axis=0).to_dict()

    print("DateTimeIndex:", data["sequences"].index)

    test_results = {
        (("wind", "b_el"), "flow"): 33,
        (("b_el", "demand_elec"), "flow"): 26,
        (("b_el", "excess_el"), "flow"): 5,
        (("b_el", "heat_pump"), "flow"): 3,
    }

    for key in test_results.keys():
        eq_(int(round(results[key])), int(round(test_results[key])))<|MERGE_RESOLUTION|>--- conflicted
+++ resolved
@@ -12,10 +12,6 @@
 """
 
 from nose.tools import eq_
-<<<<<<< HEAD
-from oemof.network.network import Entity
-=======
->>>>>>> 2ef25fe5
 
 from oemof.solph import EnergySystem
 from oemof.solph import Model
@@ -32,11 +28,6 @@
     """Create an energy system and optimize the dispatch at least costs."""
 
     # ######################### create energysystem components ################
-<<<<<<< HEAD
-    Entity.registry = None
-
-=======
->>>>>>> 2ef25fe5
     # resource buses
     bgas = Bus(label="gas", balanced=False)
 
