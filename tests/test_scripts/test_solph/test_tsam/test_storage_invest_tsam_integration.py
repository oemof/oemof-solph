--- conflicted
+++ resolved
@@ -54,17 +54,13 @@
 
 energysystem = solph.EnergySystem(
     timeindex=tindex,
-<<<<<<< HEAD
     periods=[tindex],
     tsa_parameters=[
-=======
-    tsa_parameters=
->>>>>>> 5213032f
         {
             "timesteps_per_period": 2,
             "order": [0, 1, 1, 0],
-        }
-    ,
+        },
+    ],
     infer_last_interval=True,
 )
 
@@ -101,7 +97,7 @@
     label="storage",
     inputs={bel: solph.Flow(lifetime=20)},
     outputs={bel: solph.Flow(lifetime=20)},
-    nominal_capacity=solph.Investment(ep_costs=epc, lifetime=20),
+    investment=solph.Investment(ep_costs=epc, lifetime=20),
     loss_rate=0.01,
     inflow_conversion_factor=0.9,
     outflow_conversion_factor=0.8,
