# -*- coding: utf-8 -*-

"""
General description:
---------------------

The example models the same setup as in test_storage_tsam_integration,
but instead of aggregating timeseries, timeseries are left untouched.
Nevertheless, storage input/output and SOC should equal TSAM example.

This file is part of project oemof (github.com/oemof/oemof). It's copyrighted
by the contributors recorded in the version control history of the file,
available from its original location oemof/tests/test_scripts/test_solph/
test_storage_investment/test_storage_investment.py

SPDX-License-Identifier: MIT
"""

import logging

import pandas as pd
import pytest
from oemof.tools import logger

from oemof import solph

##########################################################################
# Initialize the energy system and read/calculate necessary parameters
##########################################################################

logger.define_logging()
logging.info("Initialize the energy system")

tindex = pd.date_range("2022-01-01", periods=8, freq="H")

energysystem = solph.EnergySystem(
    timeindex=tindex,
    infer_last_interval=True,
)

##########################################################################
# Create oemof objects
##########################################################################

logging.info("Create oemof objects")

# create electricity bus
bel = solph.Bus(label="electricity")
energysystem.add(bel)

# create fixed source object representing wind power plants
wind = solph.components.Source(
    label="wind",
    outputs={
        bel: solph.Flow(fix=[1000, 0, 0, 50, 0, 50, 1000, 0], nominal_value=1)
    },
)

# create simple sink object representing the electrical demand
demand = solph.components.Sink(
    label="demand",
    inputs={
        bel: solph.Flow(
            fix=[100] * 8,
            nominal_value=1,
        )
    },
)

# Solving equations from above, needed initial SOC is as follows:
first_input = (
    (100 * 1 / 0.8) / (1 - 0.01)
    + (100 * 1 / 0.8) / (1 - 0.01) ** 2
    + (50 * 1 / 0.8) / (1 - 0.01) ** 3
    + (100 * 1 / 0.8) / (1 - 0.01) ** 4
    + (50 * 1 / 0.8) / (1 - 0.01) ** 5
)
last_output = (100 * 1 / 0.8) / 0.99
init_soc = (first_input - last_output) / (1 / 0.99 + 0.99)

# create storage object representing a battery
storage = solph.components.GenericStorage(
    label="storage",
    nominal_storage_capacity=2000,
    initial_storage_level=init_soc / 2000,
    inputs={bel: solph.Flow()},
    outputs={bel: solph.Flow()},
    loss_rate=0.01,
    inflow_conversion_factor=0.9,
    outflow_conversion_factor=0.8,
)

excess = solph.components.Sink(
    label="excess",
    inputs={bel: solph.Flow()},
)

energysystem.add(wind, demand, storage, excess)

##########################################################################
# Optimise the energy system
##########################################################################

logging.info("Optimise the energy system")

# initialise the operational model
om = solph.Model(energysystem)

# if tee_switch is true solver messages will be displayed
logging.info("Solve the optimization problem")
om.solve(solver="cbc", solve_kwargs={"tee": True})

##########################################################################
# Check and plot the results
##########################################################################

# check if the new result object is working for custom components
results = solph.processing.results(om)

# Concatenate flows:
flows = pd.concat([flow["sequences"] for flow in results.values()], axis=1)
<<<<<<< HEAD
flows = flows.drop(columns=['storage_losses'])
=======
flows = flows.drop("storage_losses", axis=1) #todo: why are storage losses not return of results.keys()?
>>>>>>> 5213032f

flows.columns = [
    f"{oemof_tuple[0]}-{oemof_tuple[1]}" for oemof_tuple in results.keys()
]


def test_storage_input():
    assert flows["electricity-storage"][0] == pytest.approx(
        (first_input - 0.99 * init_soc) / 0.9
    )
    assert flows["electricity-storage"][1] == 0
    assert flows["electricity-storage"][2] == 0
    assert flows["electricity-storage"][3] == 0
    assert flows["electricity-storage"][4] == 0
    assert flows["electricity-storage"][5] == 0
    assert flows["electricity-storage"][6] == flows["electricity-storage"][0]
    assert flows["electricity-storage"][7] == 0


def test_storage_output():
    assert flows["storage-electricity"][0] == 0
    assert flows["storage-electricity"][1] == 100
    assert flows["storage-electricity"][2] == 100
    assert flows["storage-electricity"][3] == 50
    assert flows["storage-electricity"][4] == 100
    assert flows["storage-electricity"][5] == 50
    assert flows["storage-electricity"][6] == 0
    assert flows["storage-electricity"][7] == 100


def test_soc():
    assert flows["storage-None"][0] == pytest.approx(init_soc)
    assert flows["storage-None"][1] == pytest.approx(
        (100 * 1 / 0.8) / (1 - 0.01)
        + (100 * 1 / 0.8) / (1 - 0.01) ** 2
        + (50 * 1 / 0.8) / (1 - 0.01) ** 3
        + (100 * 1 / 0.8) / (1 - 0.01) ** 4
        + (50 * 1 / 0.8) / (1 - 0.01) ** 5,
        abs=1e-2,
    )
    assert flows["storage-None"][2] == pytest.approx(
        (100 * 1 / 0.8) / (1 - 0.01)
        + (50 * 1 / 0.8) / (1 - 0.01) ** 2
        + (100 * 1 / 0.8) / (1 - 0.01) ** 3
        + (50 * 1 / 0.8) / (1 - 0.01) ** 4,
        abs=1e-2,
    )
    assert flows["storage-None"][3] == pytest.approx(
        (50 * 1 / 0.8) / (1 - 0.01)
        + (100 * 1 / 0.8) / (1 - 0.01) ** 2
        + (50 * 1 / 0.8) / (1 - 0.01) ** 3,
        abs=1e-2,
    )
    assert flows["storage-None"][4] == pytest.approx(
        (100 * 1 / 0.8) / (1 - 0.01) + (50 * 1 / 0.8) / (1 - 0.01) ** 2,
        abs=1e-2,
    )
    assert flows["storage-None"][5] == pytest.approx(
        (50 * 1 / 0.8) / (1 - 0.01), abs=1e-2
    )
    assert flows["storage-None"][6] == pytest.approx(0, abs=1e-2)
    assert flows["storage-None"][7] == pytest.approx(
        (init_soc + (100 * 1 / 0.8)) / 0.99
    )<|MERGE_RESOLUTION|>--- conflicted
+++ resolved
@@ -119,11 +119,7 @@
 
 # Concatenate flows:
 flows = pd.concat([flow["sequences"] for flow in results.values()], axis=1)
-<<<<<<< HEAD
-flows = flows.drop(columns=['storage_losses'])
-=======
 flows = flows.drop("storage_losses", axis=1) #todo: why are storage losses not return of results.keys()?
->>>>>>> 5213032f
 
 flows.columns = [
     f"{oemof_tuple[0]}-{oemof_tuple[1]}" for oemof_tuple in results.keys()
