--- conflicted
+++ resolved
@@ -76,7 +76,6 @@
         solph.flows.Flow(investment=solph.Investment(), nominal_value=4)
 
 
-<<<<<<< HEAD
 def test_fixed_costs_warning():
     msg = (
         "Be aware that the fixed costs attribute is only\n"
@@ -94,8 +93,6 @@
         assert msg == str(w[-1].message)
 
 
-=======
->>>>>>> 29ca1d01
 def test_flow_with_fix_and_min_max():
     msg = "It is not allowed to define `min`/`max` if `fix` is defined."
     with pytest.raises(AttributeError, match=msg):
