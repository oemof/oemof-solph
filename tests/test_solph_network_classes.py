--- conflicted
+++ resolved
@@ -68,15 +68,6 @@
         solph.flows.Flow(investment=solph.Investment(), nominal_value=4)
 
 
-<<<<<<< HEAD
-def test_wrong_combination_of_options():
-    msg = "Investment flows cannot be combined with nonconvex flows!"
-    with pytest.raises(ValueError, match=msg):
-        solph.flows.Flow(
-            investment=solph.Investment(), nonconvex=solph.NonConvex()
-        )
-
-
 def test_fixed_costs_warning():
     msg = (
         "Be aware that the fixed costs attribute is only\n"
@@ -89,11 +80,6 @@
         "it will simply be ignored."
     )
     with warnings.catch_warnings(record=True) as w:
-=======
-def test_error_of_deprecated_fixed_costs():
-    msg = "The `fixed_costs` attribute has been removed with v0.2!"
-    with pytest.raises(AttributeError, match=msg):
->>>>>>> 5a4df3cb
         solph.flows.Flow(fixed_costs=34)
         assert len(w) != 0
         assert msg == str(w[-1].message)
