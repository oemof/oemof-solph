# -*- coding: utf-8 -

"""Test the created constraints against approved constraints.

This file is part of project oemof (github.com/oemof/oemof). It's copyrighted
by the contributors recorded in the version control history of the file,
available from its original location oemof/tests/constraint_tests.py

SPDX-License-Identifier: MIT
"""

import logging
import re
from os import path as ospath

import pandas as pd
import pytest
from pyomo.repn.tests.lp_diff import lp_diff

from oemof import solph

logging.disable(logging.INFO)


class TestsConstraint:
    @classmethod
    def setup_class(cls):
        cls.objective_pattern = re.compile(
            r"^objective.*(?=s\.t\.)", re.DOTALL | re.MULTILINE
        )

        cls.date_time_index = pd.date_range("1/1/2012", periods=3, freq="H")

        cls.tmppath = solph.helpers.extend_basic_path("tmp")
        logging.info(cls.tmppath)

    def setup_method(self):
        self.energysystem = solph.EnergySystem(
            groupings=solph.GROUPINGS, timeindex=self.date_time_index
        )

    def get_om(self):
        return solph.Model(
            self.energysystem, timeindex=self.energysystem.timeindex
        )

    def compare_lp_files(self, filename, ignored=None, my_om=None):
        r"""Compare lp-files to check constraints generated within solph.

        An lp-file is being generated automatically when the tests are
        executed. Make sure that you create an empty file first and
        transfer the content from the one that has been created automatically
        into this one afterwards. Please ensure that the content is being
        checked carefully. Otherwise, errors are included within the code base.
        """
        if my_om is None:
            om = self.get_om()
        else:
            om = my_om
        tmp_filename = filename.replace(".lp", "") + "_tmp.lp"
        new_filename = ospath.join(self.tmppath, tmp_filename)
        om.write(new_filename, io_options={"symbolic_solver_labels": True})
        logging.info("Comparing with file: {0}".format(filename))
        with open(ospath.join(self.tmppath, tmp_filename)) as generated_file:
            with open(
                ospath.join(
                    ospath.dirname(ospath.realpath(__file__)),
                    "lp_files",
                    filename,
                )
            ) as expected_file:
                exp = expected_file.read()
                gen = generated_file.read()

                # lp_diff returns two arrays of strings with cleaned lp syntax
                # It automatically prints the diff
                exp_diff, gen_diff = lp_diff(exp, gen)

                # sometimes, 0.0 is printed, sometimes 0, harmonise that
                exp_diff = [
                    line + " ".replace(" 0.0 ", " 0 ") for line in exp_diff
                ]
                gen_diff = [
                    line + " ".replace(" 0.0 ", " 0 ") for line in gen_diff
                ]

                assert len(exp_diff) == len(gen_diff)

                # Created the LP files do not have a reproducible
                # order of the lines. Thus, we sort the lines.
                for exp, gen in zip(sorted(exp_diff), sorted(gen_diff)):
                    assert (
                        exp == gen
                    ), "Failed matching expected with generated lp file."

    def test_linear_transformer(self):
        """Constraint test of a Converter without Investment."""
        bgas = solph.buses.Bus(label="gas")

        bel = solph.buses.Bus(label="electricity")

        converter = solph.components.Converter(
            label="powerplantGas",
            inputs={bgas: solph.flows.Flow()},
            outputs={
                bel: solph.flows.Flow(nominal_value=10e10, variable_costs=50)
            },
            conversion_factors={bel: 0.58},
        )
<<<<<<< HEAD
        self.energysystem.add(bgas, bel, converter)

        self.compare_lp_files("linear_converter.lp")
=======
        self.energysystem.add(bgas, bel, transformer)
        self.compare_lp_files("linear_transformer.lp")
>>>>>>> b324061c

    def test_linear_transformer_invest(self):
        """Constraint test of a Converter with Investment."""

        bgas = solph.buses.Bus(label="gas")

        bel = solph.buses.Bus(label="electricity")

        converter = solph.components.Converter(
            label="powerplant_gas",
            inputs={bgas: solph.flows.Flow()},
            outputs={
                bel: solph.flows.Flow(
                    variable_costs=50,
                    investment=solph.Investment(maximum=1000, ep_costs=20),
                )
            },
            conversion_factors={bel: 0.58},
        )
<<<<<<< HEAD
        self.energysystem.add(bgas, bel, converter)

        self.compare_lp_files("linear_converter_invest.lp")
=======
        self.energysystem.add(bgas, bel, transformer)
        self.compare_lp_files("linear_transformer_invest.lp")
>>>>>>> b324061c

    def test_nonconvex_invest_transformer(self):
        """Non-convex invest flow with offset, without minimum."""
        bfuel = solph.buses.Bus(label="fuelBus")
        bel = solph.buses.Bus(label="electricityBus")

        converter = solph.components.Converter(
            label="transformer_nonconvex_invest",
            inputs={bfuel: solph.flows.Flow()},
            outputs={
                bel: solph.flows.Flow(
                    nominal_value=None,
                    variable_costs=25,
                    min=0.25,
                    max=0.5,
                    investment=solph.Investment(
                        ep_costs=500,
                        maximum=1234,
                    ),
                    nonconvex=solph.NonConvex(),
                )
            },
            conversion_factors={bel: 0.5},
        )
        self.energysystem.add(bfuel, bel, converter)
        self.compare_lp_files("flow_nonconvex_invest_bounded_transformer.lp")

    def test_max_source_min_sink(self):
        """ """
        bel = solph.buses.Bus(label="electricityBus")

        wind = solph.components.Source(
            label="wind",
            outputs={
                bel: solph.flows.Flow(nominal_value=54, max=(0.85, 0.95, 0.61))
            },
        )

        demand = solph.components.Sink(
            label="minDemand",
            inputs={
                bel: solph.flows.Flow(
                    nominal_value=54, min=(0.84, 0.94, 0.59), variable_costs=14
                )
            },
        )
        self.energysystem.add(bel, wind, demand)
        self.compare_lp_files("max_source_min_sink.lp")

    def test_fixed_source_variable_sink(self):
        """Constraint test with a fixed source and a variable sink."""

        bel = solph.buses.Bus(label="electricityBus")

        wind = solph.components.Source(
            label="wind",
            outputs={
                bel: solph.flows.Flow(
                    fix=[0.43, 0.72, 0.29], nominal_value=1e6
                )
            },
        )

        excess = solph.components.Sink(
            label="excess", inputs={bel: solph.flows.Flow(variable_costs=40)}
        )

        self.energysystem.add(bel, wind, excess)
        self.compare_lp_files("fixed_source_variable_sink.lp")

    def test_nominal_value_to_zero(self):
        """If the nominal value is set to zero nothing should happen."""
        bel = solph.buses.Bus(label="electricityBus")

        s1 = solph.components.Source(
            label="s1", outputs={bel: solph.flows.Flow(nominal_value=0)}
        )
        self.energysystem.add(bel, s1)
        self.compare_lp_files("nominal_value_to_zero.lp")

    def test_fixed_source_invest_sink(self):
        """
        Wrong constraints for fixed source + invest sink w.
        `full_load_time_max`.
        """

        bel = solph.buses.Bus(label="electricityBus")

        wind = solph.components.Source(
            label="wind",
            outputs={
                bel: solph.flows.Flow(fix=[12, 16, 14], nominal_value=1e6)
            },
        )

        excess = solph.components.Sink(
            label="excess",
            inputs={
                bel: solph.flows.Flow(
                    full_load_time_max=2.3,
                    variable_costs=25,
                    max=0.8,
                    investment=solph.Investment(
                        ep_costs=500, maximum=1e6, existing=50
                    ),
                )
            },
        )
        self.energysystem.add(bel, wind, excess)
        self.compare_lp_files("fixed_source_invest_sink.lp")

    def test_invest_source_fixed_sink(self):
        """Constraint test with a fixed sink and a dispatch invest source."""

        bel = solph.buses.Bus(label="electricityBus")

        pv = solph.components.Source(
            label="pv",
            outputs={
                bel: solph.flows.Flow(
                    max=[45, 83, 65],
                    variable_costs=13,
                    investment=solph.Investment(ep_costs=123),
                )
            },
        )

        excess = solph.components.Sink(
            label="excess",
            inputs={
                bel: solph.flows.Flow(fix=[0.5, 0.8, 0.3], nominal_value=1e5)
            },
        )
        self.energysystem.add(bel, pv, excess)
        self.compare_lp_files("invest_source_fixed_sink.lp")

    def test_storage(self):
        """ """
        bel = solph.buses.Bus(label="electricityBus")

        storage = solph.components.GenericStorage(
            label="storage_no_invest",
            inputs={
                bel: solph.flows.Flow(nominal_value=16667, variable_costs=56)
            },
            outputs={
                bel: solph.flows.Flow(nominal_value=16667, variable_costs=24)
            },
            nominal_storage_capacity=1e5,
            loss_rate=0.13,
            inflow_conversion_factor=0.97,
            outflow_conversion_factor=0.86,
            initial_storage_level=0.4,
        )
        self.energysystem.add(bel, storage)
        self.compare_lp_files("storage.lp")

    def test_storage_invest_1(self):
        """All invest variables are coupled. The invest variables of the Flows
        will be created during the initialisation of the storage e.g. battery
        """
        bel = solph.buses.Bus(label="electricityBus")

        storage = solph.components.GenericStorage(
            label="storage1",
            inputs={bel: solph.flows.Flow(variable_costs=56)},
            outputs={bel: solph.flows.Flow(variable_costs=24)},
            nominal_storage_capacity=None,
            loss_rate=0.13,
            max_storage_level=0.9,
            min_storage_level=0.1,
            invest_relation_input_capacity=1 / 6,
            invest_relation_output_capacity=1 / 6,
            inflow_conversion_factor=0.97,
            outflow_conversion_factor=0.86,
            investment=solph.Investment(ep_costs=145, maximum=234),
        )
        self.energysystem.add(bel, storage)
        self.compare_lp_files("storage_invest_1.lp")

    def test_storage_invest_2(self):
        """All can be free extended to their own cost."""
        bel = solph.buses.Bus(label="electricityBus")

        storage = solph.components.GenericStorage(
            label="storage2",
            inputs={
                bel: solph.flows.Flow(investment=solph.Investment(ep_costs=99))
            },
            outputs={
                bel: solph.flows.Flow(investment=solph.Investment(ep_costs=9))
            },
            investment=solph.Investment(ep_costs=145),
            initial_storage_level=0.5,
        )
        self.energysystem.add(bel, storage)
        self.compare_lp_files("storage_invest_2.lp")

    def test_storage_invest_3(self):
        """The storage capacity is fixed, but the Flows can be extended.
        e.g. PHES with a fixed basin but the pump and the turbine can be
        adapted
        """
        bel = solph.buses.Bus(label="electricityBus")

        storage = solph.components.GenericStorage(
            label="storage3",
            inputs={
                bel: solph.flows.Flow(investment=solph.Investment(ep_costs=99))
            },
            outputs={
                bel: solph.flows.Flow(investment=solph.Investment(ep_costs=9))
            },
            nominal_storage_capacity=5000,
        )
        self.energysystem.add(bel, storage)
        self.compare_lp_files("storage_invest_3.lp")

    def test_storage_invest_4(self):
        """Only the storage capacity can be extended."""
        bel = solph.buses.Bus(label="electricityBus")

        storage = solph.components.GenericStorage(
            label="storage4",
            inputs={bel: solph.flows.Flow(nominal_value=80)},
            outputs={bel: solph.flows.Flow(nominal_value=100)},
            investment=solph.Investment(ep_costs=145, maximum=500),
        )
        self.energysystem.add(bel, storage)
        self.compare_lp_files("storage_invest_4.lp")

    def test_storage_invest_5(self):
        """The storage capacity is fixed, but the Flows can be extended.
        e.g. PHES with a fixed basin but the pump and the turbine can be
        adapted. The installed capacity of the pump is 10 % bigger than the
        the capacity of the turbine due to 'invest_relation_input_output=1.1'.
        """
        bel = solph.buses.Bus(label="electricityBus")

        storage = solph.components.GenericStorage(
            label="storage5",
            inputs={
                bel: solph.flows.Flow(
                    investment=solph.Investment(ep_costs=99, existing=110)
                )
            },
            outputs={
                bel: solph.flows.Flow(
                    investment=solph.Investment(existing=100)
                )
            },
            invest_relation_input_output=1.1,
            nominal_storage_capacity=10000,
        )
        self.energysystem.add(bel, storage)
        self.compare_lp_files("storage_invest_5.lp")

    def test_storage_invest_6(self):
        """Like test_storage_invest_5 but there can also be an investment in
        the basin.
        """
        bel = solph.buses.Bus(label="electricityBus")

        storage = solph.components.GenericStorage(
            label="storage6",
            inputs={
                bel: solph.flows.Flow(
                    investment=solph.Investment(ep_costs=99, existing=110)
                )
            },
            outputs={
                bel: solph.flows.Flow(
                    investment=solph.Investment(existing=100)
                )
            },
            invest_relation_input_output=1.1,
            investment=solph.Investment(ep_costs=145, existing=10000),
        )
        self.energysystem.add(bel, storage)
        self.compare_lp_files("storage_invest_6.lp")

    def test_storage_minimum_invest(self):
        """All invest variables are coupled. The invest variables of the Flows
        will be created during the initialisation of the storage e.g. battery
        """
        bel = solph.buses.Bus(label="electricityBus")

        storage = solph.components.GenericStorage(
            label="storage1",
            inputs={bel: solph.flows.Flow()},
            outputs={bel: solph.flows.Flow()},
            investment=solph.Investment(
                ep_costs=145, minimum=100, maximum=200
            ),
        )
        self.energysystem.add(bel, storage)
        self.compare_lp_files("storage_invest_minimum.lp")

    def test_storage_unbalanced(self):
        """Testing a unbalanced storage (e.g. battery)."""
        bel = solph.buses.Bus(label="electricityBus")

        storage = solph.components.GenericStorage(
            label="storage1",
            inputs={bel: solph.flows.Flow()},
            outputs={bel: solph.flows.Flow()},
            nominal_storage_capacity=1111,
            initial_storage_level=None,
            balanced=False,
            invest_relation_input_capacity=1,
            invest_relation_output_capacity=1,
        )
        self.energysystem.add(bel, storage)
        self.compare_lp_files("storage_unbalanced.lp")

    def test_storage_invest_unbalanced(self):
        """Testing a unbalanced storage (e.g. battery)."""
        bel = solph.buses.Bus(label="electricityBus")

        storage = solph.components.GenericStorage(
            label="storage1",
            inputs={bel: solph.flows.Flow()},
            outputs={bel: solph.flows.Flow()},
            nominal_storage_capacity=None,
            initial_storage_level=0.5,
            balanced=False,
            invest_relation_input_capacity=1,
            invest_relation_output_capacity=1,
            investment=solph.Investment(ep_costs=145),
        )
        self.energysystem.add(bel, storage)
        self.compare_lp_files("storage_invest_unbalanced.lp")

    def test_storage_fixed_losses(self):
        """ """
        bel = solph.buses.Bus(label="electricityBus")

        storage = solph.components.GenericStorage(
            label="storage_no_invest",
            inputs={
                bel: solph.flows.Flow(nominal_value=16667, variable_costs=56)
            },
            outputs={
                bel: solph.flows.Flow(nominal_value=16667, variable_costs=24)
            },
            nominal_storage_capacity=1e5,
            loss_rate=0.13,
            fixed_losses_relative=0.01,
            fixed_losses_absolute=3,
            inflow_conversion_factor=0.97,
            outflow_conversion_factor=0.86,
            initial_storage_level=0.4,
        )
        self.energysystem.add(bel, storage)
        self.compare_lp_files("storage_fixed_losses.lp")

    def test_storage_invest_1_fixed_losses(self):
        """All invest variables are coupled. The invest variables of the Flows
        will be created during the initialisation of the storage e.g. battery
        """
        bel = solph.buses.Bus(label="electricityBus")

        storage = solph.components.GenericStorage(
            label="storage1",
            inputs={bel: solph.flows.Flow(variable_costs=56)},
            outputs={bel: solph.flows.Flow(variable_costs=24)},
            nominal_storage_capacity=None,
            loss_rate=0.13,
            fixed_losses_relative=0.01,
            fixed_losses_absolute=3,
            max_storage_level=0.9,
            min_storage_level=0.1,
            invest_relation_input_capacity=1 / 6,
            invest_relation_output_capacity=1 / 6,
            inflow_conversion_factor=0.97,
            outflow_conversion_factor=0.86,
            investment=solph.Investment(ep_costs=145, maximum=234),
        )
        self.energysystem.add(bel, storage)
        self.compare_lp_files("storage_invest_1_fixed_losses.lp")

    def test_transformer(self):
        """Constraint test of a LinearN1Transformer without Investment."""
        bgas = solph.buses.Bus(label="gasBus")
        bbms = solph.buses.Bus(label="biomassBus")
        bel = solph.buses.Bus(label="electricityBus")
        bth = solph.buses.Bus(label="thermalBus")

<<<<<<< HEAD
        converter = solph.components.Converter(
            label="powerplantGasCoal",
=======
        transformer = solph.components.Transformer(
            label="powerplantGasBiomass",
>>>>>>> b324061c
            inputs={bbms: solph.flows.Flow(), bgas: solph.flows.Flow()},
            outputs={
                bel: solph.flows.Flow(variable_costs=50),
                bth: solph.flows.Flow(nominal_value=5e10, variable_costs=20),
            },
            conversion_factors={bgas: 0.4, bbms: 0.1, bel: 0.3, bth: 0.5},
        )

<<<<<<< HEAD
        self.energysystem.add(bgas, bbms, bel, bth, converter)

        self.compare_lp_files("converter.lp")
=======
        self.energysystem.add(bgas, bbms, bel, bth, transformer)
        self.compare_lp_files("transformer.lp")
>>>>>>> b324061c

    def test_transformer_invest(self):
        """Constraint test of a LinearN1Transformer with Investment."""

        bgas = solph.buses.Bus(label="gasBus")
        bcoal = solph.buses.Bus(label="coalBus")
        bel = solph.buses.Bus(label="electricityBus")
        bth = solph.buses.Bus(label="thermalBus")

        transformer = solph.components.Converter(
            label="powerplant_gas_coal",
            inputs={bgas: solph.flows.Flow(), bcoal: solph.flows.Flow()},
            outputs={
                bel: solph.flows.Flow(
                    variable_costs=50,
                    investment=solph.Investment(maximum=1000, ep_costs=20),
                ),
                bth: solph.flows.Flow(variable_costs=20),
            },
            conversion_factors={bgas: 0.58, bcoal: 0.2, bel: 0.3, bth: 0.5},
        )
        self.energysystem.add(bgas, bcoal, bel, bth, transformer)
<<<<<<< HEAD

        self.compare_lp_files("converter_invest.lp")
=======
        self.compare_lp_files("transformer_invest.lp")
>>>>>>> b324061c

    def test_transformer_invest_with_existing(self):
        """Constraint test of a LinearN1Transformer with Investment."""

        bgas = solph.buses.Bus(label="gasBus")
        bcoal = solph.buses.Bus(label="coalBus")
        bel = solph.buses.Bus(label="electricityBus")
        bth = solph.buses.Bus(label="thermalBus")

        transformer = solph.components.Converter(
            label="powerplant_gas_coal",
            inputs={bgas: solph.flows.Flow(), bcoal: solph.flows.Flow()},
            outputs={
                bel: solph.flows.Flow(
                    variable_costs=50,
                    investment=solph.Investment(
                        maximum=1000, ep_costs=20, existing=200
                    ),
                ),
                bth: solph.flows.Flow(variable_costs=20),
            },
            conversion_factors={bgas: 0.58, bcoal: 0.2, bel: 0.3, bth: 0.5},
        )
        self.energysystem.add(bgas, bcoal, bel, bth, transformer)
<<<<<<< HEAD

        self.compare_lp_files("converter_invest_with_existing.lp")
=======
        self.compare_lp_files("transformer_invest_with_existing.lp")
>>>>>>> b324061c

    def test_linear_transformer_chp(self):
        """
        Constraint test of a Converter without Investment (two outputs).
        """
        bgas = solph.buses.Bus(label="gasBus")
        bheat = solph.buses.Bus(label="heatBus")
        bel = solph.buses.Bus(label="electricityBus")

        transformer = solph.components.Converter(
            label="CHPpowerplantGas",
            inputs={
                bgas: solph.flows.Flow(nominal_value=1e11, variable_costs=50)
            },
            outputs={bel: solph.flows.Flow(), bheat: solph.flows.Flow()},
            conversion_factors={bel: 0.4, bheat: 0.5},
        )
        self.energysystem.add(bgas, bheat, bel, transformer)
<<<<<<< HEAD

        self.compare_lp_files("linear_converter_chp.lp")
=======
        self.compare_lp_files("linear_transformer_chp.lp")
>>>>>>> b324061c

    def test_linear_transformer_chp_invest(self):
        """Constraint test of a Converter with Investment (two outputs)."""

        bgas = solph.buses.Bus(label="gasBus")
        bheat = solph.buses.Bus(label="heatBus")
        bel = solph.buses.Bus(label="electricityBus")

        transformer = solph.components.Converter(
            label="chp_powerplant_gas",
            inputs={
                bgas: solph.flows.Flow(
                    variable_costs=50,
                    investment=solph.Investment(maximum=1000, ep_costs=20),
                )
            },
            outputs={bel: solph.flows.Flow(), bheat: solph.flows.Flow()},
            conversion_factors={bel: 0.4, bheat: 0.5},
        )
        self.energysystem.add(bgas, bheat, bel, transformer)
<<<<<<< HEAD

        self.compare_lp_files("linear_converter_chp_invest.lp")
=======
        self.compare_lp_files("linear_transformer_chp_invest.lp")
>>>>>>> b324061c

    def test_link(self):
        """Constraint test of a Link."""
        bus_el_1 = solph.buses.Bus(label="el1")
        bus_el_2 = solph.buses.Bus(label="el2")

        link = solph.components.Link(
            label="link",
            inputs={
                bus_el_1: solph.flows.Flow(nominal_value=4),
                bus_el_2: solph.flows.Flow(nominal_value=2),
            },
            outputs={
                bus_el_1: solph.flows.Flow(),
                bus_el_2: solph.flows.Flow(),
            },
            conversion_factors={
                (bus_el_1, bus_el_2): 0.75,
                (bus_el_2, bus_el_1): 0.5,
            },
        )
        self.energysystem.add(bus_el_1, bus_el_2, link)
        self.compare_lp_files("link.lp")

    def test_variable_chp(self):
        """Test ExctractionTurbineCHP basic functionality"""
        bel = solph.buses.Bus(label="electricityBus")
        bth = solph.buses.Bus(label="heatBus")
        bgas = solph.buses.Bus(label="commodityBus")

        chp1 = solph.components.ExtractionTurbineCHP(
            label="variable_chp_gas1",
            inputs={bgas: solph.flows.Flow(nominal_value=100)},
            outputs={bel: solph.flows.Flow(), bth: solph.flows.Flow()},
            conversion_factors={bel: 0.3, bth: 0.5},
            conversion_factor_full_condensation={bel: 0.5},
        )

        chp2 = solph.components.ExtractionTurbineCHP(
            label="variable_chp_gas2",
            inputs={bgas: solph.flows.Flow(nominal_value=100)},
            outputs={bel: solph.flows.Flow(), bth: solph.flows.Flow()},
            conversion_factors={bel: 0.3, bth: 0.5},
            conversion_factor_full_condensation={bel: 0.5},
        )
        self.energysystem.add(bel, bth, bgas, chp1, chp2)
        self.compare_lp_files("variable_chp.lp")

    def test_generic_invest_limit(self):
        """Test a generic keyword investment limit"""
        bus = solph.buses.Bus(label="bus_1")

        source_0 = solph.components.Source(
            label="source_0",
            outputs={
                bus: solph.flows.Flow(
                    investment=solph.Investment(
                        ep_costs=50,
                        custom_attributes={"space": 4},
                    )
                )
            },
        )

        source_1 = solph.components.Source(
            label="source_1",
            outputs={
                bus: solph.flows.Flow(
                    investment=solph.Investment(
                        ep_costs=100, custom_attributes={"space": 1}
                    ),
                )
            },
        )

        source_2 = solph.components.Source(
            label="source_2",
            outputs={
                bus: solph.flows.Flow(investment=solph.Investment(ep_costs=75))
            },
        )

        self.energysystem.add(bus, source_0, source_1, source_2)

        om = self.get_om()

        om = solph.constraints.additional_investment_flow_limit(
            om, "space", limit=20
        )

        self.compare_lp_files("generic_invest_limit.lp", my_om=om)

    def test_emission_constraints(self):
        """Test emissions constraint"""
        bel = solph.buses.Bus(label="electricityBus")

        source1 = solph.components.Source(
            label="source1",
            outputs={
                bel: solph.flows.Flow(
                    nominal_value=100,
                    custom_attributes={"emission_factor": [0.5, -1.0, 2.0]},
                )
            },
        )
        source2 = solph.components.Source(
            label="source2",
            outputs={
                bel: solph.flows.Flow(
                    nominal_value=100,
                    custom_attributes={"emission_factor": 3.5},
                )
            },
        )

        # Should be ignored because the emission attribute is not defined.
        source3 = solph.components.Source(
            label="source3", outputs={bel: solph.flows.Flow(nominal_value=100)}
        )

        self.energysystem.add(bel, source1, source2, source3)

        om = self.get_om()

        solph.constraints.emission_limit(om, limit=777)

        self.compare_lp_files("emission_limit.lp", my_om=om)

    def test_flow_count_limit(self):
        """Test limiting the count of nonconvex flows"""
        bel = solph.buses.Bus(label="electricityBus")

        source1 = solph.components.Source(
            label="source1",
            outputs={
                bel: solph.flows.Flow(
                    nonconvex=solph.NonConvex(),
                    nominal_value=100,
                    custom_attributes={"emission_factor": [0.5, -1.0, 2.0]},
                )
            },
        )
        source2 = solph.components.Source(
            label="source2",
            outputs={
                bel: solph.flows.Flow(
                    nonconvex=solph.NonConvex(),
                    nominal_value=100,
                    custom_attributes={"emission_factor": 3.5},
                )
            },
        )

        # Should be ignored because emission_factor is not defined.
        source3 = solph.components.Source(
            label="source3",
            outputs={
                bel: solph.flows.Flow(
                    nonconvex=solph.NonConvex(), nominal_value=100
                )
            },
        )

        # Should be ignored because it is not NonConvex.
        source4 = solph.components.Source(
            label="source4",
            outputs={
                bel: solph.flows.Flow(
                    min=0.3,
                    nominal_value=100,
                    custom_attributes={"emission_factor": 1.5},
                )
            },
        )

        self.energysystem.add(bel, source1, source2, source3, source4)

        om = self.get_om()

        # one of the two flows has to be active
        solph.constraints.limit_active_flow_count_by_keyword(
            om, "emission_factor", lower_limit=1, upper_limit=2
        )

        self.compare_lp_files("flow_count_limit.lp", my_om=om)

    def test_shared_limit(self):
        """Test an overall limit shared among components"""
        b1 = solph.buses.Bus(label="bus")

        storage1 = solph.components.GenericStorage(
            label="storage1",
            nominal_storage_capacity=5,
            inputs={b1: solph.flows.Flow()},
            outputs={b1: solph.flows.Flow()},
        )
        storage2 = solph.components.GenericStorage(
            label="storage2",
            nominal_storage_capacity=5,
            inputs={b1: solph.flows.Flow()},
            outputs={b1: solph.flows.Flow()},
        )

        self.energysystem.add(b1, storage1, storage2)

        model = self.get_om()

        components = [storage1, storage2]

        solph.constraints.shared_limit(
            model,
            model.GenericStorageBlock.storage_content,
            "limit_storage",
            components,
            [0.5, 1.25],
            upper_limit=7,
        )

        self.compare_lp_files("shared_limit.lp", my_om=model)

    def test_flow_without_emission_for_emission_constraint(self):
        """Test AttributeError if passed flow misses emission attribute"""
        with pytest.raises(AttributeError):
            bel = solph.buses.Bus(label="electricityBus")
            source1 = solph.components.Source(
                label="source1",
                outputs={
                    bel: solph.flows.Flow(
                        nominal_value=100,
                        custom_attributes={"emission_factor": 0.8},
                    )
                },
            )
            source2 = solph.components.Source(
                label="source2",
                outputs={bel: solph.flows.Flow(nominal_value=100)},
            )
            self.energysystem.add(bel, source1, source2)
            om = self.get_om()
            solph.constraints.emission_limit(om, om.flows, limit=777)

    def test_flow_without_emission_for_emission_constraint_no_error(self):
        """Test that no error is thrown if no flows are explicitly passed"""
        bel = solph.buses.Bus(label="electricityBus")
        source1 = solph.components.Source(
            label="source1",
            outputs={
                bel: solph.flows.Flow(
                    nominal_value=100,
                    custom_attributes={"emission_factor": 0.8},
                )
            },
        )
        source2 = solph.components.Source(
            label="source2", outputs={bel: solph.flows.Flow(nominal_value=100)}
        )
        self.energysystem.add(bel, source1, source2)
        om = self.get_om()
        solph.constraints.emission_limit(om, limit=777)

        self.compare_lp_files("emission_limit_no_error.lp", my_om=om)

    def test_equate_variables_constraint(self):
        """Testing the equate_variables function in the constraint module."""
        bus1 = solph.buses.Bus(label="Bus1")
        storage = solph.components.GenericStorage(
            label="storage",
            invest_relation_input_capacity=0.2,
            invest_relation_output_capacity=0.2,
            inputs={bus1: solph.flows.Flow()},
            outputs={bus1: solph.flows.Flow()},
            investment=solph.Investment(ep_costs=145),
        )
        sink = solph.components.Sink(
            label="Sink",
            inputs={
                bus1: solph.flows.Flow(
                    investment=solph.Investment(ep_costs=500)
                )
            },
        )
        source = solph.components.Source(
            label="Source",
            outputs={
                bus1: solph.flows.Flow(
                    investment=solph.Investment(ep_costs=123)
                )
            },
        )
        self.energysystem.add(bus1, storage, sink, source)
        om = self.get_om()
        solph.constraints.equate_variables(
            om,
            om.InvestmentFlowBlock.invest[source, bus1, 0],
            om.InvestmentFlowBlock.invest[bus1, sink, 0],
            2,
        )
        solph.constraints.equate_variables(
            om,
            om.InvestmentFlowBlock.invest[source, bus1, 0],
            om.GenericInvestmentStorageBlock.invest[storage, 0],
        )

        self.compare_lp_files("connect_investment.lp", my_om=om)

    def test_equate_flows_constraint(self):
        """Testing the equate_flows function in the constraint module."""
        bus1 = solph.buses.Bus(label="Bus1")
        sink = solph.components.Sink(
            label="Sink",
            inputs={
                bus1: solph.flows.Flow(
                    nominal_value=300,
                    variable_costs=2,
                    custom_attributes={"outgoing_flow": True},
                )
            },
        )
        source1 = solph.components.Source(
            label="Source1",
            outputs={
                bus1: solph.flows.Flow(
                    nominal_value=400,
                    variable_costs=2,
                    custom_attributes={"incoming_flow": True},
                )
            },
        )
        source2 = solph.components.Source(
            label="Source2",
            outputs={
                bus1: solph.flows.Flow(
                    nominal_value=200,
                    variable_costs=10,
                    custom_attributes={"incoming_flow": True},
                )
            },
        )
        self.energysystem.add(bus1, sink, source1, source2)
        om = self.get_om()
        solph.constraints.equate_flows_by_keyword(
            om,
            "incoming_flow",
            "outgoing_flow",
            2,
        )
        self.compare_lp_files("equate_flows.lp", my_om=om)

    def test_gradient(self):
        """Testing gradient constraints"""
        bel = solph.buses.Bus(label="electricityBus")

        pp = solph.components.Source(
            label="powerplant",
            outputs={
                bel: solph.flows.Flow(
                    nominal_value=999,
                    variable_costs=23,
                    positive_gradient_limit=0.03,
                    negative_gradient_limit=0.05,
                )
            },
        )
        self.energysystem.add(bel, pp)
        self.compare_lp_files("source_with_gradient.lp")

    def test_nonconvex_gradient(self):
        """Testing gradient constraints"""
        bel = solph.buses.Bus(label="electricityBus")

        pp = solph.components.Source(
            label="powerplant",
            outputs={
                bel: solph.flows.Flow(
                    nominal_value=999,
                    variable_costs=23,
                    nonconvex=solph.NonConvex(
                        positive_gradient_limit=0.03,
                        negative_gradient_limit=0.05,
                    ),
                )
            },
        )
        self.energysystem.add(bel, pp)
        self.compare_lp_files("source_with_nonconvex_gradient.lp")

    def test_nonconvex_positive_gradient_error(self):
        """Testing nonconvex positive gradient error."""
        msg = (
            "You specified a positive gradient in your nonconvex "
            "option. This cannot be combined with a positive or a "
            "negative gradient for a standard flow!"
        )

        with pytest.raises(ValueError, match=msg):
            solph.flows.Flow(
                nonconvex=solph.NonConvex(
                    positive_gradient_limit=0.03,
                ),
                positive_gradient_limit=0.03,
            )

    def test_nonconvex_negative_gradient_error(self):
        """Testing nonconvex positive gradient error."""
        msg = (
            "You specified a negative gradient in your nonconvex "
            "option. This cannot be combined with a positive or a "
            "negative gradient for a standard flow!"
        )

        with pytest.raises(ValueError, match=msg):
            solph.flows.Flow(
                nonconvex=solph.NonConvex(
                    negative_gradient_limit=0.03,
                ),
                negative_gradient_limit=0.03,
            )

    def test_investment_limit(self):
        """Testing the investment_limit function in the constraint module."""
        bus1 = solph.buses.Bus(label="Bus1")
        storage = solph.components.GenericStorage(
            label="storage_invest_limit",
            invest_relation_input_capacity=0.2,
            invest_relation_output_capacity=0.2,
            inputs={bus1: solph.flows.Flow()},
            outputs={bus1: solph.flows.Flow()},
            investment=solph.Investment(ep_costs=145),
        )
        source = solph.components.Source(
            label="Source",
            outputs={
                bus1: solph.flows.Flow(
                    investment=solph.Investment(ep_costs=123)
                )
            },
        )
        self.energysystem.add(bus1, storage, source)
        om = self.get_om()
        solph.constraints.investment_limit(om, limit=900)

        self.compare_lp_files("investment_limit.lp", my_om=om)

    def test_investment_limit_with_dsm1(self):
        """Testing the investment_limit function in the constraint module."""
        bus1 = solph.buses.Bus(label="Bus1")
        source = solph.components.Source(
            label="Source",
            outputs={
                bus1: solph.flows.Flow(
                    investment=solph.Investment(ep_costs=123)
                )
            },
        )
        dsm = solph.components.experimental.SinkDSM(
            label="sink_dsm_DIW",
            approach="DIW",
            inputs={bus1: solph.flows.Flow()},
            demand=[1] * 3,
            capacity_up=[0.5] * 3,
            capacity_down=[0.5] * 3,
            max_demand=[1] * 3,
            delay_time=1,
            cost_dsm_down_shift=0.5,
            cost_dsm_up=0.5,
            shed_eligibility=False,
            investment=solph.Investment(
                ep_costs=100, existing=50, minimum=33, maximum=100
            ),
        )
        self.energysystem.add(bus1, source, dsm)
        om = self.get_om()
        solph.constraints.investment_limit(om, limit=900)

        self.compare_lp_files("investment_limit_with_dsm_DIW.lp", my_om=om)

    def test_investment_limit_with_dsm2(self):
        """Testing the investment_limit function in the constraint module."""
        bus1 = solph.buses.Bus(label="Bus1")
        source = solph.components.Source(
            label="Source",
            outputs={
                bus1: solph.flows.Flow(
                    investment=solph.Investment(ep_costs=123)
                )
            },
        )
        dsm = solph.components.experimental.SinkDSM(
            label="sink_dsm_DLR",
            approach="DLR",
            inputs={bus1: solph.flows.Flow()},
            demand=[1] * 3,
            capacity_up=[0.5] * 3,
            capacity_down=[0.5] * 3,
            max_demand=[1] * 3,
            delay_time=1,
            shift_time=1,
            cost_dsm_down_shift=0.5,
            cost_dsm_up=0.5,
            shed_eligibility=False,
            investment=solph.Investment(
                ep_costs=100, existing=50, minimum=33, maximum=100
            ),
        )
        self.energysystem.add(bus1, source, dsm)
        om = self.get_om()
        solph.constraints.investment_limit(om, limit=900)

        self.compare_lp_files("investment_limit_with_dsm_DLR.lp", my_om=om)

    def test_investment_limit_with_dsm3(self):
        """Testing the investment_limit function in the constraint module."""
        bus1 = solph.buses.Bus(label="Bus1")
        source = solph.components.Source(
            label="Source",
            outputs={
                bus1: solph.flows.Flow(
                    investment=solph.Investment(ep_costs=123)
                )
            },
        )
        dsm = solph.components.experimental.SinkDSM(
            label="sink_dsm_oemof",
            approach="oemof",
            inputs={bus1: solph.flows.Flow()},
            demand=[1] * 3,
            capacity_up=[0.5] * 3,
            capacity_down=[0.5] * 3,
            max_demand=[1] * 3,
            delay_time=1,
            shift_interval=2,
            cost_dsm_down_shift=0.5,
            cost_dsm_up=0.5,
            shed_eligibility=False,
            investment=solph.Investment(
                ep_costs=100, existing=50, minimum=33, maximum=100
            ),
        )
        self.energysystem.add(bus1, source, dsm)
        om = self.get_om()
        solph.constraints.investment_limit(om, limit=900)

        self.compare_lp_files("investment_limit_with_dsm_oemof.lp", my_om=om)

    def test_investment_limit_per_period_error_no_multi_period(self):
        """Test error being thrown if model is not a multi-period model"""
        bus1 = solph.buses.Bus(label="Bus1")
        solph.components.GenericStorage(
            label="storage_invest_limit",
            invest_relation_input_capacity=0.2,
            invest_relation_output_capacity=0.2,
            inputs={bus1: solph.flows.Flow()},
            outputs={bus1: solph.flows.Flow()},
            investment=solph.Investment(ep_costs=145),
        )
        solph.components.Source(
            label="Source",
            outputs={
                bus1: solph.flows.Flow(
                    investment=solph.Investment(ep_costs=123)
                )
            },
        )
        om = self.get_om()

        msg = (
            "investment_limit_per_period is only applicable "
            "for multi-period models.\nIn order to create such a model, "
            "explicitly set attribute `periods` of your energy system."
        )
        with pytest.raises(ValueError, match=msg):
            solph.constraints.investment_limit_per_period(om, limit=900)

    def test_min_max_runtime(self):
        """Testing min and max runtimes for nonconvex flows."""
        bus_t = solph.buses.Bus(label="Bus_T")
        pp = solph.components.Source(
            label="cheap_plant_min_down_constraints",
            outputs={
                bus_t: solph.flows.Flow(
                    nominal_value=10,
                    min=0.5,
                    max=1.0,
                    variable_costs=10,
                    nonconvex=solph.NonConvex(
                        minimum_downtime=4,
                        minimum_uptime=2,
                        initial_status=2,
                        startup_costs=5,
                        shutdown_costs=7,
                    ),
                )
            },
        )

        self.energysystem.add(bus_t, pp)
        self.compare_lp_files("min_max_runtime.lp")

    def test_activity_costs(self):
        """Testing activity_costs attribute for nonconvex flows."""
        bus_t = solph.buses.Bus(label="Bus_C")
        pp = solph.components.Source(
            label="cheap_plant_activity_costs",
            outputs={
                bus_t: solph.flows.Flow(
                    nominal_value=10,
                    min=0.5,
                    max=1.0,
                    variable_costs=10,
                    nonconvex=solph.NonConvex(activity_costs=2),
                )
            },
        )

        self.energysystem.add(bus_t, pp)
        self.compare_lp_files("activity_costs.lp")

    def test_inactivity_costs(self):
        """Testing inactivity_costs attribute for nonconvex flows."""
        bus_t = solph.buses.Bus(label="Bus_C")
        pp = solph.components.Source(
            label="cheap_plant_inactivity_costs",
            outputs={
                bus_t: solph.flows.Flow(
                    nominal_value=10,
                    min=0.5,
                    max=1.0,
                    variable_costs=10,
                    nonconvex=solph.NonConvex(inactivity_costs=2),
                )
            },
        )

        self.energysystem.add(bus_t, pp)
        self.compare_lp_files("inactivity_costs.lp")

    def test_piecewise_linear_transformer_cc(self):
        """Testing PiecewiseLinearConverter using CC formulation."""
        bgas = solph.buses.Bus(label="gasBus")
        bel = solph.buses.Bus(label="electricityBus")
<<<<<<< HEAD

        plt = solph.components.experimental.PiecewiseLinearConverter(
=======
        pwltf = solph.components.experimental.PiecewiseLinearTransformer(
>>>>>>> b324061c
            label="pwltf",
            inputs={
                bgas: solph.flows.Flow(nominal_value=100, variable_costs=1)
            },
            outputs={bel: solph.flows.Flow()},
            in_breakpoints=[0, 25, 50, 75, 100],
            conversion_function=lambda x: x**2,
            pw_repn="CC",
        )
<<<<<<< HEAD
        self.energysystem.add(bgas, bel, plt)
        self.compare_lp_files("piecewise_linear_converter_cc.lp")
=======

        self.energysystem.add(bgas, bel, pwltf)
        self.compare_lp_files("piecewise_linear_transformer_cc.lp")
>>>>>>> b324061c

    def test_piecewise_linear_transformer_dcc(self):
        """Testing PiecewiseLinearConverter using DCC formulation."""
        bgas = solph.buses.Bus(label="gasBus")
        bel = solph.buses.Bus(label="electricityBus")
<<<<<<< HEAD

        plt = solph.components.experimental.PiecewiseLinearConverter(
=======
        pwltf = solph.components.experimental.PiecewiseLinearTransformer(
>>>>>>> b324061c
            label="pwltf",
            inputs={
                bgas: solph.flows.Flow(nominal_value=100, variable_costs=1)
            },
            outputs={bel: solph.flows.Flow()},
            in_breakpoints=[0, 25, 50, 75, 100],
            conversion_function=lambda x: x**2,
            pw_repn="DCC",
        )
<<<<<<< HEAD
        self.energysystem.add(bgas, bel, plt)
        self.compare_lp_files("piecewise_linear_converter_dcc.lp")
=======
        self.energysystem.add(bgas, bel, pwltf)
        self.compare_lp_files("piecewise_linear_transformer_dcc.lp")
>>>>>>> b324061c

    def test_maximum_startups(self):
        """Testing maximum_startups attribute for nonconvex flows."""
        bus_t = solph.buses.Bus(label="Bus_C")
        pp = solph.components.Source(
            label="cheap_plant_maximum_startups",
            outputs={
                bus_t: solph.flows.Flow(
                    nominal_value=10,
                    min=0.5,
                    max=1.0,
                    variable_costs=10,
                    nonconvex=solph.NonConvex(maximum_startups=2),
                )
            },
        )
        self.energysystem.add(bus_t, pp)
        self.compare_lp_files("maximum_startups.lp")

    def test_maximum_shutdowns(self):
        """Testing maximum_shutdowns attribute for nonconvex flows."""
        bus_t = solph.buses.Bus(label="Bus_C")
        pp = solph.components.Source(
            label="cheap_plant_maximum_shutdowns",
            outputs={
                bus_t: solph.flows.Flow(
                    nominal_value=10,
                    min=0.5,
                    max=1.0,
                    variable_costs=10,
                    nonconvex=solph.NonConvex(maximum_shutdowns=2),
                )
            },
        )
        self.energysystem.add(bus_t, pp)
        self.compare_lp_files("maximum_shutdowns.lp")

    def test_offsetconverter_nonconvex(self):
        """Constraint test of an OffsetConverter only with NonConvex
        attribute."""
        b_diesel = solph.buses.Bus(label="bus_diesel")
        b_el = solph.buses.Bus(label="bus_electricity")

        solph.components.OffsetConverter(
            label="diesel_genset",
            inputs={
                b_diesel: solph.flows.Flow(),
            },
            outputs={
                b_el: solph.flows.Flow(
                    nonconvex=solph.NonConvex(),
                    nominal_value=100,
                    min=0.2,
                )
            },
            coefficients=[2.5, 0.5],
        )

        self.compare_lp_files("offsetconverter_nonconvex.lp")

    def test_offsetconverter_nonconvex_investment(self):
        """Constraint test of an OffsetConverter with both NonConvex and
        Investment attributes."""
        b_diesel = solph.buses.Bus(label="bus_diesel")
        b_el = solph.buses.Bus(label="bus_electricity")

        converter = solph.components.OffsetConverter(
            label="diesel_genset",
            inputs={b_diesel: solph.flows.Flow()},
            outputs={
                b_el: solph.flows.Flow(
                    nominal_value=None,
                    min=0.2,
                    nonconvex=solph.NonConvex(),
                    investment=solph.Investment(
                        ep_costs=100,
                        maximum=1234,
                    ),
                )
            },
            coefficients=[2.5, 0.5],
        )
<<<<<<< HEAD
        self.energysystem.add(b_diesel, b_el, converter)

        self.compare_lp_files("offsetconverter_nonconvex_investment.lp")
=======
        self.energysystem.add(bgas, bth, transformer)
        self.compare_lp_files("offsettransformer.lp")
>>>>>>> b324061c

    def test_dsm_module_DIW(self):
        """Constraint test of SinkDSM with approach=DLR"""

        b_elec = solph.buses.Bus(label="bus_elec")
        sinkdsm = solph.components.experimental.SinkDSM(
            label="demand_dsm",
            inputs={b_elec: solph.flows.Flow()},
            demand=[1] * 3,
            capacity_up=[0.5] * 3,
            capacity_down=[0.5] * 3,
            approach="DIW",
            max_demand=1,
            max_capacity_up=1,
            max_capacity_down=1,
            delay_time=1,
            cost_dsm_down_shift=2,
            shed_eligibility=False,
        )

        self.energysystem.add(b_elec, sinkdsm)
        self.compare_lp_files("dsm_module_DIW.lp")

    def test_dsm_module_DLR(self):
        """Constraint test of SinkDSM with approach=DLR"""

        b_elec = solph.buses.Bus(label="bus_elec")
        sinkdsm = solph.components.experimental.SinkDSM(
            label="demand_dsm",
            inputs={b_elec: solph.flows.Flow()},
            demand=[1] * 3,
            capacity_up=[0.5] * 3,
            capacity_down=[0.5] * 3,
            approach="DLR",
            max_demand=1,
            max_capacity_up=1,
            max_capacity_down=1,
            delay_time=2,
            shift_time=1,
            cost_dsm_down_shift=2,
            shed_eligibility=False,
        )
        self.energysystem.add(b_elec, sinkdsm)
        self.compare_lp_files("dsm_module_DLR.lp")

    def test_dsm_module_oemof(self):
        """Constraint test of SinkDSM with approach=oemof"""

        b_elec = solph.buses.Bus(label="bus_elec")
        sinkdsm = solph.components.experimental.SinkDSM(
            label="demand_dsm",
            inputs={b_elec: solph.flows.Flow()},
            demand=[1] * 3,
            capacity_up=[0.5, 0.4, 0.5],
            capacity_down=[0.5, 0.4, 0.5],
            approach="oemof",
            max_demand=1,
            max_capacity_up=1,
            max_capacity_down=1,
            shift_interval=2,
            cost_dsm_down_shift=2,
            shed_eligibility=False,
        )
        self.energysystem.add(b_elec, sinkdsm)
        self.compare_lp_files("dsm_module_oemof.lp")

    def test_dsm_module_DIW_extended(self):
        """Constraint test of SinkDSM with approach=DLR

        Test all possible parameters and constraints
        """

        b_elec = solph.buses.Bus(label="bus_elec")
        sinkdsm = solph.components.experimental.SinkDSM(
            label="demand_dsm",
            inputs={b_elec: solph.flows.Flow()},
            demand=[1, 0.9, 0.8],
            capacity_up=[0.5, 0.4, 0.5],
            capacity_down=[0.3, 0.3, 0.4],
            approach="DIW",
            max_demand=1,
            max_capacity_up=1,
            max_capacity_down=1,
            delay_time=1,
            cost_dsm_down_shift=1,
            cost_dsm_up=1,
            cost_dsm_down_shed=100,
            efficiency=0.99,
            recovery_time_shift=2,
            recovery_time_shed=2,
            shed_time=2,
        )
        self.energysystem.add(b_elec, sinkdsm)
        self.compare_lp_files("dsm_module_DIW_extended.lp")

    def test_dsm_module_DLR_extended(self):
        """Constraint test of SinkDSM with approach=DLR"""

        b_elec = solph.buses.Bus(label="bus_elec")
        sinkdsm = solph.components.experimental.SinkDSM(
            label="demand_dsm",
            inputs={b_elec: solph.flows.Flow()},
            demand=[1, 0.9, 0.8],
            capacity_up=[0.5, 0.4, 0.5],
            capacity_down=[0.3, 0.3, 0.4],
            approach="DLR",
            max_demand=1,
            max_capacity_up=1,
            max_capacity_down=1,
            delay_time=2,
            shift_time=1,
            cost_dsm_down_shift=1,
            cost_dsm_up=1,
            cost_dsm_down_shed=100,
            efficiency=0.99,
            recovery_time_shed=2,
            ActivateYearLimit=True,
            ActivateDayLimit=True,
            n_yearLimit_shift=100,
            n_yearLimit_shed=50,
            t_dayLimit=3,
            addition=False,
            fixes=False,
            shed_time=2,
        )
        self.energysystem.add(b_elec, sinkdsm)
        self.compare_lp_files("dsm_module_DLR_extended.lp")

    def test_dsm_module_oemof_extended(self):
        """Constraint test of SinkDSM with approach=oemof"""

        b_elec = solph.buses.Bus(label="bus_elec")
        sinkdsm = solph.components.experimental.SinkDSM(
            label="demand_dsm",
            inputs={b_elec: solph.flows.Flow()},
            demand=[1, 0.9, 0.8],
            capacity_up=[0.5, 0.4, 0.5],
            capacity_down=[0.3, 0.3, 0.4],
            approach="oemof",
            shift_interval=2,
            max_demand=1,
            max_capacity_up=1,
            max_capacity_down=1,
            delay_time=2,
            cost_dsm_down_shift=1,
            cost_dsm_up=1,
            cost_dsm_down_shed=100,
            efficiency=0.99,
            recovery_time_shed=2,
            shed_time=2,
        )
        self.energysystem.add(b_elec, sinkdsm)
        self.compare_lp_files("dsm_module_oemof_extended.lp")

    def test_dsm_module_DIW_invest(self):
        """Constraint test of SinkDSM with approach=DLR and investments"""

        b_elec = solph.buses.Bus(label="bus_elec")
        sinkdsm = solph.components.experimental.SinkDSM(
            label="demand_dsm",
            inputs={b_elec: solph.flows.Flow()},
            demand=[1] * 3,
            capacity_up=[0.5] * 3,
            capacity_down=[0.5] * 3,
            approach="DIW",
            max_demand=1,
            delay_time=1,
            cost_dsm_down_shift=1,
            cost_dsm_up=1,
            cost_dsm_down_shed=100,
            shed_eligibility=True,
            recovery_time_shed=2,
            shed_time=2,
            investment=solph.Investment(
                existing=50,
                minimum=33,
                maximum=100,
                custom_attributes={"ep_cost": 100},
            ),
        )
        self.energysystem.add(b_elec, sinkdsm)
        self.compare_lp_files("dsm_module_DIW_invest.lp")

    def test_dsm_module_DLR_invest(self):
        """Constraint test of SinkDSM with approach=DLR and investments"""

        b_elec = solph.buses.Bus(label="bus_elec")
        sinkdsm = solph.components.experimental.SinkDSM(
            label="demand_dsm",
            inputs={b_elec: solph.flows.Flow()},
            demand=[1] * 3,
            capacity_up=[0.5] * 3,
            capacity_down=[0.5] * 3,
            approach="DLR",
            max_demand=1,
            delay_time=2,
            shift_time=1,
            cost_dsm_down_shift=1,
            cost_dsm_up=1,
            cost_dsm_down_shed=100,
            shed_eligibility=True,
            recovery_time_shed=2,
            shed_time=2,
            n_yearLimit_shed=50,
            investment=solph.Investment(
                existing=50,
                minimum=33,
                maximum=100,
                custom_attributes={"ep_cost": 100},
            ),
        )
        self.energysystem.add(b_elec, sinkdsm)
        self.compare_lp_files("dsm_module_DLR_invest.lp")

    def test_dsm_module_oemof_invest(self):
        """Constraint test of SinkDSM with approach=oemof and investments"""

        b_elec = solph.buses.Bus(label="bus_elec")
        sinkdsm = solph.components.experimental.SinkDSM(
            label="demand_dsm",
            inputs={b_elec: solph.flows.Flow()},
            demand=[1] * 3,
            capacity_up=[0.5, 0.4, 0.5],
            capacity_down=[0.5, 0.4, 0.5],
            approach="oemof",
            max_demand=1,
            shift_interval=2,
            cost_dsm_down_shift=1,
            cost_dsm_up=1,
            cost_dsm_down_shed=100,
            shed_eligibility=True,
            recovery_time_shed=2,
            shed_time=2,
            investment=solph.Investment(
                existing=50,
                minimum=33,
                maximum=100,
                custom_attributes={"ep_cost": 100},
            ),
        )
        self.energysystem.add(b_elec, sinkdsm)
        self.compare_lp_files("dsm_module_oemof_invest.lp")

    def test_dsm_module_DLR_delay_time(self):
        """Constraint test of SinkDSM with approach=DLR;
        testing for passing an iterable for delay_time"""

        b_elec = solph.buses.Bus(label="bus_elec")
        sinkdsm = solph.components.experimental.SinkDSM(
            label="demand_dsm",
            inputs={b_elec: solph.flows.Flow()},
            demand=[1] * 3,
            capacity_up=[0.5] * 3,
            capacity_down=[0.5] * 3,
            approach="DLR",
            max_demand=1,
            max_capacity_up=1,
            max_capacity_down=1,
            delay_time=[1, 3],
            shift_time=1,
            cost_dsm_down_shift=2,
            shed_eligibility=False,
        )
        self.energysystem.add(b_elec, sinkdsm)
        self.compare_lp_files("dsm_module_DLR_delay_time.lp")

    def test_invest_non_convex_flow(self):
        """Invest into a non-convex Flow"""
        b1 = solph.buses.Bus(label="b1")
        b2 = solph.buses.Bus(
            label="b2",
            inputs={
                b1: solph.Flow(
                    nominal_value=None,
                    variable_costs=8,
                    min=0.25,
                    max=0.5,
                    investment=solph.Investment(
                        ep_costs=0.75,
                        maximum=10,
                    ),
                    nonconvex=solph.NonConvex(),
                )
            },
            outputs={b1: solph.Flow()},
        )
        self.energysystem.add(b1, b2)
        self.compare_lp_files("invest_non_convex_flow.lp")

    def test_nonconvex_investment_storage_without_offset(self):
        """All invest variables are coupled. The invest variables of the Flows
        will be created during the initialisation of the storage e.g. battery
        """
        bel = solph.buses.Bus(label="electricityBus")

        storage = solph.components.GenericStorage(
            label="storage_non_convex",
            inputs={bel: solph.flows.Flow(variable_costs=56)},
            outputs={bel: solph.flows.Flow(variable_costs=24)},
            nominal_storage_capacity=None,
            loss_rate=0.13,
            max_storage_level=0.9,
            min_storage_level=0.1,
            invest_relation_input_capacity=1 / 6,
            invest_relation_output_capacity=1 / 6,
            inflow_conversion_factor=0.97,
            outflow_conversion_factor=0.86,
            investment=solph.Investment(
                ep_costs=141, maximum=244, minimum=12, nonconvex=True
            ),
        )
        self.energysystem.add(bel, storage)
        self.compare_lp_files("storage_invest_without_offset.lp")

    def test_nonconvex_investment_storage_with_offset(self):
        """All invest variables are coupled. The invest variables of the Flows
        will be created during the initialisation of the storage e.g. battery
        """
        bel = solph.buses.Bus(label="electricityBus")

        storage = solph.components.GenericStorage(
            label="storage_non_convex",
            inputs={bel: solph.flows.Flow(variable_costs=56)},
            outputs={bel: solph.flows.Flow(variable_costs=24)},
            nominal_storage_capacity=None,
            loss_rate=0.13,
            max_storage_level=0.9,
            min_storage_level=0.1,
            invest_relation_input_capacity=1 / 6,
            invest_relation_output_capacity=1 / 6,
            inflow_conversion_factor=0.97,
            outflow_conversion_factor=0.86,
            investment=solph.Investment(
                ep_costs=145,
                minimum=19,
                offset=5,
                nonconvex=True,
                maximum=1454,
            ),
        )
        self.energysystem.add(bel, storage)
        self.compare_lp_files("storage_invest_with_offset.lp")

    def test_nonconvex_invest_storage_all_nonconvex(self):
        """All invest variables are free and nonconvex."""
        b1 = solph.buses.Bus(label="bus1")

        storage = solph.components.GenericStorage(
            label="storage_all_nonconvex",
            inputs={
                b1: solph.flows.Flow(
                    investment=solph.Investment(
                        nonconvex=True,
                        minimum=5,
                        offset=10,
                        maximum=30,
                        ep_costs=10,
                    )
                )
            },
            outputs={
                b1: solph.flows.Flow(
                    investment=solph.Investment(
                        nonconvex=True,
                        minimum=8,
                        offset=15,
                        ep_costs=10,
                        maximum=20,
                    )
                )
            },
            investment=solph.Investment(
                nonconvex=True, ep_costs=20, offset=30, minimum=20, maximum=100
            ),
        )
        self.energysystem.add(b1, storage)
        self.compare_lp_files("storage_invest_all_nonconvex.lp")

    def test_nonconvex_invest_sink_without_offset(self):
        """Non-convex invest flow without offset, with minimum."""
        bel = solph.buses.Bus(label="electricityBus")

        sink = solph.components.Sink(
            label="sink_nonconvex_invest",
            inputs={
                bel: solph.flows.Flow(
                    full_load_time_max=2.3,
                    variable_costs=25,
                    max=0.8,
                    investment=solph.Investment(
                        ep_costs=500, minimum=15, nonconvex=True, maximum=172
                    ),
                )
            },
        )
        self.energysystem.add(bel, sink)
        self.compare_lp_files("flow_invest_without_offset.lp")

    def test_nonconvex_invest_source_with_offset(self):
        """Non-convex invest flow with offset, with minimum."""
        bel = solph.buses.Bus(label="electricityBus")

        source = solph.components.Source(
            label="source_nonconvex_invest",
            outputs={
                bel: solph.flows.Flow(
                    full_load_time_max=2.3,
                    variable_costs=25,
                    max=0.8,
                    investment=solph.Investment(
                        ep_costs=500,
                        minimum=15,
                        maximum=20,
                        offset=34,
                        nonconvex=True,
                    ),
                )
            },
        )
        self.energysystem.add(bel, source)
        self.compare_lp_files("flow_invest_with_offset.lp")

    def test_nonconvex_invest_source_with_offset_no_minimum(self):
        """Non-convex invest flow with offset, without minimum."""
        bel = solph.buses.Bus(label="electricityBus")

        source = solph.components.Source(
            label="source_nonconvex_invest",
            outputs={
                bel: solph.flows.Flow(
                    full_load_time_max=2.3,
                    variable_costs=25,
                    max=0.8,
                    investment=solph.Investment(
                        ep_costs=500, maximum=1234, offset=34, nonconvex=True
                    ),
                )
            },
        )
        self.energysystem.add(bel, source)
        self.compare_lp_files("flow_invest_with_offset_no_minimum.lp")

    def test_integral_limit_error_no_multi_period(self):
        """Test error being thrown if model is not a multi-period model"""
        bel = solph.buses.Bus(label="electricityBus")

        source = solph.components.Source(
            label="pv_source",
            outputs={
                bel: solph.flows.Flow(
                    nominal_value=100,
                    variable_costs=20,
                    fix=[0.3, 0.5, 0.8],
                    custom_attributes={"space": 40},
                )
            },
        )
        self.energysystem.add(bel, source)
        om = self.get_om()
        msg = (
            "generic_periodical_integral_limit is only applicable\n"
            "for multi-period models.\nFor standard models, use "
            "generic_integral_limit instead."
        )
        with pytest.raises(ValueError, match=msg):
            solph.constraints.generic_periodical_integral_limit(
                om, keyword="space"
            )

    def test_summed_min_max_source(self):
        """Constraints test summed_min and summed_max attribute of flow"""

        bel = solph.buses.Bus(label="electricityBus")

        sink = solph.components.Sink(
            label="excess",
            inputs={
                bel: solph.flows.Flow(
                    summed_min=3,
                    summed_max=100,
                    variable_costs=25,
                    max=0.8,
                    nominal_value=10,
                )
            },
        )
        self.energysystem.add(bel, sink)
        self.compare_lp_files("summed_min_source.lp")

    def test_integer_flow_source(self):
        """Test source with integer output"""
        bel = solph.buses.Bus(label="electricityBus")

        sink = solph.components.Sink(
            label="excess",
            inputs={
                bel: solph.flows.Flow(
                    variable_costs=25, max=1, nominal_value=10, integer=True
                )
            },
        )
        self.energysystem.add(bel, sink)
        self.compare_lp_files("integer_source.lp")

    def test_nonequidistant_storage(self):
        """Constraint test of an energy system
        with non-equidistant time index
        """
        idxh = pd.date_range("1/1/2017", periods=3, freq="H")
        idx2h = pd.date_range("1/1/2017 03:00:00", periods=2, freq="2H")
        idx30m = pd.date_range("1/1/2017 07:00:00", periods=4, freq="30min")
        timeindex = idxh.append([idx2h, idx30m])
        es = solph.EnergySystem(timeindex=timeindex, infer_last_interval=False)
        b_gas = solph.Bus(label="gas")
        b_th = solph.Bus(label="heat")
        boiler = solph.components.Converter(
            label="boiler",
            inputs={b_gas: solph.Flow(variable_costs=100)},
            outputs={b_th: solph.Flow(nominal_value=200)},
        )
        storage = solph.components.GenericStorage(
            label="storage",
            inputs={b_th: solph.Flow(nominal_value=100, variable_costs=56)},
            outputs={b_th: solph.Flow(nominal_value=100, variable_costs=24)},
            nominal_storage_capacity=300,
            loss_rate=0.1,
            initial_storage_level=1,
        )
        es.add(b_gas, b_th, boiler, storage)
        om = solph.Model(es)
        self.compare_lp_files("nonequidistant_timeindex.lp", my_om=om)

    def test_storage_level_constraint(self):
        """Constraint test of an energy system
        with storage_level_constraint
        """
        es = solph.EnergySystem(
            timeindex=pd.date_range("2022-01-01", freq="1H", periods=2),
            infer_last_interval=True,
        )

        multiplexer = solph.Bus(
            label="multiplexer",
        )

        storage = solph.components.GenericStorage(
            label="storage",
            nominal_storage_capacity=4,
            initial_storage_level=1,
            balanced=True,
            loss_rate=0.25,
            inputs={multiplexer: solph.Flow()},
            outputs={multiplexer: solph.Flow()},
        )

        es.add(multiplexer, storage)

        in_0 = solph.components.Source(
            label="in_0",
            outputs={
                multiplexer: solph.Flow(nominal_value=0.5, variable_costs=0.25)
            },
        )
        es.add(in_0)

        in_1 = solph.components.Source(
            label="in_1",
            outputs={multiplexer: solph.Flow(nominal_value=0.125)},
        )
        es.add(in_1)

        out_0 = solph.components.Sink(
            label="out_0",
            inputs={
                multiplexer: solph.Flow(
                    nominal_value=0.25, variable_costs=-0.125
                )
            },
        )
        es.add(out_0)

        out_1 = solph.components.Sink(
            label="out_1",
            inputs={
                multiplexer: solph.Flow(
                    nominal_value=0.125, variable_costs=-0.125
                )
            },
        )
        es.add(out_1)

        om = solph.Model(es)

        solph.constraints.storage_level_constraint(
            model=om,
            name="multiplexer",
            storage_component=storage,
            multiplexer_bus=multiplexer,
            input_levels={in_1: 1 / 4},  # in_0 is always active
            output_levels={out_0: 1 / 8, out_1: 1 / 2},
        )
        self.compare_lp_files("storage_level_constraint.lp", my_om=om)<|MERGE_RESOLUTION|>--- conflicted
+++ resolved
@@ -93,7 +93,7 @@
                         exp == gen
                     ), "Failed matching expected with generated lp file."
 
-    def test_linear_transformer(self):
+    def test_linear_converter(self):
         """Constraint test of a Converter without Investment."""
         bgas = solph.buses.Bus(label="gas")
 
@@ -107,16 +107,11 @@
             },
             conversion_factors={bel: 0.58},
         )
-<<<<<<< HEAD
         self.energysystem.add(bgas, bel, converter)
 
         self.compare_lp_files("linear_converter.lp")
-=======
-        self.energysystem.add(bgas, bel, transformer)
-        self.compare_lp_files("linear_transformer.lp")
->>>>>>> b324061c
-
-    def test_linear_transformer_invest(self):
+
+    def test_linear_converter_invest(self):
         """Constraint test of a Converter with Investment."""
 
         bgas = solph.buses.Bus(label="gas")
@@ -134,22 +129,17 @@
             },
             conversion_factors={bel: 0.58},
         )
-<<<<<<< HEAD
         self.energysystem.add(bgas, bel, converter)
 
         self.compare_lp_files("linear_converter_invest.lp")
-=======
-        self.energysystem.add(bgas, bel, transformer)
-        self.compare_lp_files("linear_transformer_invest.lp")
->>>>>>> b324061c
-
-    def test_nonconvex_invest_transformer(self):
+
+    def test_nonconvex_invest_converter(self):
         """Non-convex invest flow with offset, without minimum."""
         bfuel = solph.buses.Bus(label="fuelBus")
         bel = solph.buses.Bus(label="electricityBus")
 
         converter = solph.components.Converter(
-            label="transformer_nonconvex_invest",
+            label="converter_nonconvex_invest",
             inputs={bfuel: solph.flows.Flow()},
             outputs={
                 bel: solph.flows.Flow(
@@ -167,7 +157,7 @@
             conversion_factors={bel: 0.5},
         )
         self.energysystem.add(bfuel, bel, converter)
-        self.compare_lp_files("flow_nonconvex_invest_bounded_transformer.lp")
+        self.compare_lp_files("flow_nonconvex_invest_bounded_converter.lp")
 
     def test_max_source_min_sink(self):
         """ """
@@ -523,20 +513,15 @@
         self.energysystem.add(bel, storage)
         self.compare_lp_files("storage_invest_1_fixed_losses.lp")
 
-    def test_transformer(self):
-        """Constraint test of a LinearN1Transformer without Investment."""
+    def test_converter(self):
+        """Constraint test of a LinearN1Converter without Investment."""
         bgas = solph.buses.Bus(label="gasBus")
         bbms = solph.buses.Bus(label="biomassBus")
         bel = solph.buses.Bus(label="electricityBus")
         bth = solph.buses.Bus(label="thermalBus")
 
-<<<<<<< HEAD
         converter = solph.components.Converter(
-            label="powerplantGasCoal",
-=======
-        transformer = solph.components.Transformer(
             label="powerplantGasBiomass",
->>>>>>> b324061c
             inputs={bbms: solph.flows.Flow(), bgas: solph.flows.Flow()},
             outputs={
                 bel: solph.flows.Flow(variable_costs=50),
@@ -545,24 +530,19 @@
             conversion_factors={bgas: 0.4, bbms: 0.1, bel: 0.3, bth: 0.5},
         )
 
-<<<<<<< HEAD
         self.energysystem.add(bgas, bbms, bel, bth, converter)
 
         self.compare_lp_files("converter.lp")
-=======
-        self.energysystem.add(bgas, bbms, bel, bth, transformer)
-        self.compare_lp_files("transformer.lp")
->>>>>>> b324061c
-
-    def test_transformer_invest(self):
-        """Constraint test of a LinearN1Transformer with Investment."""
+
+    def test_converter_invest(self):
+        """Constraint test of a LinearN1Converter with Investment."""
 
         bgas = solph.buses.Bus(label="gasBus")
         bcoal = solph.buses.Bus(label="coalBus")
         bel = solph.buses.Bus(label="electricityBus")
         bth = solph.buses.Bus(label="thermalBus")
 
-        transformer = solph.components.Converter(
+        converter = solph.components.Converter(
             label="powerplant_gas_coal",
             inputs={bgas: solph.flows.Flow(), bcoal: solph.flows.Flow()},
             outputs={
@@ -574,23 +554,19 @@
             },
             conversion_factors={bgas: 0.58, bcoal: 0.2, bel: 0.3, bth: 0.5},
         )
-        self.energysystem.add(bgas, bcoal, bel, bth, transformer)
-<<<<<<< HEAD
+        self.energysystem.add(bgas, bcoal, bel, bth, converter)
 
         self.compare_lp_files("converter_invest.lp")
-=======
-        self.compare_lp_files("transformer_invest.lp")
->>>>>>> b324061c
-
-    def test_transformer_invest_with_existing(self):
-        """Constraint test of a LinearN1Transformer with Investment."""
+
+    def test_converter_invest_with_existing(self):
+        """Constraint test of a LinearN1Converter with Investment."""
 
         bgas = solph.buses.Bus(label="gasBus")
         bcoal = solph.buses.Bus(label="coalBus")
         bel = solph.buses.Bus(label="electricityBus")
         bth = solph.buses.Bus(label="thermalBus")
 
-        transformer = solph.components.Converter(
+        converter = solph.components.Converter(
             label="powerplant_gas_coal",
             inputs={bgas: solph.flows.Flow(), bcoal: solph.flows.Flow()},
             outputs={
@@ -604,15 +580,11 @@
             },
             conversion_factors={bgas: 0.58, bcoal: 0.2, bel: 0.3, bth: 0.5},
         )
-        self.energysystem.add(bgas, bcoal, bel, bth, transformer)
-<<<<<<< HEAD
+        self.energysystem.add(bgas, bcoal, bel, bth, converter)
 
         self.compare_lp_files("converter_invest_with_existing.lp")
-=======
-        self.compare_lp_files("transformer_invest_with_existing.lp")
->>>>>>> b324061c
-
-    def test_linear_transformer_chp(self):
+
+    def test_linear_converter_chp(self):
         """
         Constraint test of a Converter without Investment (two outputs).
         """
@@ -620,7 +592,7 @@
         bheat = solph.buses.Bus(label="heatBus")
         bel = solph.buses.Bus(label="electricityBus")
 
-        transformer = solph.components.Converter(
+        converter = solph.components.Converter(
             label="CHPpowerplantGas",
             inputs={
                 bgas: solph.flows.Flow(nominal_value=1e11, variable_costs=50)
@@ -628,22 +600,18 @@
             outputs={bel: solph.flows.Flow(), bheat: solph.flows.Flow()},
             conversion_factors={bel: 0.4, bheat: 0.5},
         )
-        self.energysystem.add(bgas, bheat, bel, transformer)
-<<<<<<< HEAD
+        self.energysystem.add(bgas, bheat, bel, converter)
 
         self.compare_lp_files("linear_converter_chp.lp")
-=======
-        self.compare_lp_files("linear_transformer_chp.lp")
->>>>>>> b324061c
-
-    def test_linear_transformer_chp_invest(self):
+
+    def test_linear_converter_chp_invest(self):
         """Constraint test of a Converter with Investment (two outputs)."""
 
         bgas = solph.buses.Bus(label="gasBus")
         bheat = solph.buses.Bus(label="heatBus")
         bel = solph.buses.Bus(label="electricityBus")
 
-        transformer = solph.components.Converter(
+        converter = solph.components.Converter(
             label="chp_powerplant_gas",
             inputs={
                 bgas: solph.flows.Flow(
@@ -654,13 +622,9 @@
             outputs={bel: solph.flows.Flow(), bheat: solph.flows.Flow()},
             conversion_factors={bel: 0.4, bheat: 0.5},
         )
-        self.energysystem.add(bgas, bheat, bel, transformer)
-<<<<<<< HEAD
+        self.energysystem.add(bgas, bheat, bel, converter)
 
         self.compare_lp_files("linear_converter_chp_invest.lp")
-=======
-        self.compare_lp_files("linear_transformer_chp_invest.lp")
->>>>>>> b324061c
 
     def test_link(self):
         """Constraint test of a Link."""
@@ -1297,16 +1261,12 @@
         self.energysystem.add(bus_t, pp)
         self.compare_lp_files("inactivity_costs.lp")
 
-    def test_piecewise_linear_transformer_cc(self):
+    def test_piecewise_linear_converter_cc(self):
         """Testing PiecewiseLinearConverter using CC formulation."""
         bgas = solph.buses.Bus(label="gasBus")
         bel = solph.buses.Bus(label="electricityBus")
-<<<<<<< HEAD
-
-        plt = solph.components.experimental.PiecewiseLinearConverter(
-=======
-        pwltf = solph.components.experimental.PiecewiseLinearTransformer(
->>>>>>> b324061c
+
+        pwlcw = solph.components.experimental.PiecewiseLinearConverter(
             label="pwltf",
             inputs={
                 bgas: solph.flows.Flow(nominal_value=100, variable_costs=1)
@@ -1316,25 +1276,15 @@
             conversion_function=lambda x: x**2,
             pw_repn="CC",
         )
-<<<<<<< HEAD
-        self.energysystem.add(bgas, bel, plt)
+        self.energysystem.add(bgas, bel, pwlcw)
         self.compare_lp_files("piecewise_linear_converter_cc.lp")
-=======
-
-        self.energysystem.add(bgas, bel, pwltf)
-        self.compare_lp_files("piecewise_linear_transformer_cc.lp")
->>>>>>> b324061c
-
-    def test_piecewise_linear_transformer_dcc(self):
+
+    def test_piecewise_linear_converter_dcc(self):
         """Testing PiecewiseLinearConverter using DCC formulation."""
         bgas = solph.buses.Bus(label="gasBus")
         bel = solph.buses.Bus(label="electricityBus")
-<<<<<<< HEAD
-
-        plt = solph.components.experimental.PiecewiseLinearConverter(
-=======
-        pwltf = solph.components.experimental.PiecewiseLinearTransformer(
->>>>>>> b324061c
+
+        pwlcw = solph.components.experimental.PiecewiseLinearConverter(
             label="pwltf",
             inputs={
                 bgas: solph.flows.Flow(nominal_value=100, variable_costs=1)
@@ -1344,13 +1294,8 @@
             conversion_function=lambda x: x**2,
             pw_repn="DCC",
         )
-<<<<<<< HEAD
-        self.energysystem.add(bgas, bel, plt)
+        self.energysystem.add(bgas, bel, pwlcw)
         self.compare_lp_files("piecewise_linear_converter_dcc.lp")
-=======
-        self.energysystem.add(bgas, bel, pwltf)
-        self.compare_lp_files("piecewise_linear_transformer_dcc.lp")
->>>>>>> b324061c
 
     def test_maximum_startups(self):
         """Testing maximum_startups attribute for nonconvex flows."""
@@ -1394,7 +1339,7 @@
         b_diesel = solph.buses.Bus(label="bus_diesel")
         b_el = solph.buses.Bus(label="bus_electricity")
 
-        solph.components.OffsetConverter(
+        diesel_genset = solph.components.OffsetConverter(
             label="diesel_genset",
             inputs={
                 b_diesel: solph.flows.Flow(),
@@ -1408,6 +1353,7 @@
             },
             coefficients=[2.5, 0.5],
         )
+        self.energysystem.add(b_diesel, b_el, diesel_genset)
 
         self.compare_lp_files("offsetconverter_nonconvex.lp")
 
@@ -1417,12 +1363,11 @@
         b_diesel = solph.buses.Bus(label="bus_diesel")
         b_el = solph.buses.Bus(label="bus_electricity")
 
-        converter = solph.components.OffsetConverter(
+        diesel_genset = solph.components.OffsetConverter(
             label="diesel_genset",
             inputs={b_diesel: solph.flows.Flow()},
             outputs={
                 b_el: solph.flows.Flow(
-                    nominal_value=None,
                     min=0.2,
                     nonconvex=solph.NonConvex(),
                     investment=solph.Investment(
@@ -1433,14 +1378,9 @@
             },
             coefficients=[2.5, 0.5],
         )
-<<<<<<< HEAD
-        self.energysystem.add(b_diesel, b_el, converter)
+        self.energysystem.add(b_diesel, b_el, diesel_genset)
 
         self.compare_lp_files("offsetconverter_nonconvex_investment.lp")
-=======
-        self.energysystem.add(bgas, bth, transformer)
-        self.compare_lp_files("offsettransformer.lp")
->>>>>>> b324061c
 
     def test_dsm_module_DIW(self):
         """Constraint test of SinkDSM with approach=DLR"""
