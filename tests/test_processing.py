--- conflicted
+++ resolved
@@ -121,12 +121,8 @@
             'negative_gradient_ub': None,
             'negative_gradient_costs': 0,
             'positive_gradient_ub': None,
-<<<<<<< HEAD
             'positive_gradient_costs': 0,
             'variable_costs': 0
-=======
-            'negative_gradient_ub': None,
->>>>>>> 20d2d65b
         }
         assert_series_equal(
             param_results[(b_el2, demand)]['scalars'],
@@ -153,21 +149,13 @@
             param_results[('storage', 'None')]['scalars'],
             pandas.Series({
                 'initial_capacity': 0,
-<<<<<<< HEAD
+                'invest_relation_input_capacity': 1/6,
+                'invest_relation_output_capacity': 1/6,
                 'investment_ep_costs': 0.4,
+                'investment_existing': 0,
                 'investment_maximum': float('inf'),
                 'investment_minimum': 0,
                 'label': 'storage',
-                'nominal_input_capacity_ratio': 1 / 6,
-                'nominal_output_capacity_ratio': 1 / 6,
-=======
-                'invest_relation_output_capacity': 1/6,
-                'invest_relation_input_capacity': 1/6,
-                'investment_ep_costs': 0.4,
-                'investment_maximum': float('inf'),
-                'investment_minimum': 0,
-                'investment_existing': 0,
->>>>>>> 20d2d65b
                 'capacity_loss': 0,
                 'capacity_max': 1,
                 'capacity_min': 0,
