--- conflicted
+++ resolved
@@ -110,72 +110,6 @@
             ), check_like=True
         )
 
-<<<<<<< HEAD
-    def compatibility_test(self):
-        """ `param_results` still works but raises a `DeprecationWarning`.
-
-        This check is implemented to check whether the old name still works.
-        `param_results` has been renamed to `parameter_as_dict`.
-        Test and function can be removed with the next major release!
-        """
-        b_el2 = self.es.groups['b_el2']
-        demand = self.es.groups['demand_el']
-        with catch_warnings(record=True) as warnings:
-            param_results = processing.param_results(
-                    self.es,
-                    exclude_none=False)
-            eq_(len(warnings), 1,
-                    "\n  Expected a single warning to be issued."
-                    "\n  Got: {}".format(len(warnings)))
-            expectation = DeprecationWarning(
-                    "The function 'param_results' has been "
-                    "renamed to'parameter_as_dict'.\n"
-                    "Pleas use the new function name to avoidproblems in the "
-                    "future.")
-            eq_(repr(warnings[0].message),
-                repr(expectation),
-                "\n\nExpected: \n\n{!r}".format(expectation) +
-                "\n\nGot: \n\n{!r}".format(warnings[0].message))
-
-        scalar_attributes = {
-            'fixed': True,
-            'integer': None,
-            'investment': None,
-            'nominal_value': 1,
-            'nonconvex': None,
-            'summed_max': None,
-            'summed_min': None,
-            'max': 1,
-            'min': 0,
-            'negative_gradient_ub': None,
-            'negative_gradient_costs': 0,
-            'positive_gradient_ub': None,
-            'positive_gradient_costs': 0,
-            'variable_costs': 0,
-            'flow': None,
-            'values': None,
-            'label': str(b_el2.outputs[demand].label),
-        }
-        assert_series_equal(
-            param_results[(b_el2, demand)]['scalars'].sort_index(),
-            pandas.Series(scalar_attributes).sort_index()
-        )
-        sequences_attributes = {
-            'actual_value': self.demand_values,
-        }
-        default_sequences = [
-            'actual_value'
-        ]
-        for attr in default_sequences:
-            if attr not in sequences_attributes:
-                sequences_attributes[attr] = [None]
-        assert_frame_equal(
-            param_results[(b_el2, demand)]['sequences'],
-            pandas.DataFrame(sequences_attributes), check_like=True
-        )
-
-=======
->>>>>>> 5bcb7d7d
     def test_flows_without_none_exclusion(self):
         b_el2 = self.es.groups['b_el2']
         demand = self.es.groups['demand_el']
@@ -315,9 +249,8 @@
 
     def test_duals(self):
         results = processing.results(self.om)
-        bel = views.node(results, 'b_el1', multiindex=True,
-                         keep_none_type=True)
-        eq_(int(bel['sequences']['b_el1', None, 'duals'].sum()), 48)
+        bel = views.node(results, 'b_el1', multiindex=True)
+        eq_(int(bel['sequences']['b_el1', 'None', 'duals'].sum()), 48)
 
     def test_node_weight_by_type(self):
         results = processing.results(self.om)
