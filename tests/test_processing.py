# -*- coding: utf-8 -

"""Tests the processing module of the outputlib.

This file is part of project oemof (github.com/oemof/oemof). It's copyrighted
by the contributors recorded in the version control history of the file,
available from its original location oemof/tests/test_processing.py

SPDX-License-Identifier: MIT
"""

import pandas
from nose.tools import assert_raises
from nose.tools import eq_
from nose.tools import ok_
from oemof.solph import Bus
from oemof.solph import EnergySystem
from oemof.solph import Flow
from oemof.solph import Investment
from oemof.solph import Model
from oemof.solph import Sink
from oemof.solph import Transformer
from oemof.solph import processing
from oemof.solph import views
from oemof.solph.components import GenericStorage
from pandas.testing import assert_frame_equal
from pandas.testing import assert_series_equal


class TestParameterResult:
    @classmethod
    def setup_class(cls):
        cls.period = 24
        cls.es = EnergySystem(
            timeindex=pandas.date_range(
                '2016-01-01',
                periods=cls.period,
                freq='H'
            )
        )

        # BUSSES
        b_el1 = Bus(label="b_el1")
        b_el2 = Bus(label="b_el2")
        b_diesel = Bus(label='b_diesel', balanced=False)
        cls.es.add(b_el1, b_el2, b_diesel)

        # TEST DIESEL:
        dg = Transformer(
            label='diesel',
            inputs={b_diesel: Flow(variable_costs=2)},
            outputs={
                b_el1: Flow(
                    variable_costs=1,
                    investment=Investment(ep_costs=0.5)
                )
            },
            conversion_factors={b_el1: 2},
        )

        batt = GenericStorage(
            label='storage',
            inputs={b_el1: Flow(variable_costs=3)},
            outputs={b_el2: Flow(variable_costs=2.5)},
            loss_rate=0.00,
            initial_storage_level=0,
            invest_relation_input_capacity=1/6,
            invest_relation_output_capacity=1/6,
            inflow_conversion_factor=1,
            outflow_conversion_factor=0.8,
            investment=Investment(ep_costs=0.4),
        )

        cls.demand_values = [0.0] + [100] * 23
        demand = Sink(
            label="demand_el",
            inputs={
                b_el2: Flow(
                    nominal_value=1,
                    fix=cls.demand_values,
                )
            }
        )
        cls.es.add(dg, batt, demand)
        cls.om = Model(cls.es)
        cls.om.receive_duals()
        cls.om.solve()
        cls.mod = Model(cls.es)
        cls.mod.solve()

    def test_flows_with_none_exclusion(self):
        b_el2 = self.es.groups['b_el2']
        demand = self.es.groups['demand_el']
        param_results = processing.parameter_as_dict(self.es,
                                                     exclude_none=True)
        assert_series_equal(
            param_results[(b_el2, demand)]['scalars'].sort_index(),
            pandas.Series(
                {
                    'nominal_value': 1,
                    'max': 1,
                    'min': 0,
                    'negative_gradient_costs': 0,
                    'positive_gradient_costs': 0,
                    'variable_costs': 0,
                    'label': str(b_el2.outputs[demand].label),
                }
            ).sort_index()
        )
        assert_frame_equal(
            param_results[(b_el2, demand)]['sequences'],
            pandas.DataFrame(
                {'fix': self.demand_values}
            ), check_like=True
        )

    def test_flows_without_none_exclusion(self):
        b_el2 = self.es.groups['b_el2']
        demand = self.es.groups['demand_el']
        param_results = processing.parameter_as_dict(self.es,
                                                     exclude_none=False)
        scalar_attributes = {
            'integer': None,
            'investment': None,
            'nominal_value': 1,
            'nonconvex': None,
            'summed_max': None,
            'summed_min': None,
            'max': 1,
            'min': 0,
            'negative_gradient_ub': None,
            'negative_gradient_costs': 0,
            'positive_gradient_ub': None,
            'positive_gradient_costs': 0,
            'variable_costs': 0,
            'flow': None,
            'values': None,
            'label': str(b_el2.outputs[demand].label),
            'schedule_cost_pos': None,
            'schedule_cost_neg': None,
            'schedule': None,
        }
        assert_series_equal(
            param_results[(b_el2, demand)]['scalars'].sort_index(),
            pandas.Series(scalar_attributes).sort_index()
        )
        sequences_attributes = {
            'fix': self.demand_values,
        }
        default_sequences = [
<<<<<<< HEAD
            'actual_value',
=======
            'fix'
>>>>>>> 1e90cbbc
        ]
        for attr in default_sequences:
            if attr not in sequences_attributes:
                sequences_attributes[attr] = [None]
        assert_frame_equal(
            param_results[(b_el2, demand)]['sequences'],
            pandas.DataFrame(sequences_attributes), check_like=True
        )

    def test_nodes_with_none_exclusion(self):
        param_results = processing.parameter_as_dict(
            self.es, exclude_none=True)
        param_results = processing.convert_keys_to_strings(param_results)
        assert_series_equal(
            param_results[('storage', 'None')]['scalars'],
            pandas.Series({
                'balanced': True,
                'initial_storage_level': 0,
                'invest_relation_input_capacity': 1/6,
                'invest_relation_output_capacity': 1/6,
                'investment_ep_costs': 0.4,
                'investment_existing': 0,
                'investment_maximum': float('inf'),
                'investment_minimum': 0,
                'investment_nonconvex': False,
                'investment_offset': 0,
                'label': 'storage',
                'fixed_losses_absolute': 0,
                'fixed_losses_relative': 0,
                'inflow_conversion_factor': 1,
                'loss_rate': 0,
                'max_storage_level': 1,
                'min_storage_level': 0,
                'outflow_conversion_factor': 0.8,
            })
        )
        assert_frame_equal(
            param_results[('storage', 'None')]['sequences'],
            pandas.DataFrame()
        )

    def test_nodes_with_none_exclusion_old_name(self):
        param_results = processing.parameter_as_dict(
            self.es, exclude_none=True)
        param_results = processing.convert_keys_to_strings(
            param_results, keep_none_type=True)
        assert_series_equal(
            param_results[('storage', None)]['scalars'],
            pandas.Series({
                'balanced': True,
                'initial_storage_level': 0,
                'invest_relation_input_capacity': 1/6,
                'invest_relation_output_capacity': 1/6,
                'investment_ep_costs': 0.4,
                'investment_existing': 0,
                'investment_maximum': float('inf'),
                'investment_minimum': 0,
                'investment_nonconvex': False,
                'investment_offset': 0,
                'label': 'storage',
                'fixed_losses_absolute': 0,
                'fixed_losses_relative': 0,
                'inflow_conversion_factor': 1,
                'loss_rate': 0,
                'max_storage_level': 1,
                'min_storage_level': 0,
                'outflow_conversion_factor': 0.8,
            })
        )
        assert_frame_equal(
            param_results[('storage', None)]['sequences'],
            pandas.DataFrame()
        )

    def test_nodes_without_none_exclusion(self):
        diesel = self.es.groups['diesel']
        param_results = processing.parameter_as_dict(
            self.es, exclude_none=False)
        assert_series_equal(
            param_results[(diesel, None)]['scalars'],
            pandas.Series({
                'label': 'diesel',
                'conversion_factors_b_el1': 2,
                'conversion_factors_b_diesel': 1,
            })
        )
        assert_frame_equal(
            param_results[(diesel, None)]['sequences'],
            pandas.DataFrame()
        )

    def test_parameter_with_node_view(self):
        param_results = processing.parameter_as_dict(
            self.es, exclude_none=True)
        bel1 = views.node(param_results, 'b_el1')
        eq_(bel1['scalars'][(('b_el1', 'storage'), 'variable_costs')], 3)

        bel1_m = views.node(param_results, 'b_el1', multiindex=True)
        eq_(bel1_m['scalars'].loc[('b_el1', 'storage', 'variable_costs')], 3)

    def test_multiindex_sequences(self):
        results = processing.results(self.om)
        bel1 = views.node(results, 'b_el1', multiindex=True)
        eq_(int(bel1['sequences'][('diesel', 'b_el1', 'flow')].sum()), 2875)

    def test_error_from_nan_values(self):
        trsf = self.es.groups['diesel']
        bus = self.es.groups['b_el1']
        self.mod.flow[trsf, bus, 5] = float('nan')
        with assert_raises(ValueError):
            processing.results(self.mod)

    def test_duals(self):
        results = processing.results(self.om)
        bel = views.node(results, 'b_el1', multiindex=True)
        eq_(int(bel['sequences']['b_el1', 'None', 'duals'].sum()), 48)

    def test_node_weight_by_type(self):
        results = processing.results(self.om)
        storage_content = views.node_weight_by_type(
            results, node_type=GenericStorage)
        eq_(round(float(storage_content.sum()), 6),
            1437.500003)

    def test_output_by_type_view(self):
        results = processing.results(self.om)
        transformer_output = views.node_output_by_type(results,
                                                       node_type=Transformer)
        compare = views.node(
            results, 'diesel', multiindex=True)['sequences'][(
                'diesel', 'b_el1', 'flow')]
        eq_(int(transformer_output.sum()), int(compare.sum()))

    def test_input_by_type_view(self):
        results = processing.results(self.om)
        sink_input = views.node_input_by_type(results, node_type=Sink)
        compare = views.node(results, 'demand_el', multiindex=True)
        eq_(int(sink_input.sum()),
            int(compare['sequences'][('b_el2', 'demand_el', 'flow')].sum()))

    def test_net_storage_flow(self):
        results = processing.results(self.om)
        storage_flow = views.net_storage_flow(
            results, node_type=GenericStorage)
        compare = views.node(
            results, 'storage', multiindex=True)['sequences']
        eq_(
            ((compare[('storage', 'b_el2', 'flow')] -
              compare[('b_el1', 'storage', 'flow')]).to_frame() ==
             storage_flow.values).all()[0], True)

    def test_output_by_type_view_empty(self):
        results = processing.results(self.om)
        view = views.node_output_by_type(results, node_type=Flow)
        ok_(view is None)

    def test_input_by_type_view_empty(self):
        results = processing.results(self.om)
        view = views.node_input_by_type(results, node_type=Flow)
        ok_(view is None)

    def test_net_storage_flow_empty(self):
        results = processing.results(self.om)
        view = views.net_storage_flow(results, node_type=Sink)
        ok_(view is None)
        view2 = views.net_storage_flow(results, node_type=Flow)
        ok_(view2 is None)

    def test_node_weight_by_type_empty(self):
        results = processing.results(self.om)
        view = views.node_weight_by_type(results, node_type=Flow)
        ok_(view is None)<|MERGE_RESOLUTION|>--- conflicted
+++ resolved
@@ -148,11 +148,7 @@
             'fix': self.demand_values,
         }
         default_sequences = [
-<<<<<<< HEAD
-            'actual_value',
-=======
             'fix'
->>>>>>> 1e90cbbc
         ]
         for attr in default_sequences:
             if attr not in sequences_attributes:
