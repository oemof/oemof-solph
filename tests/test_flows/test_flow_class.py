--- conflicted
+++ resolved
@@ -15,27 +15,6 @@
 from oemof.solph.flows import Flow
 
 
-<<<<<<< HEAD
-=======
-def test_summed_max_future_warning():
-    """Can be removed with v0.6."""
-    msg = "The parameter 'summed_max' is deprecated and will be removed"
-    with warnings.catch_warnings(record=True) as w:
-        Flow(nominal_capacity=1, summed_max=2)
-        assert len(w) == 1
-        assert msg in str(w[-1].message)
-
-
-def test_summed_min_future_warning():
-    """Can be removed with v0.6."""
-    msg = "The parameter 'summed_min' is deprecated and will be removed"
-    with warnings.catch_warnings(record=True) as w:
-        Flow(nominal_capacity=1, summed_min=2)
-        assert len(w) == 1
-        assert msg in str(w[-1].message)
-
-
->>>>>>> 4e745f0c
 def test_source_with_full_load_time_max():
     Flow(nominal_capacity=1, full_load_time_max=2)
 
