--- conflicted
+++ resolved
@@ -515,57 +515,6 @@
         logging.info('Copying file from {0} to {1}'.format(
             url, filename))
         urlretrieve(url, filename)
-<<<<<<< HEAD
-
-
-def create_basic_dataframe(year, **kwargs):
-    r"""Giving back a DataFrame containing weekdays and optionally holidays for the
-    given year.
-
-    Parameters
-    ----------
-    year: the year for which dataframe should be created
-
-    Optional Parameters
-    -------------------
-    holidays: array with information for every hour of the year, if holiday or not
-        (0: holiday, 1: no holiday)
-
-    Returns
-    -------
-    pandas.DataFrame : DataFrame with a time index
-
-    Notes
-    -----
-    Using Pandas > 0.16
-
-    """
-    if calendar.isleap(year):
-        hoy = 8784
-    else:
-        hoy = 8760
-
-    time_df = pd.DataFrame(
-        index=pd.date_range(pd.datetime(year, 1, 1, 0), periods=hoy,
-                            freq='H'),
-        columns=['weekday', 'hour', 'date'])
-
-    # Add a column 'hour of the day to the DataFrame
-    time_df['hour'] = time_df.index.hour + 1
-    time_df['weekday'] = time_df.index.weekday + 1
-    time_df['date'] = time_df.index.date
-
-    # Set weekday to Holiday (0) for all holidays
-    if kwargs.get('holidays'):
-        time_df['weekday'].mask(pd.to_datetime(time_df['date']).isin(
-            pd.to_datetime(list(holidays.keys()))), 0, True)
-
-#    holidays = helpers.get_german_holidays(year, place)
-
-    df = time_df
-
-    return df
-=======
         
         
 def get_basic_path():
@@ -584,4 +533,51 @@
 
 def get_fullpath(path, filename):
     return os.path.join(path, filename)
->>>>>>> 1e6a09a3
+
+def create_basic_dataframe(year, **kwargs):
+    r"""Giving back a DataFrame containing weekdays and optionally holidays for the
+    given year.
+
+    Parameters
+    ----------
+    year: the year for which dataframe should be created
+
+    Optional Parameters
+    -------------------
+    holidays: array with information for every hour of the year, if holiday or not
+        (0: holiday, 1: no holiday)
+
+    Returns
+    -------
+    pandas.DataFrame : DataFrame with a time index
+
+    Notes
+    -----
+    Using Pandas > 0.16
+
+    """
+    if calendar.isleap(year):
+        hoy = 8784
+    else:
+        hoy = 8760
+
+    time_df = pd.DataFrame(
+        index=pd.date_range(pd.datetime(year, 1, 1, 0), periods=hoy,
+                            freq='H'),
+        columns=['weekday', 'hour', 'date'])
+
+    # Add a column 'hour of the day to the DataFrame
+    time_df['hour'] = time_df.index.hour + 1
+    time_df['weekday'] = time_df.index.weekday + 1
+    time_df['date'] = time_df.index.date
+
+    # Set weekday to Holiday (0) for all holidays
+    if kwargs.get('holidays'):
+        time_df['weekday'].mask(pd.to_datetime(time_df['date']).isin(
+            pd.to_datetime(list(holidays.keys()))), 0, True)
+
+#    holidays = helpers.get_german_holidays(year, place)
+
+    df = time_df
+
+    return df