# -*- coding: utf-8 -*-
"""
Created on Mon Jul 20 15:53:14 2015

@author: uwe
"""

from functools import partial
from warnings import warn
import logging
import os

import dill as pickle

from oemof.core.network import Entity
from oemof.core.network.entities.components import transports as transport
<<<<<<< HEAD
from oemof.groupings import Nodes as Grouping
from oemof.network import Node
=======
from oemof.groupings import DEFAULT as BY_UID, Nodes as Grouping
>>>>>>> a1fe5155
from oemof.solph.optimization_model import OptimizationModel as OM


def MultipleGroups(*args):
    warn("`MultipleGroups` is DEPRECATED.\n" +
         "Just return a list of group keys instead.",
         DeprecationWarning)
    return list(args)

class EnergySystem:
    r"""Defining an energy supply system to use oemof's solver libraries.

    Note
    ----
    The list of regions is not necessary to use the energy system with solph.

    Parameters
    ----------
    entities : list of :class:`Entity <oemof.core.network.Entity>`, optional
        A list containing the already existing :class:`Entities
        <oemof.core.network.Entity>` that should be part of the energy system.
        Stored in the :attr:`entities` attribute.
        Defaults to `[]` if not supplied.
    simulation : core.energy_system.Simulation object
        Simulation object that contains all necessary attributes to start the
        solver library. Defined in the :py:class:`Simulation
        <oemof.core.energy_system.Simulation>` class.
    regions : list of core.energy_system.Region objects
        List of regions defined in the :py:class:`Region
        <oemof.core.energy_system.Simulation>` class.
    time_idx : pandas.index, optional
        Define the time range and increment for the energy system. This is an
        optional parameter but might be import for other functions/methods that
        use the EnergySystem class as an input parameter.
    groupings : list
        The elements of this list are used to construct :class:`Groupings
        <oemof.core.energy_system.Grouping>` or they are used directly if they
        are instances of :class:`Grouping <oemof.core.energy_system.Grouping>`.
        These groupings are then used to aggregate the entities added to this
        energy system into :attr:`groups`.
        By default, there'll always be one group for each :attr:`uid
        <oemof.core.network.Entity.uid>` containing exactly the entity with the
        given :attr:`uid <oemof.core.network.Entity.uid>`.
        See the :ref:`examples <energy-system-examples>` for more information.

    Attributes
    ----------
    entities : list of :class:`Entity <oemof.core.network.Entity>`
        A list containing the :class:`Entities <oemof.core.network.Entity>`
        that comprise the energy system. If this :class:`EnergySystem` is
        set as the :attr:`registry <oemof.core.network.Entity.registry>`
        attribute, which is done automatically on :class:`EnergySystem`
        construction, newly created :class:`Entities
        <oemof.core.network.Entity>` are automatically added to this list on
        construction.
    groups : dict
    simulation : core.energy_system.Simulation object
        Simulation object that contains all necessary attributes to start the
        solver library. Defined in the :py:class:`Simulation
        <oemof.core.energy_system.Simulation>` class.
    regions : list of core.energy_system.Region objects
        List of regions defined in the :py:class:`Region
        <oemof.core.energy_system.Simulation>` class.
    results : dictionary
        A dictionary holding the results produced by the energy system.
        Is `None` while no results are produced.
        Currently only set after a call to :meth:`optimize` after which it
        holds the return value of :meth:`om.results()
        <oemof.solph.optimization_model.OptimizationModel.results>`.
        See the documentation of that method for a detailed description of the
        structure of the results dictionary.
    time_idx : pandas.index, optional
        Define the time range and increment for the energy system. This is an
        optional atribute but might be import for other functions/methods that
        use the EnergySystem class as an input parameter.


    .. _energy-system-examples:
    Examples
    --------

    Regardles of additional groupings, :class:`entities
    <oemof.core.network.Entity>` will always be grouped by their :attr:`uid
    <oemof.core.network.Entity.uid>`:

    >>> from oemof.core.network import Entity
    >>> from oemof.core.network.entities import Bus, Component
    >>> es = EnergySystem()
    >>> bus = Bus(uid='electricity')
    >>> bus is es.groups['electricity']
    True

    For simple user defined groupings, you can just supply a function that
    computes a key from an :class:`entity <oemof.core.network.Entity>` and the
    resulting groups will be lists of :class:`entity
    <oemof.core.network.Entity>` stored under the returned keys, like in this
    example, where :class:`entities <oemof.core.network.Entity>` are grouped by
    their `type`:

    >>> es = EnergySystem(groupings=[type])
    >>> buses = [Bus(uid="Bus {}".format(i)) for i in range(9)]
    >>> components = [Component(uid="Component {}".format(i)) for i in range(9)]
    >>> buses == es.groups[Bus]
    True
    >>> components == es.groups[Component]
    True

    """
    def __init__(self, **kwargs):
        for attribute in ['regions', 'entities', 'simulation']:
            setattr(self, attribute, kwargs.get(attribute, []))

        Entity.registry = self
<<<<<<< HEAD
        Node.registry = self
        self._groups = {}
        self._groupings = [Grouping.UID] + [ Grouping.create(g)
=======
        self.groups = {}
        self._groupings = [BY_UID] + [ Grouping.create(g)
>>>>>>> a1fe5155
                                             for g in kwargs.get('groupings', [])]
        for e in self.entities:
            for g in self._groupings:
                g(e, self.groups)
        self.results = kwargs.get('results')
        self.time_idx = kwargs.get('time_idx')

    @staticmethod
    def _regroup(entity, groups, groupings):
        for g in groupings:
            g(entity, groups)
        return groups

    def add(self, entity):
        """ Add an `entity` to this energy system.
        """
        self.entities.append(entity)
        self._groups = partial(self._regroup, entity, self.groups,
                               self._groupings)

    @property
    def groups(self):
        while callable(self._groups):
            self._groups = self._groups()
        return self._groups

    # TODO: Condense signature (use Buse)
    def connect(self, bus1, bus2, in_max, out_max, eta, transport_class):
        """Create two transport objects to connect two buses of the same type
        in both directions.

        Parameters
        ----------
        bus1, bus2 : core.network.Bus object
            Two buses to be connected.
        eta : float
            Constant efficiency of the transport.
        in_max : float
            Maximum input the transport can handle, in $MW$.
        out_max : float
            Maximum output which can possibly be obtained when using the
            transport, in $MW$.
        transport_class class
            Transport class to use for the connection
        """
        if not transport_class == transport.Simple:
            logging.error('')
            raise(TypeError(
                "Sorry, `EnergySystem.connect` currently only works with" +
                "a `transport_class` argument of" + str(transport.Simple)))
        for bus_a, bus_b in [(bus1, bus2), (bus2, bus1)]:
            uid = str('transport_' + bus_a.uid + bus_b.uid)
            transport_class(uid=uid, outputs=[bus_a], inputs=[bus_b],
                            out_max=[out_max], in_max=[in_max], eta=[eta])


    @property
    def nodes(self):
        return self.entities

    @nodes.setter
    def nodes(self, value):
        self.entities = value

    # TODO: Add concept to make it possible to use another solver library.
    def optimize(self, om=None):
        """Start optimizing the energy system using solph.

        Parameters
        ----------
        om : :class:`OptimizationModel <oemof.solph.optimization_model.OptimizationModel>`, optional
            The optimization model used to optimize the :class:`EnergySystem`.
            If not given, an :class:`OptimizationModel
            <oemof.solph.optimization_model.OptimizationModel>` instance local
            to this method is created using the current :class:`EnergySystem`
            instance as an argument.
            You only need to supply this if you want to observe any side
            effects that solving has on the `om`.

        Returns
        -------
        self : :class:`EnergySystem`
        """
        if om is None:
            from oemof.solph.optimization_model import OptimizationModel as OM
            om = OM(energysystem=self)

        om.solve(solver=self.simulation.solver, debug=self.simulation.debug,
                 verbose=self.simulation.verbose,
                 duals=self.simulation.duals,
                 solve_kwargs=self.simulation.solve_kwargs)

        self.results = om.results()
        return self

    def dump(self, dpath=None, filename=None, keep_weather=True):
        r""" Dump an EnergySystem instance.
        """
        if dpath is None:
            bpath = os.path.join(os.path.expanduser("~"), '.oemof')
            if not os.path.isdir(bpath):
                os.mkdir(bpath)
            dpath = os.path.join(bpath, 'dumps')
            if not os.path.isdir(dpath):
                os.mkdir(dpath)

        if filename is None:
            filename = 'es_dump.oemof'

        pickle.dump(self.__dict__, open(os.path.join(dpath, filename), 'wb'))

        msg = ('Attributes dumped to: {0}'.format(os.path.join(
            dpath, filename)))
        logging.debug(msg)
        return msg

    def restore(self, dpath=None, filename=None):
        r""" Restore an EnergySystem instance.
        """
        logging.info(
            "Restoring attributes will overwrite existing attributes.")
        if dpath is None:
            dpath = os.path.join(os.path.expanduser("~"), '.oemof', 'dumps')

        if filename is None:
            filename = 'es_dump.oemof'

        self.__dict__ = pickle.load(open(os.path.join(dpath, filename), "rb"))
        msg = ('Attributes restored from: {0}'.format(os.path.join(
            dpath, filename)))
        logging.debug(msg)
        return msg


class Region:
    r"""Defining a region within an energy supply system.

    Note
    ----
    The list of regions is not necessary to use the energy system with solph.

    Parameters
    ----------
    entities : list of core.network objects
        List of all objects of the energy system. All class descriptions can
        be found in the :py:mod:`oemof.core.network` package.
    name : string
        A unique name to identify the region. If possible use typical names for
        regions and english names for countries.
    code : string
        A short unique name to identify the region.
    geom : shapely.geometry object
        The geometry representing the region must be a polygon or a multi
        polygon.

    Attributes
    ----------
    entities : list of core.network objects
        List of all objects of the energy system. All class descriptions can
        be found in the :py:mod:`oemof.core.network` package.
    name : string
        A unique name to identify the region. If possible use typical names for
        regions and english names for countries.
    geom : shapely.geometry object
        The geometry representing the region must be a polygon or a multi
        polygon.
    """
    def __init__(self, **kwargs):
        self.entities = []  # list of entities
        self.add_entities(kwargs.get('entities', []))

        self.name = kwargs.get('name')
        self.geom = kwargs.get('geom')
        self._code = kwargs.get('code')

    # TODO: oder sollte das ein setter sein? Yupp.
    def add_entities(self, entities):
        """Add a list of entities to the existing list of entities.

        For every entity added to a region the region attribute of the entity
        is set

        Parameters
        ----------
        entities : list of core.network objects
            List of all objects of the energy system that belongs to area
            covered by the polygon of the region. All class descriptions can
            be found in the :py:mod:`oemof.core.network` package.
        """

        # TODO: prevent duplicate entries
        self.entities.extend(entities)
        for entity in entities:
            if self not in entity.regions:
                entity.regions.append(self)

    @property
    def code(self):
        """Creating a short code based on the region name if no code is set."""
        if self._code is None:
            name_parts = self.name.replace('_', ' ').split(' ', 1)
            self._code = ''
            for part in name_parts:
                self._code += part[:1].upper() + part[1:3]
        return self._code


class Simulation:
    r"""Defining the simulation related parameters according to the solver lib.

    Parameters
    ----------
    solver : string
        Name of the solver supported by the used solver library.
        (e.g. 'glpk', 'gurobi')
    debug : boolean
        Set the chosen solver to debug (verbose) mode to get more information.
    verbose : boolean
        If True, solver output etc. is streamed in python console
    duals : boolean
        If True, results of dual variables and reduced costs will be saved
    objective_options : dictionary
        'function': function to use from
                    :py:mod:`oemof.solph.predefined_objectives`
        'cost_objects': list of str(`class`) elements. Objects of type  `class`
                        are include in cost terms of objective function.
        'revenue_objects': list of str(`class`) elements. . Objects of type
                           `class` are include in revenue terms of
                           objective function.
    timesteps : list or sequence object
         Timesteps to be simulated or optimized in the used library
    relaxed : boolean
        If True, integer variables will be relaxed
        (only relevant for milp-problems)
    fast_build : boolean
        If True, the standard way of pyomo constraint building is skipped and
        a different function is used.
        (Warning: No guarantee that all expected 'standard' pyomo model
        functionalities work for the constructed model!)
    """
    def __init__(self, **kwargs):
        ''
        self.solver = kwargs.get('solver', 'glpk')
        self.debug = kwargs.get('debug', False)
        self.verbose = kwargs.get('verbose', False)
        self.objective_options = kwargs.get('objective_options', {})
        self.duals = kwargs.get('duals', False)
        self.timesteps = kwargs.get('timesteps')
        self.relaxed = kwargs.get('relaxed', False)
        self.fast_build = kwargs.get('fast_build', False)
        self.solve_kwargs = kwargs.get('solve_kwargs', {})

        if self.timesteps is None:
            raise ValueError('No timesteps defined!')<|MERGE_RESOLUTION|>--- conflicted
+++ resolved
@@ -14,12 +14,8 @@
 
 from oemof.core.network import Entity
 from oemof.core.network.entities.components import transports as transport
-<<<<<<< HEAD
-from oemof.groupings import Nodes as Grouping
+from oemof.groupings import DEFAULT as BY_UID, Nodes as Grouping
 from oemof.network import Node
-=======
-from oemof.groupings import DEFAULT as BY_UID, Nodes as Grouping
->>>>>>> a1fe5155
 from oemof.solph.optimization_model import OptimizationModel as OM
 
 
@@ -133,14 +129,9 @@
             setattr(self, attribute, kwargs.get(attribute, []))
 
         Entity.registry = self
-<<<<<<< HEAD
         Node.registry = self
-        self._groups = {}
-        self._groupings = [Grouping.UID] + [ Grouping.create(g)
-=======
         self.groups = {}
         self._groupings = [BY_UID] + [ Grouping.create(g)
->>>>>>> a1fe5155
                                              for g in kwargs.get('groupings', [])]
         for e in self.entities:
             for g in self._groupings:
