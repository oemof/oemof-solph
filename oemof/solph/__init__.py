"""


"""
from collections import abc, UserList

import pyomo.environ as pyomo
from pyomo.core.plugins.transform.relax_integrality import RelaxIntegrality
import oemof.network as on
from oemof.solph import constraints as cblocks
<<<<<<< HEAD

###############################################################################
#
# Functions
#
###############################################################################

def Sequence(sequence_or_scalar):
    """ Tests if an object is sequence (except string) or scalar and returns
    a the original sequence if object is a sequence and a 'emulated' sequence
    object of class _Sequence if object is a scalar or string.

    Parameters
    ----------
    sequence_or_scalar : array-like or scalar (None, int, etc.)

    Examples
    --------
    >>> Sequence([1,2])
    [1, 2]

    >>> x = Sequence(10)
    >>> x[0]
    10

    >>> x[10]
    10
    >>> print(x)
    [10, 10, 10, 10, 10, 10, 10, 10, 10, 10, 10]

    """
    if ( isinstance(sequence_or_scalar, abc.Iterable) and not
         isinstance(sequence_or_scalar, str) ):
       return sequence_or_scalar
    else:
       return _Sequence(default=sequence_or_scalar)
=======
import logging
import warnings
>>>>>>> 5fd91000

###############################################################################
#
# Classes
#
###############################################################################

class _Sequence(UserList):
    """ Emulates a list whose length is not known in advance.

    Parameters
    ----------
    source:
    default:


    Examples
    --------
    >>> s = _Sequence(default=42)
    >>> len(s)
    0
    >>> s[2]
    42
    >>> len(s)
    3
    >>> s[0] = 23
    >>> s
    [23, 42, 42]

    """
    def __init__(self, *args, **kwargs):
        self.default = kwargs["default"]
        super().__init__(*args)

    def __getitem__(self, key):
        try:
            return self.data[key]
        except IndexError:
            self.data.extend([self.default] * (key - len(self.data) + 1))
            return self.data[key]

    def __setitem__(self, key, value):
        try:
            self.data[key] = value
        except IndexError:
            self.data.extend([self.default] * (key - len(self.data) + 1))
            self.data[key] = value


class Flow:
    """
    """
    def __init__(self, *args, **kwargs):
        # TODO: Check if we can inherit form pyomo.core.base.var _VarData
        # then we need to create the var object with
        # pyomo.core.base.IndexedVarWithDomain before any Flow is created.
        # E.g. create the variable in the energy system and populate with
        # information afterwards when creating objects.

        self.nominal_value = kwargs.get('nominal_value')
        self.min = Sequence(kwargs.get('min', 0))
        self.max = Sequence(kwargs.get('max', 1))
        self.actual_value = Sequence(kwargs.get('actual_value'))
        self.variable_costs = Sequence(kwargs.get('variable_costs', 999))
        self.fixed_costs = kwargs.get('fixed_costs')
        self.summed = kwargs.get('summed')
        self.fixed = kwargs.get('fixed', False)



# TODO: create solph sepcific energysystem subclassed from core energy system
class EnergySystem:
    """
    """
    def __init__(self, *args, **kwargs):

        super().__init__( *args, **kwargs)
        #self.flow_var = IndexedVarWithDomain()
        self.timeindex = kwargs.get('timeindex')
        self.increment = kwargs.get('increment', 1)


Bus = on.Bus


class Investment:
    """
    """
    def __init__(self, maximum=float('+inf')):
        self.maximum = maximum


class Sink(on.Sink):
    """
    """
    def __init__(self, *args, **kwargs):
        super().__init__(*args, **kwargs)


class Source(on.Source):
    """
    """
    def __init__(self, *args, **kwargs):
        super().__init__(*args, **kwargs)



class LinearTransformer(on.Transformer):
    """
    Parameters
    ----------

    conversion_factors : dict
        Dictionary containing conversion factors for conversion of inflow
        to specified outflow. Keys are output bus objects.
        The dictionary values can either be a scalar or a sequence with length
        of timehorizon for simulation.

    Examples
    --------
    >>> bel = Bus()
    >>> bth = Bus()
    >>> trsf = LinearTransformer(conversion_factors={bel: 0.4,
    ...                                              bth: [1, 2, 3]})
    >>> trsf.conversion_factors[bel][3]
    0.4

    """
    def __init__(self, *args, **kwargs):
        super().__init__(*args, **kwargs)
        self.conversion_factors = {k: Sequence(v)
            for k,v in kwargs.get('conversion_factors', {}).items()}

class Storage(on.Transformer):
    """
    """
    def __init__(self, *args, **kwargs):
        super().__init__(*args, **kwargs)
        self.nominal_capacity = kwargs.get('nominal_capacity')
        self.nominal_input_capacity_ratio = kwargs.get(
            'nominal_input_capacity_ratio', 0.2)
        for flow in self.inputs.values():
            if flow.nominal_value is not None:
                storage_nominal_value_warning('output')
            flow.nominal_value = (self.nominal_input_capacity_ratio *
                self.nominal_capacity)

        self.nominal_output_capacity_ratio = kwargs.get(
            'nominal_input_capacity_ratio', 0.2)
        for flow in self.outputs.values():
            if flow.nominal_value is not None:
                storage_nominal_value_warning('input')
            flow.nominal_value = (self.nominal_output_capacity_ratio *
                self.nominal_capacity)

        self.initial_capacity = kwargs.get('initial_capacity', 0)
        self.capacity_loss = kwargs.get('capacity_loss', 0)
        self.inflow_conversion_factor = kwargs.get(
            'inflow_conversion_factor', 1)
        self.outflow_conversion_factor = kwargs.get(
            'outflow_conversion_factor', 1)
        self.capacity_max = kwargs.get('capacity_max', 1)
        self.capacity_min = kwargs.get('capacity_min', 0)


def storage_nominal_value_warning(flow):
    msg = ("The nominal_value should not be set for {0} flows of storages." +
           "The value will be overwritten by the product of the " +
           "nominal_capacity and the nominal_{0}_capacity_ratio.")
    warnings.warn(msg.format(flow), SyntaxWarning)


###############################################################################
#
# Solph Optimization Models
#
###############################################################################

# TODO: Create Investment model
class ExpansionModel(pyomo.ConcreteModel):
    """ An energy system model for optimized capacity expansion.
    """
    def __init__(self, es):
        super().__init__()

        self.es = es

        self.time_increment = 1

        self.periods = 1

        # edges dictionary with tuples as keys and non investment flows as
        # values
        self.non_investment_flows = {
                (str(source), str(target)): source.outputs[target]
                    for source in es.nodes
                    for target in source.outputs
                    if not getattr(source.outputs[target], "investment", False)
                }


class OperationalModel(pyomo.ConcreteModel):
    """ An energy system model for operational simulation with optimized
    distpatch.

    Parameters
    ----------

    es : EnergySystem object
    constraint_groups: list
        Solph looks for these groups in the given energy system and uses them
        to create the constraints of the optimization problem.
        Defaults to :const:`OperationalModel.CONSTRAINTS`
    objective_groups:
        Solph looks for these groups in the given energy system and uses them
        to create the objective expression.
        Defaults to :const:`OperationalModel.OBJECTIVES`

    objective_groups:
        Solph looks for these groups in the given energy system and uses them
        to create the objective expression.
        Defaults to :const:`OperationalModel.OBJECTIVES`
    """


    CONSTRAINT_GROUPS = [cblocks.BusBalance, cblocks.LinearRelation]
    OBJECTIVE_GROUPS = [cblocks.outflowcosts]


    def __init__(self, es, *args, **kwargs):

        super().__init__()


        # name of the optimization model
        self.name = 'OperationalModel'

        constraint_groups = kwargs.get('constraint_groups',
                                       OperationalModel.CONSTRAINT_GROUPS)
        objective_groups = kwargs.get('objective_groups',
                                      OperationalModel.OBJECTIVE_GROUPS)

        # TODO : move time-increment to energy system class
        # specified time_increment (time-step width)
        self.time_increment = 2

        self.es = es
        # TODO: Move code below somewhere to grouping in energysystem class (@gnn)
        # remove None key from dictionary to avoid errors
        self.es.groups = {k: v for k, v in self.es.groups.items()
                          if k is not None}

        self.flows = {(str(source), str(target)): source.outputs[target]
                      for source in es.nodes
                      for target in source.outputs}

        # set with all components
        self.COMPONENTS = pyomo.Set(initialize=[str(n)
                                                for n in self.es.nodes])

        # indexed index set for inputs of components (components as indices)
        self.INPUTS = pyomo.Set(self.COMPONENTS, initialize={
            str(c): [str(i) for i in c.inputs.keys()]
                     for c in self.es.nodes if not isinstance(c, on.Source)
            }
        )

        # indexed index set for outputs of components (components as indices)
        self.OUTPUTS = pyomo.Set(self.COMPONENTS, initialize={
            str(c): [str(o) for o in c.outputs.keys()]
                     for c in self.es.nodes if not isinstance(c, on.Sink)
            }
        )


        # pyomo set for timesteps of optimization problem
        self.TIMESTEPS = pyomo.Set(initialize=range(len(es.time_idx)),
                                   ordered=True)

        # pyomo set for all flows in the energy system graph
        self.FLOWS = pyomo.Set(initialize=self.flows.keys(),
                               ordered=True, dimen=2)

        # non-negative pyomo variable for all existing flows in energysystem
        self.flow = pyomo.Var(self.FLOWS, self.TIMESTEPS,
                              within=pyomo.NonNegativeReals)

        # loop over all flows and timesteps to set flow bounds / values
        for (o, i) in self.FLOWS:
            for t in self.TIMESTEPS:
                if self.flows[o, i].actual_value[t] is not None:
                    # pre- optimized value of flow variable
                    self.flow[o, i, t].value = self.flows[o, i].actual_value[t]
                    # fix variable if flow is fixed
                    if self.flows[o, i].fixed:
                        self.flow[o, i, t].fix()

                if self.flows[o, i].nominal_value is not None:
                    # upper bound of flow variable
                    self.flow[o, i, t].setub(self.flows[o, i].max[t] *
                                             self.flows[o, i].nominal_value)
                    # lower bound of flow variable
                    self.flow[o, i, t].setlb(self.flows[o, i].min[t] *
                                             self.flows[o, i].nominal_value)


        # loop over all constraint groups to add constraints to the model
        for group in constraint_groups:
            # create instance for block
            block = group()
            # add block to model
            self.add_component(str(group), block)
            # create constraints etc. related with block for all nodes
            # in the group
            block._create(nodes=self.es.groups[group])


        # loop over all objective groups to add objective exprs to objective

        self.add_objective(groups=objective_groups)


    def add_objective(self, groups, sense=pyomo.minimize,
                      name='objective'):
        """
        """
        setattr(self, name, pyomo.Objective(sense=sense, expr=0))

        for group in groups:
             self.objective.expr += group(self, self.es.groups.get(group))



        # This is for integer problems, migth be usefull but can be moved somewhere else
        # Ignore this!!!
        def relax_problem(self):
            """ Relaxes integer variables to reals of optimization model self
            """
            relaxer = RelaxIntegrality()
            relaxer._apply_to(self)

            return self

###############################################################################
#
# Solph grouping functions
#
###############################################################################
# TODO: Make investment grouping work with (node does not hold 'investment' but the flows do)
def investment_grouping(node):
    if hasattr(node, "investment"):
        return Investment

def constraint_grouping(node):
    if isinstance(node, on.Bus) and 'el' in str(node):
        return cblocks.BusBalance
    if isinstance(node, on.Transformer):
        return cblocks.LinearRelation

def objective_grouping(node):
    if isinstance(node, on.Transformer):
        return cblocks.outflowcosts

GROUPINGS = [constraint_grouping, investment_grouping, objective_grouping]
""" list:  Groupings needed on an energy system for it to work with solph.

TODO: Maybe move this to the module docstring? It shoule be somewhere prominent
      so solph user's immediately see that they need to use :const:`GROUPINGS`
      when they want to create an energy system for use with solph.

If you want to use solph on an energy system, you need to create it with these
groupings specified like this:

    .. code-block: python

    from oemof.network import EnergySystem
    import solph

    energy_system = EnergySystem(groupings=solph.GROUPINGS)

"""

###############################################################################
#
# Examples
#
###############################################################################

if __name__ == "__main__":
    from oemof.core import energy_system as oces

    es = oces.EnergySystem(groupings=[constraint_grouping, objective_grouping],
                           time_idx=[1,2,3])

    lt = len(es.time_idx)

    bel = Bus(label="el")
    # TODO: Resolve error by 'unsused' busses??
    #bth = Bus(label="th")

    bcoal = Bus(label="coalbus")

    so = Source(label="coalsource",
                outputs={bcoal: Flow()})

    wind = Source(label="wind", outputs={bel:Flow(actual_value=[1,3,10],
                                                  nominal_value=10,
                                                  fixed=True)})

    si = Sink(label="sink", inputs={bel: Flow(max=[0.1, 0.2, 0.9],
                                              nominal_value=10, fixed=True,
                                              actual_value=[1, 2, 3])})

    trsf = LinearTransformer(label='trsf', inputs={bcoal:Flow()},
                             outputs={bel:Flow(nominal_value=10),
                                      bcoal:Flow(min=[0.5, 0.4, 0.4],
                                                 max=[1, 1, 1],
                                                 nominal_value=30)},
                             conversion_factors={bel: _Sequence(default=0.4),
                                                 bcoal:  _Sequence(default=0.5)})

    om = OperationalModel(es)

    om.pprint()


<|MERGE_RESOLUTION|>--- conflicted
+++ resolved
@@ -3,12 +3,12 @@
 
 """
 from collections import abc, UserList
-
+import warnings
 import pyomo.environ as pyomo
 from pyomo.core.plugins.transform.relax_integrality import RelaxIntegrality
 import oemof.network as on
 from oemof.solph import constraints as cblocks
-<<<<<<< HEAD
+
 
 ###############################################################################
 #
@@ -45,10 +45,6 @@
        return sequence_or_scalar
     else:
        return _Sequence(default=sequence_or_scalar)
-=======
-import logging
-import warnings
->>>>>>> 5fd91000
 
 ###############################################################################
 #
@@ -182,6 +178,7 @@
         self.conversion_factors = {k: Sequence(v)
             for k,v in kwargs.get('conversion_factors', {}).items()}
 
+
 class Storage(on.Transformer):
     """
     """
