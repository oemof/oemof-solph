--- conflicted
+++ resolved
@@ -22,7 +22,6 @@
     :class:`core's EnergySystem <oemof.core.energy_system.EnergySystem>`
     directly.
     """
-<<<<<<< HEAD
 
     def __init__(self, *args, **kwargs):
         # Doing imports at runtime is generally frowned upon, but should work
@@ -31,17 +30,6 @@
         from . import GROUPINGS
         kwargs['groupings'] = GROUPINGS + kwargs.get('groupings', [])
         super().__init__(*args, **kwargs)
-
-=======
-    def __init__(self, **kwargs):
-        super().__init__(**kwargs)
-
-        # if groupings is not specified, set default solph GROUPINGS
-        if kwargs.get('groupings') is None:
-            raise ValueError("No groupings provided. If you don't want to " +
-                             "use your own groupings. You can use GROUPINGS " +
-                             "from oemof.solph.groupings module.")
->>>>>>> 6f24bc64
 
 
 class Flow:
