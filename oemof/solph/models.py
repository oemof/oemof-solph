--- conflicted
+++ resolved
@@ -252,52 +252,8 @@
     def results(self):
         """ Returns a nested dictionary of the results of this optimization
         """
-<<<<<<< HEAD
 
         result = result_dict(self)
-=======
-        # TODO: Make the results dictionary a proper object?
-        result = UserDict()
-        result.objective = self.objective()
-        investment = UserDict()
-        for i, o in self.flows:
-
-            result[i] = result.get(i, UserDict())
-            result[i][o] = UserList([self.flow[i, o, a, t].value
-                                     for a, t in self.TIMEINDEX])
-
-            if isinstance(i, Storage):
-                if i.investment is None:
-                    result[i][i] = UserList(
-                        [self.Storage.capacity[i, t].value
-                         for t in self.TIMESTEPS])
-                else:
-                    result[i][i] = UserList(
-                        [self.InvestmentStorage.capacity[i, t].value
-                         for t in self.TIMESTEPS])
-
-            if isinstance(self.flows[i, o].investment, Investment):
-                setattr(result[i][o], 'invest',
-                        self.InvestmentFlow.invest[i, o].value)
-                investment[(i, o)] = self.InvestmentFlow.invest[i, o].value
-                if isinstance(i, Storage):
-                    setattr(result[i][i], 'invest',
-                            self.InvestmentStorage.invest[i].value)
-                    investment[(i, i)] = self.InvestmentStorage.invest[i].value
-        # add results of dual variables for balanced buses
-        if hasattr(self, "dual"):
-            # grouped = [(b1, [(b1, 0), (b1, 1)]), (b2, [(b2, 0), (b2, 1)])]
-            #import pdb; pdb.set_trace()
-            grouped = groupby(sorted(self.Bus.balance.iterkeys()),
-                              lambda pair: pair[0])
-
-            for bus, timesteps in grouped:
-                result[bus] = result.get(bus, UserDict())
-                result[bus][bus] = [self.dual[self.Bus.balance[bus, a, t]]
-                                    for _, a, t in timesteps]
-
-        result.investment = investment
->>>>>>> 05e0780b
 
         return result
 
