--- conflicted
+++ resolved
@@ -123,14 +123,10 @@
                             df = df.append(row)
             else:
                 if k in self.result_object[k].keys():
-<<<<<<< HEAD
                     # self ref. components (results[component][component])
                     for kk, vv in v.items():
-=======
-                    for kk, vv in self.result_object[k].items():
->>>>>>> e85f5f03
                         if(k is kk):
-                            # self ref. components (results[component][component])
+                            # self ref. comp. (results[component][component])
                             row['bus_uid'] = [k.outputs[0].uid]
                             row['bus_type'] = [k.outputs[0].type]
                             row['type'] = ['other']
