--- conflicted
+++ resolved
@@ -145,16 +145,12 @@
     def nodes(self, value):
         self.entities = value
 
-<<<<<<< HEAD
-    def dump(self, dpath=None, filename=None):
-=======
     def flows(self):
         return {(source, target): source.outputs[target]
                       for source in self.nodes
                       for target in source.outputs}
 
-    def dump(self, dpath=None, filename=None, keep_weather=True):
->>>>>>> eaba0354
+    def dump(self, dpath=None, filename=None):
         r""" Dump an EnergySystem instance.
         """
         if dpath is None:
